--- conflicted
+++ resolved
@@ -1,16 +1,7 @@
 -r requirements-sys.txt
 -r requirements-doc.txt
-<<<<<<< HEAD
-autopep8; python_version < "3"
-autopep8>=1.5.4; python_version >= "3.6"
-backports.tempfile; python_version < "3"
-bandit==1.7.1; python_version < "3.7"  # pyup: ignore
-bandit==1.7.5; python_version == "3.7"  # pyup: ignore
-bandit==1.7.8; python_version >= "3.8"
-=======
 autopep8>=1.5.4
 bandit==1.7.7
->>>>>>> bb33e3d7
 bump2version==1.0.1
 codacy-coverage>=1.3.11
 coverage>=5.5
@@ -25,14 +16,7 @@
 # bird-house/twticher, must match version in Dockerfile.adapater
 pyramid-twitcher>=0.9.0
 pytest
-<<<<<<< HEAD
-pytest-httpserver==1.0.1; python_version < "3.6"  # pyup: ignore
-pytest-httpserver==1.0.5; python_version == "3.6"  # pyup: ignore
-pytest-httpserver==1.0.6; python_version == "3.7"  # pyup: ignore
-pytest-httpserver==1.0.10; python_version > "3.7"
-python2-secrets; python_version <= "3.5"
-=======
->>>>>>> bb33e3d7
+pytest-httpserver==1.0.10
 safety
 tox>=3.0
 webtest
