import contextlib
import difflib
import functools
import importlib
import inspect
import itertools
import json as json_pkg  # avoid conflict name with json argument employed for some function
import threading
import unittest
import uuid
import warnings
from copy import deepcopy
from datetime import datetime, timedelta
from errno import EADDRINUSE
from typing import TYPE_CHECKING

import jwt
import mock
import pytest
import requests
import requests.exceptions
import six
from beaker.cache import cache_managers, cache_regions
from cryptography.hazmat.primitives.asymmetric import rsa
from cryptography.hazmat.primitives.serialization import Encoding, NoEncryption, PrivateFormat
from jwt.utils import to_base64url_uint
from pyramid.config import Configurator
from pyramid.httpexceptions import HTTPException
from pyramid.response import Response as PyramidResponse
from pyramid.settings import asbool
from pyramid.testing import DummyRequest
from pyramid.testing import setUp as PyramidSetUp
from pytest_httpserver import HTTPServer
from requests.cookies import RequestsCookieJar, create_cookie
from requests.models import Response as RequestsResponse
from six.moves.urllib.parse import urlparse
from waitress import serve
from webtest.app import AppError, TestApp
from webtest.forms import Form
from webtest.response import TestResponse

from magpie import __meta__, app, services
from magpie.api import schemas
from magpie.compat import LooseVersion
from magpie.constants import get_constant
from magpie.permissions import Access, PermissionSet, Scope
from magpie.services import SERVICE_TYPE_DICT, ServiceAccess
from magpie.utils import (
    CONTENT_TYPE_HTML,
    CONTENT_TYPE_JSON,
    CONTENT_TYPE_PLAIN,
    SingletonMeta,
    fully_qualified_name,
    get_header,
    get_magpie_url,
    get_settings_from_config_ini,
    setup_cache_settings
)

if TYPE_CHECKING:
    # pylint: disable=W0611,unused-import
    from typing import Any, Callable, Collection, Dict, Iterable, List, Optional, Tuple, Type, Union

    from pyramid.request import Request
    from pyramid.router import Router
    from six.moves.urllib.parse import ParseResult
    from webtest.forms import BeautifulSoup

    import tests.interfaces as ti
    from magpie.compat import TupleVersion
    from magpie.typedefs import (
        JSON,
        AnyCookiesType,
        AnyHeadersType,
        AnyKey,
        AnyPermissionType,
        AnyResponseType,
        AnySettingsContainer,
        CookiesType,
        HeadersType,
        Literal,
        SettingsType,
        Str,
        TypeAlias,
        TypedDict
    )

    # pylint: disable=C0103,invalid-name
    AnyMagpieTestCaseType = Union[Type[ti.ConfigTestCase], ti.ConfigTestCase,
                                  Type[ti.BaseTestCase], ti.BaseTestCase,
                                  Type[ti.AdminTestCase], ti.AdminTestCase,
                                  Type[ti.UserTestCase], ti.UserTestCase]
    OptionalHeaderCookiesType = Tuple[Optional[AnyHeadersType], Optional[AnyCookiesType]]
    TestAppOrUrlType = Union[Str, TestApp]
    AnyMagpieTestItemType = Union[AnyMagpieTestCaseType, TestAppOrUrlType]

    HTMLSearchElement = TypedDict("HTMLSearchElement", {"name": Str, "class": List[Str], "index": int})
    HTMLSearch = List[HTMLSearchElement]
    FormSearch = Union[Form, Str, Dict[Str, Str]]

    _TestVersion = "TestVersion"  # type: TypeAlias   # pylint: disable=C0103
    LatestVersion = Literal["latest"]
    AnyTestVersion = Union[Str, Iterable[Str], LooseVersion, _TestVersion, LatestVersion]

OPTIONAL_STRING_TYPES = six.string_types + tuple([type(None)])


class RunOption(object):
    """
    Defines a portable marker that can activate/disable tests from environment variable or :mod:`pytest` marker.

    Offers compatibility between :mod:`pytest` conditional markers and :mod:`unittest` skip decorators.
    With these options, specific tests can be executed equivalently with following methods::

        [env] MAGPIE_TEST_USERS = false
        pytest tests

        pytest tests -m "not users"

    All ``MAGPIE_TEST_<option>`` variables are *enabled* by default.

    .. seealso::
        :func:`make_run_option_decorator`
    """
    __slots__ = ["_name", "_enabled", "_marker", "_description"]
    __name__ = "RunOption"  # backward fix for Python 2 and 'functools.wraps'

    def __init__(self, name, marker=None, description=None):
        # type: (Str, Optional[Str], Optional[Str]) -> None
        self._name = name
        self._marker = marker if marker else name.lower().replace("magpie_test_", "")
        self._enabled = self._default_run()
        self._description = description

    def __call__(self, *args, **kwargs):
        # type: (*Any, **Any) -> Tuple[bool, Str]
        """
        Return (condition, reason) matching ``unittest.skipUnless`` decorator.
        """
        return self._enabled, self.message

    def __str__(self):
        return self.message

    def __repr__(self):
        return "{}[{}]".format(type(self).__name__, self.message)

    def _default_run(self):
        # type: () -> bool
        option_value = asbool(get_constant(self._name, default_value=True,
                                           raise_missing=False, raise_not_set=False, print_missing=True))
        return True if option_value is None else option_value

    @property
    def message(self):
        option = " '{}' ".format(self._marker)
        status = "Run" if self._enabled else "Skip"
        return "{}{}tests requested [{}={}].".format(status, option, self._name, self._enabled)

    @property
    def name(self):
        return self._name

    @property
    def enabled(self):
        return self._enabled

    @property
    def marker(self):
        return self._marker


def make_run_option_decorator(run_option):
    # type: (RunOption) -> Callable
    """
    Decorates (by default) the test/class with ``pytest.mark`` and ``unittest.skipUnless`` using the provided test
    condition represented by the specified :class:`RunOption`.

    Allows to decorate a function or class such that:

    .. code-block: python

        run_option = make_run_option_decorator(RunOption("MAGPIE_TEST_CUSTOM_MARKER"))

        @run_option
        def test_func():
            pass  # <tests>

    is equivalent to:

    .. code-block: python

        @pytest.mark.custom_marker
        @unittest.skipUnless(runner.MAGPIE_TEST_CUSTOM_MARKER, reason="...")
        def test_func():
            pass  # <tests>

    All ``<custom_marker>`` definitions should be added to ``setup.cfg`` to allow :mod:`pytest` to reference them.
    """

    @functools.wraps(run_option)
    def wrap(test_func, *_, **__):
        # type: (Callable, *Any, **Any) -> Callable
        pytest_marker = getattr(pytest.mark, run_option.marker)  # type: ignore
        unittest_skip = unittest.skipUnless(*run_option())
        test_func = pytest_marker(test_func)
        test_func = unittest_skip(test_func)
        return test_func

    return wrap


class RunOptionDecorator(object):
    """
    Simplifies the call to::

        make_run_option_decorator(RunOption("MAGPIE_TEST_CUSTOM_MARKER"))

    by::

        RunOptionDecorator("MAGPIE_TEST_CUSTOM_MARKER")
    """

    def __new__(cls, name, description=None):
        # type: (Type[RunOptionDecorator], Str, Optional[Str]) -> RunOptionDecorator
        return make_run_option_decorator(RunOption(name, description=description))


class TestVersion(LooseVersion):
    """
    Special version supporting ``latest`` keyword to ignore safeguard check of :func:`warn_version` during development.

    .. seealso::
        Environment variable ``MAGPIE_TEST_VERSION`` should be set with the desired version or ``latest`` to evaluate
        even new features above the last tagged version.
    """
    __test__ = False  # avoid invalid collect depending on specified input path/items to pytest

    def __init__(self, vstring):
        # type: (AnyTestVersion) -> None
        if hasattr(vstring, "__iter__") and not isinstance(vstring, six.string_types):
            vstring = ".".join(str(part) for part in vstring)
        if isinstance(vstring, (TestVersion, LooseVersion)):
            self.version = vstring.version
            return
        if vstring == "latest":
            self.version = vstring  # noqa
            return
        super(TestVersion, self).__init__(vstring)

    def _cmp(self, other):
        # type: (Any) -> int
        if not isinstance(other, TestVersion):
            other = TestVersion(other)
        if self.version == "latest" and other.version == "latest":
            return 0
        if self.version == "latest":
            return 1
        if other.version == "latest":
            return -1
        return super(TestVersion, self)._cmp(other)  # noqa

    def __lt__(self, other):
        # type: (Any) -> bool
        return self._cmp(other) < 0

    def __le__(self, other):
        # type: (Any) -> bool
        return self._cmp(other) <= 0

    def __gt__(self, other):
        # type: (Any) -> bool
        return self._cmp(other) > 0

    def __ge__(self, other):
        # type: (Any) -> bool
        return self._cmp(other) >= 0

    def __eq__(self, other):
        # type: (Any) -> bool
        return self._cmp(other) == 0

    def __ne__(self, other):
        # type: (Any) -> bool
        return self._cmp(other) != 0

    @property
    def version(self):
        # type: () -> Union[Tuple[Union[int, str], ...], str]
        if self._version == "latest":
            return "latest"
        return super(TestVersion, self).version

    @version.setter
    def version(self, version):
        # type: (Union[Tuple[Union[int, str], ...], str, TupleVersion]) -> None
        if version == "latest":
            self._version = "latest"
        else:
            super(TestVersion, self).version = version


@six.add_metaclass(SingletonMeta)
class NullType(object):
    """
    Represents a null value to differentiate from None.
    """

    def __repr__(self):
        return "<null>"

    @staticmethod
    def __nonzero__():
        return False

    __bool__ = __nonzero__
    __len__ = __nonzero__


null = NullType()  # pylint: disable=C0103,invalid-name


def is_null(item):
    # type: (Any) -> bool
    return isinstance(item, NullType) or item is null


def config_setup_from_ini(config_ini_file_path):
    # type: (Str) -> Configurator
    settings = get_settings_from_config_ini(config_ini_file_path)
    config = PyramidSetUp(settings=settings)
    return config


def get_test_magpie_app(settings=None):
    # type: (Optional[SettingsType]) -> TestApp
    """
    Instantiate a Magpie local test application.
    """
    # parse settings from ini file to pass them to the application
    config = config_setup_from_ini(get_constant("MAGPIE_INI_FILE_PATH"))
    config.registry.settings["magpie.url"] = "http://localhost:80"
    config.registry.settings.update(settings or {})

    # reset caches so they get parsed and configured by the app settings as if loaded normally
    setup_cache_settings(config.registry.settings, force=True, enabled=False)
    config.registry.settings.update(settings or {})

    # create the test application
    magpie_app = TestApp(app.main({}, **config.registry.settings))
    patch_cache_handles()  # must call after app creation to retrieve updated 'cache_regions' and 'cache_managers'
    return magpie_app


def get_test_twitcher_app(settings=None):
    # type: (Optional[SettingsType]) -> TestApp
    """
    Instantiate a Twitcher local test application.
    """
    _settings = {
        "sqlalchemy.url": "sqlite:///:memory:",
        "magpie.secret": get_constant("MAGPIE_SECRET", settings),
        "twitcher.adapter": "magpie.adapter.MagpieAdapter",
        "twitcher.basicauth": False,  # avoid override by twitcher, MagpieAdapter will set AuthTkt policy with cookie
    }
    _settings.update(settings or {})
    config = PyramidSetUp(settings=_settings)
    config.include("twitcher.models")
    config.include("twitcher.owsproxy")
    test_app = TestApp(config.make_wsgi_app(), extra_environ={"tm.active": True})
    return test_app


# shared handles to monkey-patch caches over test cases
TEST_CACHE_HANDLES = {}
TEST_CACHE_REGIONS_FUNCTIONS = {
    "acl": ["_get_acl_cached"],
    "service": ["_get_service_cached", "_fetch_by_name_cached"]
}


def patch_cache_handles():
    # type: () -> None
    """
    Monkey-patch :mod:`beaker` caches employed with different settings over multiple test cases.

    .. warning::
        This is a massive hack around limitations due to how :mod:`beaker` is coded.
        Does not apply during "real" application execution because cache-region settings should not change dynamically.

    .. seealso::
        https://github.com/bbangert/beaker/issues/215

    Regardless of "current" enabled/disabled cache options globally or per region, reset all caches that could have
    been set by previous tests to ensure the next test starts from fresh settings and cache instances.

    Beaker doesn't check each time 'enabled' parameter in case settings from :py:data:`beaker.cache.cache_regions`
    changed once :class:`beaker.cache.Cache` objects are already created, which is the case during tests execution with
    different cache settings combinations for distinct test cases, as they all run under the same application process.

    Following each :class:`TestApp` creation, containers :py:data:`beaker.cache.cache_regions` (settings) and
    :py:data:`beaker.cache.cache_managers` (handles to cache instances) are updated. The 'managers' refer to every
    combination of function decorated with :func:`beaker.cache.cache_region` concatenated with "current" settings
    for that region. This means that each region settings combination generates a new cache in ``cache_managers``.

    On the other hand, an internal list (see ``cache[0]``) within :func:`beaker.cache._cache_decorate` preserves an
    handle to the **first enabled** cache, whichever happened first. Disabled caches are skipped entirely, and any
    following enabled cache doesn't update the decorator's local list reference. Clearing ``Cache`` instances from
    dictionary ``cache_managers`` leaves ``cache[0]`` intact, but we lose any access to it. Wiping the cache completely
    (i.e:. ``cache_managers[<key>].clear()``) causes a ``KeyError`` when accessing ``cache[0]``.

    The only method is therefore to *detect* when the first enabled cache is instantiated, store our own handle to it,
    and dynamically update its settings for any future test.
    """
    for manager in list(cache_managers):
        cache = cache_managers[manager]
        # don't consider disabled caches as they won't be stored in ``cache[0]`` of the decorator
        if cache.nsargs.get("enabled"):
            TEST_CACHE_HANDLES.setdefault(manager, cache)  # store first enabled cache handle for decorated functions
    for region_name, region in cache_regions.items():
        region_func = TEST_CACHE_REGIONS_FUNCTIONS[region_name]
        for manager in list(TEST_CACHE_HANDLES):
            # match the decorated function against the cache handle 'key'
            # not an 'hard' match, there are more items stored in the manager/function name
            if not any(func_name in manager for func_name in region_func):
                continue
            # retrieve the handle and patch it with updated region settings following application config parsing
            # for the moment, the only important parameter to update is the expire time
            cache = TEST_CACHE_HANDLES[manager]
            if region.get("enabled"):
                cache.expiretime = region.get("expire")
            else:
                # This is where the magic happens when switching from previous 'enabled=true' to 'enabled=false'.
                # Since pre-existing caches ignore 'enabled' setting and cannot be removed from internal list,
                # force reset every time it check for expired value, which in turn will call the decorated function.
                cache.expiretime = 0
            cache.nsargs = region   # apply new settings onto cache (mostly for convenience when debugging?)
            cache.namespace.dictionary.clear()  # wipe any still-active cached call/return values


def get_app_or_url(test_item):
    # type: (AnyMagpieTestItemType) -> TestAppOrUrlType
    """
    Obtains the referenced Magpie test application, local application or remote URL from `Test Case` implementation.
    """
    if isinstance(test_item, (TestApp, six.string_types)):
        return test_item
    test_app = getattr(test_item, "test_app", None)
    if test_app and isinstance(test_app, TestApp):
        return test_app
    app_or_url = getattr(test_item, "app", None) or getattr(test_item, "url", None)
    if not app_or_url:
        raise ValueError("Invalid test class, application or URL could not be found.")
    return app_or_url


def get_test_webhook_app(webhook_url):
    # type: (Str) -> Router
    """
    Instantiate a local test application used to simulate a receiving middleware.
    """

    def webhook_json_request(request):
        """
        Simulates a receiving endpoint middleware registered by webhook URL and returns the received payload.
        """
        data = json_pkg.loads(request.text)
        # Status is incremented to count the number of successful test webhooks
        settings["webhook_status"] += 1
        settings["payload"].append(request.text)
        return PyramidResponse(json=data)

    def webhook_fail_request(request):
        """
        Simulates a callback request from the middleware using provided webhook URL.
        """
        body = json_pkg.loads(request.text)
        user = body["user_name"]
        settings["payload"] = body
        return PyramidResponse("Failing webhook url with user " + user + " and callback_url " + body["callback_url"])

    def get_status(*_):
        # type: (Any) -> PyramidResponse
        """
        Returns the number of times a webhook request was received.
        """
        return PyramidResponse(str(settings["webhook_status"]))

    def get_callback_url(*_):
        # type: (Any) -> PyramidResponse
        """
        Returns the temporary URL assigned by the webhook as ``callback_url``.
        """
        payload = _payload_json()
        return PyramidResponse(str(payload["callback_url"]))

    def get_payload(*_):
        return PyramidResponse(json=_payload_json())

    def _payload_json():
        # type: () -> JSON
        payload = settings["payload"]
        if isinstance(payload, list):
            payload = payload[0]
        if isinstance(payload, str):
            payload = json_pkg.loads(payload)
        return payload

    def check_payload(request):
        # type: (Request) -> PyramidResponse
        """
        Checks if the input payload is present in the webhook app saved payload.
        """
        msg = "Request Body not in Payload settings\nbody: {}\npayload: {}".format(request.text, settings["payload"])
        assert request.text in settings["payload"], msg
        return PyramidResponse("Content is correct")

    def reset(*_):
        # type: (Any) -> PyramidResponse
        """
        Resets the middleware for future webhook requests.
        """
        settings["webhook_status"] = 0
        settings["payload"] = []
        settings["callback_url"] = ""
        return PyramidResponse("Webhook app has been reset.")

    def error_body(exc, *_):
        # type: (Exception, *Any) -> HTTPException
        """
        Make the assertion error text available as webhook response text.
        """
        # use the unknown error '520' to distinguish from any '500' real error
        return HTTPException(body=str(exc), headers={"Content-Type": CONTENT_TYPE_PLAIN})

    with Configurator() as config:
        settings = config.registry.settings
        # Initialize status
        settings["webhook_status"] = 0
        settings["payload"] = []
        settings["callback_url"] = ""
        config.add_route("webhook_json", "/webhook_json")
        config.add_route("webhook_fail", "/webhook_fail")
        config.add_route("get_status", "/get_status")
        config.add_route("get_callback_url", "/get_callback_url")
        config.add_route("get_payload", "/get_payload")
        config.add_route("check_payload", "/check_payload")
        config.add_route("reset", "/reset")
        config.add_view(webhook_json_request, route_name="webhook_json", request_method="POST")
        config.add_view(webhook_fail_request, route_name="webhook_fail", request_method="POST")
        config.add_view(get_status, route_name="get_status", request_method="GET")
        config.add_view(get_callback_url, route_name="get_callback_url", request_method="GET")
        config.add_view(get_payload, route_name="get_payload", request_method="GET")
        config.add_view(check_payload, route_name="check_payload", request_method="POST")
        config.add_view(reset, route_name="reset", request_method="POST")
        config.add_exception_view(error_body)
        webhook_app_instance = config.make_wsgi_app()

    def webhook_app():
        # type: () -> None
        try:
            webhook_url_info = urlparse(webhook_url)
            serve(webhook_app_instance, host=webhook_url_info.hostname, port=webhook_url_info.port)
        except OSError as exception:
            if exception.errno == EADDRINUSE:
                # The app is already running, we just need to reset the webhook status and saved payload for a new test.
                resp = requests.post(webhook_url + "/reset")
                check_response_basic_info(resp, 200, expected_type=CONTENT_TYPE_HTML, expected_method="POST")
                return
            raise

    x = threading.Thread(target=webhook_app, daemon=True)
    x.start()

    return webhook_app_instance


def get_parsed_url(test_item):
    # type: (AnyMagpieTestItemType) -> ParseResult
    """
    Obtains the parsed URL result from the test class web application implementation.
    """
    app_or_url = get_app_or_url(test_item)
    if isinstance(app_or_url, TestApp):
        app_or_url = get_magpie_url(app_or_url.app.registry)
    return urlparse(app_or_url)


def get_headers(app_or_url, header_dict):
    # type: (TestAppOrUrlType, AnyHeadersType) -> HeadersType
    """
    Obtains stored headers in the class implementation.
    """
    if isinstance(app_or_url, TestApp):
        return dict(header_dict.items())
    return header_dict


def get_response_content_types_list(response):
    # type: (AnyResponseType) -> List[Str]
    """
    Obtains the specified response Content-Type header(s) without additional formatting parameters.
    """
    content_types = []
    known_types = ["application", "audio", "font", "example", "image", "message", "model", "multipart", "text", "video"]
    for part in response.headers["Content-Type"].split(";"):
        for sub_type in part.strip().split(","):
            if "=" not in sub_type and sub_type.split("/")[0] in known_types:
                content_types.append(sub_type)
    return content_types


def get_json_body(response):
    # type: (AnyResponseType) -> JSON
    """
    Obtains the JSON payload of the response regardless of its class implementation.
    """
    if isinstance(response, TestResponse):
        return response.json
    return response.json()


def get_service_types_for_version(version):
    # type: (Str) -> List[Str]
    available_service_types = set(services.SERVICE_TYPE_DICT)
    if TestVersion(version) <= TestVersion("0.6.1"):
        available_service_types = available_service_types - {ServiceAccess.service_type}
    return list(sorted(available_service_types))


def warn_version(test, functionality, version, test_version=None, skip=True, fail=False, older=False):
    # type: (AnyMagpieTestCaseType, Str, AnyTestVersion, Optional[AnyTestVersion], bool, bool, bool) -> None
    """
    Verifies that test version value *minimally* has :paramref:`version` requirement to execute a test.

    Test version is extracted either from ``test.version`` (via :class:`TestApp` or URL) or :paramref:`test_version`.
    Succeeds if ``test.version >= version``, otherwise warning is emitted, and optionally test is skipped or failed.

    :param test: `Test Case` reference to extract the version, and to skip or fail the test, all as needed.
    :param functionality: Message that describe the missing feature in case requirement is not met.
    :param version: Version that must be met to pass the test.
    :param test_version: Override test version requirement to employ instead of extracted one from `Test Case`.
    :param skip: Skip the test that does not meet the requirement.
    :param fail: Fail the test that does not meet the requirement.
    :param older:
        When ``True``, instead verifies that the instance is older than :paramref:`version` .
        (ie: ``test.version < version``).
    """
    if test_version is None:
        test_version = TestSetup.get_Version(test)
    min_req = TestVersion(test_version) < TestVersion(version)
    if min_req or (not min_req and older):
        if min_req:
            msg = "Functionality [{}] not yet implemented in version [{}], upgrade [>={}] required to test." \
                  .format(functionality, test_version, version)
        else:
            msg = "Functionality [{}] was deprecated in version [{}], downgrade [<{}] required to test." \
                  .format(functionality, test_version, version)
        warnings.warn(msg, FutureWarning)
        if fail:
            test.fail(msg)
        if skip:
            test.skipTest(reason=msg)   # noqa: F401


def json_msg(json_body, msg=null):
    # type: (JSON, Optional[Str]) -> Str
    """
    Generates a message string with formatted JSON body for display with easier readability.
    """
    json_str = json_pkg.dumps(json_body, indent=4, ensure_ascii=False)
    if msg is not null:
        return "{}\n{}".format(msg, json_str)
    return json_str


def mocked_get_settings(test_func=None, settings=None):
    # type: (Callable[[...], None], Optional[SettingsType]) -> Callable[[Callable[[...], None]], Callable]
    """
    Mocks :func:`magpie.utils.get_settings` to allow retrieval of different settings during tests.

    When applied as decorator onto a test method and used in combination with :func:`mock_request` calls, all of
    those requests will retrieve the settings from the underlying :class:`DummyRequest` object being mocked.

    Can also be applied as context manager (in ``with`` block) to dynamically overload the settings retrieved
    during any sub-operation that needs them. This includes :func:`magpie.constants.get_constant` that also
    employs :func:`magpie.utils.get_settings`.

    .. seealso::
        - :func:`mock_request`
        - :func:`magpie.utils.get_settings`

    .. warning::
        Only apply the decorator on test methods (not on class :class:`unittest.TestCase` directly) to ensure
        that :mod:`pytest` can still collect them correctly.

    :param test_func: Test function being mocked when using the decorator variant. Unused when employed as context.
    :param settings: Additional settings to override the values retrieved from the request or application.
    """
    def mocked_get_settings_decorator(test=None):
        # type: (Optional[Callable[[Callable], Any]]) -> Callable
        from magpie.utils import get_settings as real_get_settings

        def mocked(container, *args, **kwargs):
            # type: (Optional[AnySettingsContainer], *Any, **Any) -> SettingsType
            if isinstance(container, DummyRequest):
                _settings = container.registry.settings
            else:
                _settings = real_get_settings(container, *args, **kwargs)
            _settings = deepcopy(_settings or {})
            _settings.update(settings or {})
            return _settings

        if not test:
            @contextlib.contextmanager
            def wrapped(*_, **__):  # type: (*Any, **Any) -> Any
                with mock.patch("magpie.utils.get_settings", side_effect=mocked) as mock_settings, \
                     mock.patch("magpie.adapter.magpieowssecurity.get_settings", side_effect=mocked), \
                     mock.patch("magpie.adapter.magpieservice.get_settings", side_effect=mocked):
                    yield mock_settings
        else:
            # decorator variant
            def wrapped(*_, **__):  # type: (*Any, **Any) -> Any
                with mock.patch("magpie.utils.get_settings", side_effect=mocked), \
                     mock.patch("magpie.adapter.magpieowssecurity.get_settings", side_effect=mocked), \
                     mock.patch("magpie.adapter.magpieservice.get_settings", side_effect=mocked):
                    return test(*_, **__)

        if not test:
            return wrapped()
        return functools.wraps(test)(wrapped)

    # handle definition as context manager
    if not test_func:
        return mocked_get_settings_decorator(None)

    # handle definition as decorator with or without parenthesis
    if callable(test_func):
        return mocked_get_settings_decorator(test_func)
    return mocked_get_settings_decorator


def check_network_mode(_test_func=None, enable=True):
    # type: (Optional[Callable[[Callable], Any]], bool) -> Callable
    """
    Returns a decorator that checks whether a test function is marked as local or remote according to the
    :class:`RunOptionDecorator` on the current test.
    If local, then ensure that the test application has network mode enabled (if :paramref:`enable` is ``True``) or
    disabled (if :paramref:`enable` is ``False``).
    If remote, then check whether the network mode is enabled or not for the remote application. If the network mode
    status does not match the :paramref:`enable` value, then skip the test. For example, if the remote application has
    network mode enabled but :paramref:`enable` is ``False`` then the test is skipped.

    .. note::

        A test cannot affect the settings of a remote application. For this reason, we skip tests that would fail only
        because a remote application is not configured in a way that would allow the test to pass.

    :param _test_func: Test function being decorated.
    :param enable: Boolean value indicating whether ``_test_func`` expects network mode to be enabled in order to pass.
    """
    if enable:
        settings = {"magpie.network_enabled": True}
    else:
        settings = {"magpie.network_enabled": False}

    def decorator_func(test_func):
        @functools.wraps(test_func)
        def wrapper(*args, **kwargs):
            test = args[0]
            if hasattr(test, "pytestmark") and any(mark.name == "remote" for mark in test.pytestmark):
                resp = test_request(test, "GET", schemas.NetworkJSONWebKeySetAPI.path)
                remote_enabled = get_json_body(resp).get("code") != 501
                if enable and not remote_enabled:
                    test.skipTest("Test requires remote to be running with network mode enabled.")
                elif not enable and remote_enabled:
                    test.skipTest("Test requires remote to be running without network mode enabled.")
                return test_func(*args, **kwargs)
            # assume local test
            return mocked_get_settings(settings=settings)(test_func)(*args, **kwargs)
        return wrapper
    if _test_func is None:
        return decorator_func
    return decorator_func(_test_func)


def mock_request(request_path_query="",     # type: Str
                 method="GET",              # type: Str
                 params=None,               # type: Optional[Dict[Str, Str]]
                 body=b"",                  # type: Union[bytes, Str, JSON]
                 content_type=None,         # type: Optional[Str]
                 headers=None,              # type: Optional[AnyHeadersType]
                 cookies=None,              # type: Optional[AnyCookiesType]
                 settings=None,             # type: SettingsType
                 **kwargs                   # type: Any
                 ):                         # type: (...) -> Request
    """
    Generates a fake request with provided arguments.

    Can be employed by functions that expect a request object as input to retrieve details such as body content, the
    request path, or internal settings, but that no actual request needs to be accomplished.
    """
    parts = request_path_query.split("?")
    path = parts[0]
    query = {}
    if len(parts) > 1 and parts[1]:
        for part in parts[1].split("&"):
            kv = part.split("=")  # handle trailing keyword query arguments without values
            if kv[0]:  # handle invalid keyword missing
                query[kv[0]] = kv[1] if len(kv) > 1 else None
    elif params:
        query = params
    # handle common name for body due to 'requests' using it as parameter input when using library functions
    body = kwargs.pop("data", None) or body
    request = DummyRequest(path=path, params=query, **kwargs)
    request.path_qs = request_path_query
    request.method = method
    request.headers = headers or {}
    request.cookies = cookies or {}
    request.matched_route = None  # cornice method
    if content_type:
        request.headers["Content-Type"] = content_type
    else:
        content_type = request.headers.get("Content-Type", CONTENT_TYPE_JSON)
    request.body = body
    try:
        if body and content_type == CONTENT_TYPE_JSON:
            # set missing DummyRequest.json attribute
            request.json = json_pkg.loads(body)
    except (TypeError, ValueError):
        pass
    request.content_type = content_type
    request.content_length = len(request.body)
    request.app_iter = [body]
    request.registry.settings = settings or {}
    return request  # noqa  # fake type of what is normally expected just to avoid many 'noqa'


def mock_response(body=None, status=200, **kwargs):
    # type: (Optional[Union[bytes, Str, JSON]], int, **Any) -> AnyResponseType
    """
    Generates a fake response with provided arguments and expected handlers applied for common use by applications.
    """
    class MockedAnyResponse(RequestsResponse, PyramidResponse):
        _status = None
        status_code = None   # avoid conflict between RequestsResponse's None init and Webob disallowing it

        def __init__(self, **_):
            # type: (Any) -> None
            status_code = _.get("status_code") or _.get("status") or _.get("code") or 200
            RequestsResponse.__init__(self)  # generate internal control fields
            setattr(self, "status_code", PyramidResponse.status_code)  # reapply property now that they are initialized
            self._status = str(status_code)
            PyramidResponse.__init__(self, **_)  # assigns fields by name

    json = None
    if isinstance(body, (list, dict)):
        json = body
        body = None
    resp = MockedAnyResponse(body=body, json=json, status=status, **kwargs)
    resp.content_length = len(resp.body)
    # following avoids nested iterators from TestApp and Twitcher BufferedResponse
    # since TestApp already iterates contents, buffered iterator causes webob to attempt 2nd read after close (error)
    resp._content = resp.body       # pylint: disable=W0212
    resp._content_consumed = True   # pylint: disable=W0212
    return resp


def mocked_send_email(func):
    """
    Decorator that mocks :func:`magpie.api.notifications.send_email`.

    When decorated, functions can run user registration operations without any email notifications being sent.
    Email and SMTP related configuration can also be omitted as its configuration is completely skipped.

    .. seealso::
        :func:`mock_send_mail`
    """
    def no_email(*_, **__):
        return True  # "success" email

    @functools.wraps(func)
    def wrapped(*_, **__):  # type: (*Any, **Any) -> Any
        # mock both direct reference if imported and places that use it to globally mock email notifications
        with wrapped_call("magpie.api.management.register.register_utils.send_email", side_effect=no_email):
            with wrapped_call("magpie.api.management.user.user_utils.send_email", side_effect=no_email):
                with wrapped_call("magpie.api.notifications.send_email", side_effect=no_email):
                    return func(*_, **__)

    return wrapped


@contextlib.contextmanager
def mock_send_email(target):
    """
    Context that mocks :func:`magpie.api.notifications.send_email` steps and returns email contents and call parameters.

    Usage:

    .. code-block:: python

        with mock_send_email("magpie.api.management.register.register_utils.send_email") as email_mocks:
            mocked_connect, mocked_contents, mocked_send = email_mocks
            # run tests with mock contexts
            # ex: mocked_contents.call_args == ...

    .. seealso::
        Decorator :func:`mocked_send_email` can be used instead if only a generic mock of the full
        :func:`magpie.api.notifications.send_email` execution is needed.

    Operations under the returned context will mock :func:`magpie.api.notifications.send_email` in such a way that
    it will still be called as normal, but the actual expedition of the email will be skipped. Because of this, all
    email and SMTP related configuration must be defined.

    The context references returned can be used to test each part of the email process, once during connection to the
    SMTP server, another for the email contents generation and finally, the simulated expedition of the generated email.
    Using those, it is possible to retrieve all calls and arguments that were passed to individual steps.

    :param target: Target function which will be replaced by a mocked send_email function.
    """
    # Employ the function that builds the SMTP connection to raise an error midway to skip sending the email.
    # This way we test everything including configuration retrieval and body template generation, except sending.
    from magpie.api.notifications import send_email as real_send_email

    class TestFakeConnectError(NotImplementedError):
        pass

    def fake_connect(*_, **__):
        raise TestFakeConnectError

    def fake_email(*args, **kwargs):
        try:
            params = kwargs.pop("parameters", {})
            # parameters are last arguments in signature
            if "user" not in params and isinstance(args[-1], dict) and "user" in args[-1]:
                params = args[-1]
                args = args[:-1]
            if "user" in params:
                # Because 'user' is a database object that will be submitted at the end of the request transaction,
                # the reference becomes detached (error). Replace by equivalent mock object to bypass and
                # transparently call the corresponding methods after the session transaction was completed.
                class MockUser(object):
                    user_name = params["user"].user_name
                    status = params["user"].status
                    email = params["user"].email
                    id = params["user"].id

                params["user"] = MockUser()
                kwargs["parameters"] = params
            real_send_email(*args, **kwargs)  # should end up calling 'fake_connect' after template body generation
        except TestFakeConnectError:  # only catch known mocked error to
            return True  # silently catch, Magpie will believe email was sent correctly without error
        except Exception as exc:
            raise AssertionError("Expected 'TestFakeConnectError' from mocked 'send_email' during connection, "
                                 "but other exception was raised: {!r}".format(exc))
        raise AssertionError("Expected 'send_email' mock, but it was not captured as intended.")

    # Run the test - full user registration procedure!
    with wrapped_call("magpie.api.notifications.get_smtp_server_connection", side_effect=fake_connect) as wrapped_conn:
        with wrapped_call("magpie.api.notifications.make_email_contents") as wrapped_contents:
            with wrapped_call(target, side_effect=fake_email) as mocked_email:
                yield wrapped_conn, wrapped_contents, mocked_email


__WRAPPED_INSTANCES__ = {}


def wrapped_call(target, method=None, instance=None, side_effect=None):
    # type: (Union[Type, Str], Optional[Str], Optional[Any], Callable[[...], Any]) -> mock.MagicMock
    """
    Utility call wrapper that injects a mock reference between the target operation call and its real execution.

    The returned mock will be accessible to obtain details about number of calls, arguments of each call, etc.
    The utility can be used in the following situations.

    Wrapping the class method of a specific instance:

    .. code-block:: python

        instance = MyObjectRef()
        mock = wrapped_call(MyObjectRef, "target_method", instance)
        # ...
        # do operations that leads to 'MyObjectRef.target_method' call
        # ...
        assert mock.called

    Wrapping a specific module function:

    .. code-block:: python

        mock = wrapped_call("package.module.target_function")
        # ...
        # do operations that leads to 'target.module.function' call
        # ...
        assert mock.called

    .. warning::
        When using the string function reference, provide the *imported location*, **NOT** the original location.
        For example, if ``module_operation`` does ``from module_original import target_function`` and that it is
        this instance in ``module_operation`` calling ``target_function``  that must be wrapped for the test,
        specify ``module_operation.target_function`` as input to :func:`wrapped_call`.

    :param target: item to wrap (class or string reference)
    :param method: string name of the method if target was a class reference
    :param instance: actual instance to be wrapped
    :param side_effect: specific function to call instead of original obtained from wrapped target
    :return: mock object with calls statistic
    """

    base = object  # for unused class wrapper to avoid error
    if method:
        # class string reference and method name
        if isinstance(target, six.string_types):
            mod_name, cls_name = target.rsplit(".", 1)
            mod = importlib.import_module(mod_name)
            base = getattr(mod, cls_name)
            # mock other method of already mocked class reference
            if target in __WRAPPED_INSTANCES__:
                pass
            real = getattr(base, method)
            func = method
            target = mod
            func = cls_name

        # class object and method name ('instance' param required)
        else:
            real = getattr(target, method)
            func = method
    # function string reference
    elif isinstance(target, six.string_types):
        func = target
        mod_name, func_name = target.rsplit(".", 1)
        mod = importlib.import_module(mod_name)
        real = getattr(mod, func_name)
    else:
        mod = importlib.import_module(target.__module__)
        real = getattr(mod, target.__name__)
        func = fully_qualified_name(real)
        target = mod

    class WrappedClass(base):
        def __init__(self, *_, **__):
            super(WrappedClass, self).__init__(*_, **__)

    def make_ref(*_, **__):
        if target not in __WRAPPED_INSTANCES__:
            __WRAPPED_INSTANCES__[target] = WrappedClass(*_, **__)
            setattr(__WRAPPED_INSTANCES__[target], method,
                    mock.patch(func, side_effect=lambda *_, **__: real(*_, **__)))
        return __WRAPPED_INSTANCES__[target]

    def wrapped_func(*_, **__):
        # type: (*Any, **Any) -> Any
        if instance is None:
            return real(*_, **__)
        if type(real) is property:  # pylint: disable=C0123
            return real.fget(instance)
        return real(instance, *_, **__)

    class MockPatcher(mock.MagicMock):
        """
        Magic mock with injected return value from the wrapped call by the patched function.
        """
        def _execute_mock_call(self, *args, **kwargs):  # pylint: disable=W0221
            # type: (*Any, **Any) -> Any
            result = super(MockPatcher, self)._execute_mock_call(*args, **kwargs)
            if self.call_args_list:
                if self.call_args_list[-1].args == args and self.call_args_list[-1].kwargs == kwargs:
                    setattr(self.call_args_list[-1], "return_value", result)
            return result

    if method and instance:
        mocked = mock.patch.object(target, func, side_effect=wrapped_func)
    elif method:
        mocked = mock.patch.object(target, func, new=make_ref)
    else:
        mocked = mock.patch(func, side_effect=side_effect or wrapped_func, new_callable=MockPatcher)
    return mocked  # noqa


def test_request(test_item,             # type: AnyMagpieTestItemType
                 method,                # type: Str
                 path,                  # type: Str
                 data=None,             # type: Optional[Union[JSON, Str]]
                 json=None,             # type: Optional[Union[JSON, Str]]
                 body=None,             # type: Optional[Union[JSON, Str]]
                 params=None,           # type: Optional[Dict[Str, Str]]
                 timeout=10,            # type: int
                 retries=3,             # type: int
                 allow_redirects=True,  # type: bool
                 content_type=None,     # type: Optional[Str]
                 headers=None,          # type: Optional[HeadersType]
                 cookies=None,          # type: Optional[CookiesType]
                 **kwargs               # type: Any
                 ):                     # type: (...) -> AnyResponseType
    """
    Calls the request using either a :class:`webtest.TestApp` instance or :class:`requests.Request` from a string URL.

    Keyword arguments :paramref:`json`, :paramref:`data` and :paramref:`body` are all looked for to obtain the data.

    Header ``Content-Type`` is set with respect to explicit :paramref:`json` or via provided :paramref:`headers` when
    available. Explicit :paramref:`content_type` can also be provided to override all of these.

    Request cookies are set according to :paramref:`cookies`, or can be interpreted from ``Set-Cookie`` header.

    .. warning::
        When using :class:`TestApp`, some internal cookies can be stored from previous requests to retain the active
        user. Make sure to provide new set of cookies (or logout user explicitly) if different session must be used,
        otherwise they will be picked up automatically. For 'empty' cookies, provide an empty dictionary.

    :param test_item: one of `BaseTestCase`, `webtest.TestApp` or remote server URL to call with `requests`
    :param method: request method (GET, POST, PATCH, PUT, DELETE)
    :param path: test path starting at base path that will be appended to the application's endpoint.
    :param params: query parameters added to the request path.
    :param json: explicit JSON body content to use as request body.
    :param data: body content string to use as request body, can be JSON if matching ``Content-Type`` is identified.
    :param body: alias to :paramref:`data`.
    :param content_type:
        Enforce specific content-type of provided data body. Otherwise, attempt to retrieve it from request headers.
        Inferred JSON content-type when :paramref:`json` is employed, unless overridden explicitly.
    :param headers: Set of headers to send the request. Header ``Content-Type`` is looked for if not overridden.
    :param cookies: Cookies to provide to the request.
    :param timeout: passed down to :mod:`requests` when using URL, otherwise ignored (unsupported).
    :param retries: number of retry attempts in case the requested failed due to timeout (only when using URL).
    :param allow_redirects:
        Passed down to :mod:`requests` when using URL, handled manually for same behaviour when using :class:`TestApp`.
    :param kwargs: any additional keywords that will be forwarded to the request call.
    :return: response of the request
    """
    method = method.upper()
    status = kwargs.pop("status", None)

    # obtain json body from any json/data/body kw and empty {} if not specified
    # reapply with the expected webtest/requests method kw afterward
    _body = json or data or body or {}

    app_or_url = get_app_or_url(test_item)
    if isinstance(app_or_url, TestApp):
        # set 'cookies' handled by the 'TestApp' instance if not present or different
        if cookies is not None:
            cookies_dict = dict(cookies)  # convert tuple-list as needed
            cookies_list = cookies if isinstance(cookies, list) else list(cookies_dict.items())
            # filter possible extra parameters (e.g.: Path, Domain, Expire, etc.)
            cookies_list = [(name, cookie.split(";", 1)[0]) for name, cookie in cookies_list]
            cookies_dict = dict(cookies_list)
            if not app_or_url.cookies or app_or_url.cookies != cookies_dict:
                for name, cookie in cookies_list:
                    app_or_url.set_cookie(name, cookie)

        # obtain Content-Type header if specified to ensure it is properly applied
        kwargs["content_type"] = content_type if content_type else get_header("Content-Type", headers)

        # update path with query parameters since TestApp does not have an explicit argument when not using GET
        if params:
            path += "?" + "&".join("{!s}={!s}".format(k, v) for k, v in params.items() if v is not None)

        kwargs.update({
            "params": _body,  # TestApp uses 'params' for the body during POST (these are not the query parameters)
            "headers": dict(headers or {}),  # adjust if none provided or specified as tuple list
        })
        # convert JSON body as required
        if _body is not None and (json is not None or kwargs["content_type"] == CONTENT_TYPE_JSON):
            kwargs["params"] = json_pkg.dumps(_body, cls=json_pkg.JSONEncoder)
            kwargs["content_type"] = CONTENT_TYPE_JSON  # enforce if only 'json' keyword provided
        # always recalculate in case it was fixed with override JSON payload, or simply incorrect value provided
        kwargs["headers"]["Content-Length"] = str(len(kwargs["params"]))
        if isinstance(status, int) and status >= 300:
            kwargs["expect_errors"] = True

        # cleanup unknown parameters
        req_func = app_or_url._gen_request  # pylint: disable=W0212  # noqa: W0212
        sig = inspect.signature(req_func)
        unknown_params = set(kwargs) - set(sig.parameters)
        for param in unknown_params:
            kwargs.pop(param)

        err_code = None
        err_msg = None
        err_exc = None
        try:
            resp = req_func(method, path, **kwargs)
        except AppError as exc:
            err_code = exc
            err_msg = str(exc)
            err_exc = exc
        except HTTPException as exc:
            err_code = exc.status_code
            err_msg = str(exc) + str(getattr(exc, "exception", ""))
            err_exc = exc
        except Exception as exc:
            err_code = 500
            err_msg = "Unknown: {!s}".format(exc)
            err_exc = exc
        finally:
            if err_code:
                info = json_msg({"path": path, "method": method, "body": _body, "headers": kwargs["headers"]})
                result = "Request raised unexpected error: {!s}\nError: {}\nRequest:\n{}"
                six.raise_from(AssertionError(result.format(err_code, err_msg, info)), err_exc)

        # automatically follow the redirect if any and evaluate its response
        max_redirect = kwargs.get("max_redirects", 5)
        if not allow_redirects:
            max_redirect = 0
        while 300 <= resp.status_code < 400 and max_redirect > 0:  # noqa
            resp = resp.follow()
            max_redirect -= 1
        assert max_redirect >= 0, "Maximum follow redirects reached."
        # test status accordingly if specified
        assert resp.status_code == status or status is None, "Response not matching the expected status code."

        # set cookies in case test request was a login
        # returned test response does not set it automatically
        # (see: 'magpie.utils.get_admin_cookies')
        cookie_headers = [cookie for header, cookie in resp.headers.items() if header.lower() == "set-cookie"]
        if cookie_headers and not getattr(resp, "cookies", []):
            resp.cookies = RequestsCookieJar()
            for cookie in cookie_headers:
                cookie_name, cookie_token = cookie.split("=", 1)
                cookie_token = cookie_token.split(";")[0]
                cookie_value = create_cookie(cookie_name, cookie_token)
                resp.cookies.set_cookie(cookie_value)
        return resp

    kwargs.pop("expect_errors", None)  # remove keyword specific to TestApp
    content_type = get_header("Content-Type", headers)
    if headers:
        headers.pop("Content-Length", None)  # let requests recalculate to avoid mismatch against real content
    if json or content_type == CONTENT_TYPE_JSON:
        kwargs["json"] = _body
    elif data or body:
        kwargs["data"] = _body
    url = "{url}{path}".format(url=app_or_url, path=path)
    while True:
        try:
            return requests.request(method, url, params=params, headers=headers, cookies=cookies,
                                    timeout=timeout, allow_redirects=allow_redirects, **kwargs)
        except requests.exceptions.ReadTimeout:
            if retries <= 0:
                raise
            retries -= 1


def get_session_user(app_or_url, headers=None):
    # type: (TestAppOrUrlType, Optional[HeadersType]) -> AnyResponseType
    if not headers:
        headers = get_headers(app_or_url, {"Accept": CONTENT_TYPE_JSON, "Content-Type": CONTENT_TYPE_JSON})
    if isinstance(app_or_url, TestApp):
        resp = app_or_url.get("/session", headers=headers)
    else:
        resp = requests.get("{}/session".format(app_or_url), headers=headers)
    if resp.status_code != 200:
        raise Exception("cannot retrieve logged-in user information")
    return resp


def check_or_try_login_user(test_item,                      # type: AnyMagpieTestItemType
                            username=None,                  # type: Optional[Str]
                            password=None,                  # type: Optional[Str]
                            provider=None,                  # type: Optional[Str]
                            headers=None,                   # type: Optional[Dict[Str, Str]]
                            use_ui_form_submit=False,       # type: bool
                            expect_errors=False,            # type: bool
                            ):                              # type: (...) -> OptionalHeaderCookiesType
    """
    Verifies that the required user is already logged in (or none is if ``username=None``), or attempts to log him in
    otherwise. Validates that the logged user (if any), matched the one specified by :paramref:`username`.

    :param test_item: instance of the test application or remote server URL to call
    :param username: name of the user to login or None otherwise
    :param password: password to use for login if the user was not already logged in
    :param provider: provider string to use for login (default: ``MAGPIE_DEFAULT_PROVIDER``, ie: magpie's local signin)
    :param headers: headers to include in the test request
    :param use_ui_form_submit: use Magpie UI login 'form' to obtain cookies
        (required for local :class:`WebTest.TestApp` login, ignored by requests using URL)
    :param expect_errors: indicate if the login is expected to fail, used only if using UI form & `webtest.TestApp`
    :return: headers and cookies of the user session or (None, None)
    :raise AssertionError: if login failed or logged user session does not meet specifications (username/password)
    """
    app_or_url = get_app_or_url(test_item)
    headers = headers or {}
    resp = get_session_user(app_or_url, headers)
    body = get_json_body(resp)

    resp_cookies = None
    auth = body.get("authenticated", False)
    if auth is False and username is None:
        return None, None
    if auth is False and username is not None:
        provider = provider or get_constant("MAGPIE_DEFAULT_PROVIDER")
        data = {"user_name": username, "password": password, "provider_name": provider}

        if isinstance(app_or_url, TestApp):
            if use_ui_form_submit:
                base_url = app_or_url.app.registry.settings.get("magpie.url")
                resp = app_or_url.get(url="{}/ui/login".format(base_url))
                form = resp.forms["login_internal"]
                form["user_name"] = username
                form["password"] = password
                form["provider_name"] = provider
                resp = form.submit("submit", expect_errors=expect_errors)
                resp_cookies = app_or_url.cookies   # automatically set by form submit
            else:
                resp = app_or_url.post_json("/signin", data, headers=headers)
                resp_cookies = app_or_url.cookies  # automatically set by TestApp processing
        else:
            resp = requests.post("{}/signin".format(app_or_url), json=data, headers=headers)
            resp_cookies = resp.cookies

        # response OK (200) if directly from API /signin
        # response Found (302) if redirected UI /login
        if resp.status_code < 400:
            return resp.headers, resp_cookies

    if auth is True:
        body = TestSetup.get_UserInfo(test_item, override_body=body)
        logged_user = body.get("user_name", "")
        if username != logged_user:
            raise AssertionError("invalid user")
        if isinstance(app_or_url, TestApp):
            resp_cookies = app_or_url.cookies
        else:
            resp_cookies = resp.cookies

    return resp.headers, resp_cookies


def check_or_try_logout_user(test_item, msg=None):
    # type: (AnyMagpieTestItemType, Optional[Str]) -> None
    """
    Verifies that any user is logged out, or tries to logout him otherwise.

    :raise: Exception on any logout failure or incapability to validate logout
    """

    app_or_url = get_app_or_url(test_item)

    def _is_logged_out():
        # type: () -> bool
        resp = get_session_user(app_or_url)
        body = get_json_body(resp)
        auth = body.get("authenticated", False)
        return not auth

    if _is_logged_out():
        return
    resp_logout = test_request(app_or_url, "GET", "/ui/logout", allow_redirects=True)
    if isinstance(app_or_url, TestApp):
        app_or_url.reset()  # clear app cookies
    msg = ": {}".format(msg) if msg else ""
    if resp_logout.status_code >= 400:
        raise Exception("cannot validate logout" + msg)
    if _is_logged_out():
        return
    raise Exception("logout did not succeed" + msg)


def create_or_assign_user_group_with_terms(test_case,               # type: AnyMagpieTestItemType
                                           path,                    # type: Str
                                           data,                    # type: Union[JSON, Str]
                                           headers,                 # type: HeadersType
                                           cookies,                 # type: CookiesType
                                           accept_terms,            # type: bool
                                           expect_errors=False      # type: bool
                                           ):                       # type: (...) -> AnyResponseType
    """
    Executes a request to create or assign a user to a group with terms and conditions, and accepts the terms and
    conditions automatically if enabled.

    Returns the input query's response.
    """
    # custom app settings, smtp_host must exist when getting configs, but not used because email mocked
    settings = {"magpie.smtp_host": "example.com",
                # for testing, ignore any 'from' and 'password' arguments
                # that could be found in the .ini file
                "magpie.smtp_from": "",
                "magpie.smtp_password": ""}

    with mocked_get_settings(settings=settings):
        with mock_send_email("magpie.api.management.user.user_utils.send_email") as email_contexts:
            _, wrapped_contents, mocked_send = email_contexts
            query_resp = test_request(test_case, "POST", path, json=data, expect_errors=expect_errors,
                                      headers=headers, cookies=cookies)

            if query_resp.status_code == 409 and expect_errors:
                return query_resp
            check_val_equal(mocked_send.call_count, 1,
                            msg="Expected sent notifications to user for an email confirmation "
                                "of terms and conditions.")
            if accept_terms:
                # Simulate user clicking the confirmation link in 'sent' email
                # (external operation from Magpie)
                confirm_url = wrapped_contents.call_args.args[-1].get("confirm_url")
                resp = test_request(test_case, "GET", urlparse(confirm_url).path)
                body = check_ui_response_basic_info(resp, 200)
                check_val_is_in("accepted the terms and conditions", body)

                check_val_equal(mocked_send.call_count, 2,
                                msg="Expected sent notification to user for an email confirmation of "
                                    "user added to requested group, following terms and conditions "
                                    "acceptation.")
    return query_resp


def visual_repr(item):
    # type: (Any) -> Str
    try:
        if isinstance(item, (dict, list)):
            return json_pkg.dumps(item, indent=4, ensure_ascii=False)
    except Exception:  # noqa
        pass
    return "'{}'".format(repr(item))


def generate_diff(val, ref, val_name="Test", ref_name="Reference"):
    # type: (Any, Any, Str, Str) -> Str
    """
    Generates a line-by-line diff result of the test value against the reference value.

    Attempts to parse the contents as JSON to provide better diff of matched/sorted lines, and falls back to plain
    line-based string representations otherwise.

    :returns: formatted multiline diff
    """
    try:
        val = json_pkg.dumps(val, sort_keys=True, indent=2, ensure_ascii=False)
    except Exception:  # noqa
        val = str(val)
    try:
        ref = json_pkg.dumps(ref, sort_keys=True, indent=2, ensure_ascii=False)
    except Exception:  # noqa
        ref = str(ref)
    val = val.splitlines()
    ref = ref.splitlines()
    return "\n".join(difflib.context_diff(val, ref, fromfile=val_name, tofile=ref_name))


def format_test_val_ref(val, ref, pre="Fail", msg=None, diff=False):
    # type: (Any, Any, Str, Optional[Str], bool) -> Str
    if is_null(msg):
        _msg = "({}) Failed condition between test and reference values.".format(pre)
    else:
        _msg = "({})".format(pre)
    if diff:
        _diff = generate_diff(val, ref, val_name="Test value", ref_name="Reference value")
    else:
        _diff = "Test value: {}, Reference value: {}".format(visual_repr(val), visual_repr(ref))
    if isinstance(msg, six.string_types):
        _msg = "{}\n{}".format(msg, _msg)
    _msg = "{}\n{}".format(_msg, _diff)
    return _msg


def all_equal(iter_val, iter_ref, any_order=False):
    if not (hasattr(iter_val, "__iter__") and hasattr(iter_ref, "__iter__")):
        return False
    if len(iter_val) != len(iter_ref):
        return False
    if any_order:
        return all([it in iter_ref for it in iter_val])
    return all(it == ir for it, ir in zip(iter_val, iter_ref))


def check_all_equal(iter_val, iter_ref, msg=None, any_order=False, diff=False):
    # type: (Collection[Any], Union[Collection[Any], NullType], Optional[Str], bool, bool) -> None
    """
    :param iter_val: tested values.
    :param iter_ref: reference values.
    :param msg: override message to display if failing test.
    :param any_order: allow equal values to be provided in any order, otherwise order must match as well as values.
    :param diff: generate a detailed diff result within indications of different fields (best when JSON formatted).
    :raises AssertionError:
        If all values in :paramref:`iter_val` are not equal to values within :paramref:`iter_ref`.
        If :paramref:`any_order` is ``False``, also raises if equal items are not in the same order.
    """
    r_val = repr(iter_val)
    r_ref = repr(iter_ref)
    assert all_equal(iter_val, iter_ref, any_order), \
        format_test_val_ref(r_val, r_ref, pre="All Equal Fail", msg=msg, diff=diff)


def check_val_true(val, msg=None):
    # type: (Any, Optional[Str]) -> None
    """:raises AssertionError: if :paramref:`val` is not ``True``."""
    assert val is True, format_test_val_ref(val, True, pre="Not True", msg=msg)


def check_val_false(val, msg=None):
    # type: (Any, Optional[Str]) -> None
    """:raises AssertionError: if :paramref:`val` is not ``False``."""
    assert val is False, format_test_val_ref(val, False, pre="Not False", msg=msg)


def check_val_equal(val, ref, msg=None, diff=False):
    # type: (Any, Union[Any, NullType], Optional[Str], bool) -> None
    """:raises AssertionError: if :paramref:`val` is not equal to :paramref:`ref`."""
    assert is_null(ref) or val == ref, format_test_val_ref(val, ref, pre="Equal Fail", msg=msg, diff=diff)


def check_val_not_equal(val, ref, msg=None, diff=False):
    # type: (Any, Union[Any, NullType], Optional[Str], bool) -> None
    """:raises AssertionError: if :paramref:`val` is equal to :paramref:`ref`."""
    assert is_null(ref) or val != ref, format_test_val_ref(val, ref, pre="Not Equal Fail", msg=msg, diff=diff)


def check_val_is_in(val, ref, msg=None):
    # type: (Any, Union[Any, NullType], Optional[Str]) -> None
    """:raises AssertionError: if :paramref:`val` is not in to :paramref:`ref`."""
    assert is_null(ref) or val in ref, format_test_val_ref(val, ref, pre="Is In Fail", msg=msg)


def check_val_not_in(val, ref, msg=None):
    # type: (Any, Union[Any, NullType], Optional[Str]) -> None
    """:raises AssertionError: if :paramref:`val` is in to :paramref:`ref`."""
    assert is_null(ref) or val not in ref, format_test_val_ref(val, ref, pre="Not In Fail", msg=msg)


def check_val_type(val, ref, msg=None):
    # type: (Any, Union[Type[Any], Tuple[Type[Any], ...], NullType], Optional[Str]) -> None
    """:raises AssertionError: if :paramref:`val` is not an instanced of :paramref:`ref`."""
    assert isinstance(val, ref), format_test_val_ref(val, repr(ref), pre="Type Fail", msg=msg)


@contextlib.contextmanager
def patch_datetime(patches):
    # type: (Dict[Str, Any]) -> Any
    """
    Patch functions in the datetime.datetime module where keys in patches are names of functions and values are their
    patched return values.

    Note: mocking datetime is complicated because it's implemented in C. The technique used here is inspired by:
          https://williambert.online/2011/07/how-to-unit-testing-in-django-with-mocking-and-patching/
    """

    class FakeDatetime(datetime):
        def __new__(cls, *args, **kwargs):
            return datetime.__new__(datetime, *args, **kwargs)

    with mock.patch("datetime.datetime", FakeDatetime):
        for method, return_value in patches.items():
            setattr(FakeDatetime, method, classmethod(lambda cls: return_value))
        yield


def check_raises(func, exception_type, msg=None):
    # type: (Callable[[], Any], Type[Exception], Optional[Str]) -> Exception
    """
    Calls the callable and verifies that the specific exception was raised.

    :raise AssertionError: on failing exception check or missing raised exception.
    :returns: raised exception of expected type if it was raised.
    """
    msg = ": {}".format(msg) if msg else "."
    try:
        func()
    except Exception as exc:  # pylint: disable=W0703
        msg = "Wrong exception [{!s}] raised instead of [{!s}]{}" \
              .format(type(exc).__name__, exception_type.__name__, msg)
        assert isinstance(exc, exception_type), msg
        return exc
    raise AssertionError("Exception [{!s}] was not raised{}".format(exception_type.__name__, msg))


def check_no_raise(func, msg=None):
    # type: (Callable[[], Any], Optional[Str]) -> Any
    """
    Calls the callable and verifies that no exception was raised.

    :raise AssertionError: on any raised exception.
    """
    try:
        return func()
    except Exception as exc:  # pylint: disable=W0703
        msg = ": {}".format(msg) if msg else "."
        raise AssertionError("Exception [{!r}] was raised when none is expected{}".format(type(exc).__name__, msg))


def check_response_basic_info(response,                         # type: AnyResponseType
                              expected_code=200,                # type: Union[int, Iterable[int]]
                              expected_type=CONTENT_TYPE_JSON,  # type: Optional[Str]
                              expected_method="GET",            # type: Optional[Str]
                              extra_message=None,               # type: Optional[Str]
                              version=None,                     # type: Optional[Str]
                              ):                                # type: (...) -> Union[JSON, Str]
    """
    Validates basic `Magpie` API response metadata. For UI pages, employ :func:`check_ui_response_basic_info` instead.

    If the expected content-type is JSON, further validations are accomplished with specific metadata fields that are
    always expected in the response body. Otherwise, minimal validation of basic fields that can be validated regardless
    of content-type is done.

    :param response: response to validate.
    :param expected_code: status code to validate from the response. If multiple values provided, must match any.
    :param expected_type: Content-Type to validate from the response. Ignored if non-string is passed.
    :param expected_method: HTTP method 'GET', 'POST', etc. to validate from the response if an error and is a string.
    :param extra_message: additional message to append to every specific test message if provided.
    :param version: perform conditional checks according to test instance version (default to latest if not provided).
    :return: json body of the response for convenience.
    """
    def _(_msg):  # type: (Str) -> Str
        return _msg + " " + extra_message if extra_message else _msg

    check_val_is_in("Content-Type", dict(response.headers), msg=_("Response doesn't define 'Content-Type' header."))
    content_types = get_response_content_types_list(response)
    if isinstance(expected_type, six.string_types):
        check_val_is_in(expected_type, content_types, msg=_("Response doesn't have expected HTTP Content-Type header."))
    code_message = "Response doesn't match expected HTTP status code."
    if expected_type == CONTENT_TYPE_JSON:
        # provide more details about mismatching code since to help debug cause of error
        code_message += "\nReason:\n{}".format(json_msg(get_json_body(response)))
    if not hasattr(expected_code, "__iter__"):
        expected_code = [expected_code]
    check_val_is_in(response.status_code, expected_code, msg=_(code_message))

    if expected_type == CONTENT_TYPE_JSON:
        body = get_json_body(response)
        check_val_is_in("code", body, msg=_("Parameter 'code' should be in response JSON body."))
        check_val_is_in("type", body, msg=_("Parameter 'type' should be in response JSON body."))
        check_val_is_in("detail", body, msg=_("Parameter 'detail' should be in response JSON body."))
        check_val_is_in(body["code"], expected_code, msg=_("Parameter 'code' should match HTTP status code."))
        check_val_equal(body["type"], expected_type, msg=_("Parameter 'type' should match HTTP Content-Type header."))
        check_val_not_equal(body["detail"], "", msg=_("Parameter 'detail' should not be empty."))
    else:
        body = response.text

    if response.status_code >= 400:
        v2_and_up = not bool(version) or TestVersion(version) >= TestVersion("2")
        if not v2_and_up and response.status_code not in [401, 404, 500]:
            return body  # older API error response did not all have the full request details

        # error details available for any content-type, just in different format
        check_val_is_in("url" if v2_and_up else "request_url", body, msg=_("Request URL missing from contents,"))
        check_val_is_in("path" if v2_and_up else "route_name", body, msg=_("Request path missing from contents."))
        check_val_is_in("method", body, msg=_("Request method missing from contents."))
        # explicitly check by dict-key if JSON
        if expected_type == CONTENT_TYPE_JSON and isinstance(expected_method, six.string_types):
            check_val_equal(body["method"], expected_method, msg=_("Request method not matching expected value."))

    return body


def check_ui_response_basic_info(response, expected_code=200, expected_type=CONTENT_TYPE_HTML,
                                 expected_title="Magpie Administration"):
    # type: (AnyResponseType, Union[int, Iterable[int]], Str, Optional[Str]) -> Str
    """
    Validates minimal expected elements in a `Magpie` UI page.

    Number of validations is limited compared to API checks accomplished by :func:`check_response_basic_info`.
    That function should therefore be employed for responses coming directly from the API routes.

    :raises AssertionError: if any of the expected validation elements does not meet requirement.
    :returns: HTML text body of the response if every check was successful.
    """
    msg = None \
        if get_header("Content-Type", response.headers) != CONTENT_TYPE_JSON \
        else "Response body: {}".format(get_json_body(response))
    check_val_equal(response.status_code, expected_code, msg=msg)
    check_val_is_in("Content-Type", dict(response.headers))
    check_val_is_in(expected_type, get_response_content_types_list(response))
    if expected_title:
        check_val_is_in(expected_title, response.text, msg=null)   # don't output big html if failing
    return response.text


def check_error_param_structure(body,                                   # type: JSON
                                version=null,                           # type: Optional[Str]
                                param_value=null,                       # type: Optional[Any]
                                param_name=null,                        # type: Optional[Str]
                                param_compare=null,                     # type: Optional[Any]
                                is_param_value_literal_unicode=False,   # type: bool
                                param_name_exists=False,                # type: bool
                                param_compare_exists=False,             # type: bool
                                ):                                      # type: (...) -> None
    """
    Validates error response ``param`` information based on different Magpie version formats.

    :param body: JSON body of the response to validate.
    :param version: explicit Magpie version to use for validation, or the current package version if ``null``.
    :param param_value:
        Expected 'value' of param the parameter.
        Contained field value not verified if ``null``, only presence of the field.
    :param param_name:
        Expected 'name' of param. Ignored for older Magpie version that did not provide this information.
        Contained field value not verified if ``null`` and ``param_name_exists`` is ``True`` (only its presence).
        If provided, automatically implies ``param_name_exists=True``. Skipped otherwise.
    :param param_compare:
        Expected 'compare'/'param_compare' value (filed name according to version)
        Contained field value not verified if ``null`` and ``param_compare_exists`` is ``True`` (only its presence).
        If provided, automatically implies ``param_compare_exists=True``. Skipped otherwise.
    :param is_param_value_literal_unicode: param value is represented as `u'{paramValue}'` for older Magpie version.
    :param param_name_exists: verify that 'name' is in the body, not validating its value.
    :param param_compare_exists: verify that 'compare'/'param_compare' is in the body, not validating its value.
    :raises AssertionError: on any failing condition
    """
    check_val_type(body, dict)
    check_val_is_in("param", body)
    version = version or __meta__.__version__
    if TestVersion(version) >= TestVersion("0.6.3"):
        check_val_type(body["param"], dict)
        check_val_is_in("value", body["param"])
        if param_name_exists or param_name is not null:
            check_val_is_in("name", body["param"])
            if param_name is not null:
                check_val_equal(body["param"]["name"], param_name)
        if param_value is not null:
            check_val_equal(body["param"]["value"], param_value)
        if param_compare_exists or param_compare is not null:
            check_val_is_in("compare", body["param"])
            if param_compare is not null:
                check_val_equal(body["param"]["compare"], param_compare)
    else:
        if param_value is not null:
            # unicode representation was explicitly returned in value only when of string type
            if is_param_value_literal_unicode and isinstance(param_value, six.string_types):
                param_value = "u\'{}\'".format(param_value)
            check_val_equal(body["param"], param_value)
        if param_compare_exists or param_compare is not null:
            check_val_is_in("param_compare", body)
            if param_compare is not null:
                check_val_equal(body["param_compare"], param_compare)


def find_html_body_contents(response_or_body, html_search=None):
    # type: (Union[TestResponse, BeautifulSoup], Optional[HTMLSearch]) -> Union[BeautifulSoup, List[BeautifulSoup]]
    """
    Given a successful (200) response, retrieves the *important* content of the UI page matching search criteria.

    :param response_or_body: Magpie UI HTML response to search for contents, or directly an HTML content object.
    :param html_search:
        Optional nested CSS definitions identifiers (class, name, index, id, attribute) to filter final content,
        retrieving matching sub-elements.

        Definitions must be a list of dict. Each item in that list does a nested search to move deeper within the HTML.
        For each item, at least one item between (class, name, id) must be provided to search. If more than one
        are provided at the same time for a same-level search, lookup will consider each definition as OR conditions to
        match potential contents.

        The first list items (all except last) represent the nested depth-wise elements to search for. Each of those
        searches must yield exactly one matched element, according to specified match type. Search fails otherwise.

        If provided, definition ``class`` must be a list of strings defining possible CSS class matches.
        If provided, definition ``name`` must be a single string matching an exact HTML element (e.g.: "div" for <div>).
        If provided, definition ``id`` must be a single string matching exactly the HTML element (e.g.: id="some-item").

        On top of the above definitions, fields ``index`` and ``attribute`` (whichever comes first) can be also be
        provided within the same level-search to distinguish between multiple matches to pick a single one.

        If provided, definition ``index`` must be an integer corresponding to the item to pick within a set.
        When using ``index``, the HTML items to pick from do not need to represent similar sub-contents.
        If provided, definition ``attribute`` must be a string corresponding to an HTML attribute that is contained
        by only one item within multiple matches.

        If the last matched element is unique (not a list) and the corresponding final search definition of this item
        provides ``attribute``, the value of this attribute will be returned instead of the full element definition.

        Only the last nested element can return multiple matches (list of elements), intermediate elements must all be
        unique in order to search deeper in the nested definitions. If multiple intermediate elements can be matched,
        a specific one must be requested by ``index`` or ``attribute`` in the corresponding search to determine where
        to continue search.

        By default (when not provided), uses only ``class: "content"`` to return the top-level HTML body contents.
    :returns: matched element(s) as :mod:`BeautifulSoup` definition.
    """
    if isinstance(response_or_body, TestResponse):
        body = response_or_body.html.contents[2].contents[3]  # html->body
    else:
        body = response_or_body
    if not html_search:
        main_body = {"class": ["content"]}
        html_search = [main_body]  # type: HTMLSearch

    for i, search_element in enumerate(html_search):
        elements = body.contents
        parts = [item for item in elements if str(item).strip()]  # remove empty items separators
        parts = [
            item for item in parts if
            # ignore 'dont care' items like comments
            hasattr(item, "attrs") and
            # filter by class names, any one matched if element as any
            ((len(item.attrs.get("class", [])) and
              any(str(css_cls) in search_element.get("class", []) for css_cls in item.attrs.get("class", []))) or
             # filter by html element name
             (search_element.get("name", "") != "" and str(search_element.get("name")) == item.name) or
             # filter by html element id
             (search_element.get("id", "") != "" and str(search_element.get("id")) == item.attrs.get("id", "")))
        ]
        if i + 1 != len(html_search):
            elem_idx = search_element.get("index")
            elem_attr = search_element.get("attribute")
            if len(parts) > 1 and (isinstance(elem_idx, int) or isinstance(elem_attr, str)):
                if elem_idx is not None:
                    parts = [parts[elem_idx]]
                else:
                    parts = [elem for elem in parts if elem_attr in elem.attrs]
            check_val_equal(len(parts), 1, msg=(
                "Cannot retrieve filtered HTML contents matching only one element in: {}.".format(search_element)
            ))
            body = parts[0]  # move to next child element to search
        # otherwise, search is done, return found item or list of elements
        elif len(parts) == 1:
            elem_attr = search_element.get("attribute")
            if elem_attr and elem_attr in parts[0].attrs:
                return parts[0].attrs[elem_attr]
            return parts[0]
        else:
            parts = [item for item in parts if str(item).strip()]  # remove empty items separators
            elem_idx = search_element.get("index")
            if elem_idx is not None:
                return parts[elem_idx]
            elem_attr = search_element.get("attribute")
            if elem_attr is not None:
                parts = [elem for elem in parts if elem_attr in elem.attrs]
                return parts
            return parts


def find_html_form(forms, form_match):
    # type: (Dict[AnyKey, Form], FormSearch) -> Optional[Form]
    """
    Searches for the specified form amongst a group of multiple forms.

    :param forms: Possible forms to distinguish and look for a specific one.
    :param form_match:
        Search criteria to retrieve the specific form.

        Can be a form name, the form index (from all available forms on page) or an iterable of key/values of
        form fields to search for a match (first match is used if many are available).
        Also, can be directly the targeted form if already retrieved (pass-through operation).
    :return: matched form or ``None`` when not found.
    """
    form = None
    # direct instance match
    if isinstance(form_match, Form):
        form = form_match
    # match by name or index
    elif isinstance(form_match, (int, six.string_types)):
        form = forms[form_match]
    else:
        # select form if all key/value pairs specified match the current one
        for f in forms.values():
            f_fields = [(fk, fv[0].value) for fk, fv in f.fields.items()]
            if all((mk, mv) in f_fields for mk, mv in form_match.items()):
                form = f
                break
    return form


def find_html_resource_tree_permissions(response_or_body,   # type: Union[TestResponse, BeautifulSoup]
                                        permission,         # type: AnyPermissionType
                                        resource_tree,      # type: JSON
                                        version="latest",   # type: Str
                                        ):                  # type: (...) -> Dict[int, Optional[PermissionSet]]
    """
    Retrieves all displayed permissions within combo-boxes of a resource-tree Magpie UI HTML page.

    The function only searches for items specified in the :paramref:`resource_tree` and assumes the structure is known
    by the calling method. This function only simplifies the definition needed to avoid redefining the complicated HTML
    selections and parsing operation that have to be accomplished to find elements. Resources are expected as follows:

    .. code-block:: python

        # top-level 'service' ID=1, with 2 resources ID=2 and ID=3, and resource ID=3 has a children resource ID=4
        resource_tree = { 1: { 2: {  }, 3: { 4: { } } }

    .. note::
        The function assumes that only a single resource (row) / permission-name (column) combination can be displayed
        at the same time. Any multi-select values in combo-boxes are raised as invalid parsing or erroneous rendering.
        Multiple selections should never occur since permissions can only be displayed in the UI pages either for a
        single Group, a single User, or unique resolved inherited User permissions.

    :param response_or_body: Magpie UI HTML response to search for contents, or directly an HTML content object.
    :param permission: permission (column name) to obtain from the page. Can be any permission type to extract the name.
    :param resource_tree: dictionary of expected tree hierarchy of nested resource IDs to extract.
    :param version: Magpie application version to be considered for lookup of contents.
    :return: flat dictionary of resource IDs to displayed permission (or empty string if no permission displayed) .
    """
    # find resources/permissions hierarchy container
    perm_find = PermissionSet(permission).name
    perm_form = find_html_body_contents(response_or_body, [
        {"class": ["content"]}, {"class": ["tabs-panel"]},
        {"class": ["current-tab-panel"]}, {"id": "resources_permissions"}
    ])
    # find column for which test permissions are displayed
    if TestVersion(version) >= TestVersion("3.21"):
        perm_search = [
            {"class": ["tree-header"]},
            {"class": ["tree-line-item-container"]},
            {"class": "tree-line-item-container-scrollable"},
            {"class": "permission-title"}
        ]
    else:
        perm_search = [
            {"class": ["tree-header"]},
            {"class": ["tree-item"]},
            {"class": ["permission-title"]}
        ]
    perm_header = find_html_body_contents(perm_form, perm_search)
    perm_titles = [perm.text for perm in perm_header]
    perm_index = perm_titles.index(perm_find.title if TestVersion(version) >= TestVersion("3.20") else perm_find.value)

    found_res_perms = {}

    def find_level_perm(sub_tree_html, sub_tree_res, level=0):
        res_level = find_html_body_contents(sub_tree_html, [{"class": ["tree-level-{}".format(level)]}])
        if not res_level:
            return
        for res_id in sub_tree_res:
            # find permission values in combo-box
            res_line = find_html_body_contents(res_level, [{"id": str(res_id)}])
            if TestVersion(version) >= TestVersion("3.21"):
                res_search_perm = [
                    {"class": ["tree-line"]},
                    {"class": ["tree-line-item-container"]},
                    {"class": "tree-line-item-container-scrollable"},
                    {"class": ["permission-entry"], "index": perm_index},
                    {"name": "label"}, {"name": "select"},
                    {"name": "option", "attribute": "selected"}
                ]
            else:
                res_search_perm = [
                    {"class": ["tree-line"]},
                    {"class": ["tree-item"]},
                    {"class": ["permission-entry"], "index": perm_index},
                    {"name": "label"}, {"name": "select"},
                    {"name": "option", "attribute": "selected"}
                ]
            res_combo_perm = find_html_body_contents(res_line, res_search_perm)
            check_val_is_in(len(res_combo_perm), [0, 1],
                            msg="Expected to have exactly [0,1] permission selected in combobox. Cannot have multiple.")
            if res_combo_perm:
                combo_perm_name = res_combo_perm[0].attrs["value"]  # explicit format: "[name]-[access]-[scope]"
                found_res_perms[int(res_id)] = PermissionSet(combo_perm_name)
            else:
                found_res_perms[int(res_id)] = None
            find_level_perm(res_line, sub_tree_res[res_id], level + 1)  # search deeper

    perm_tree = find_html_body_contents(perm_form, [{"class": ["tree"]}])
    find_level_perm(perm_tree, resource_tree)
    return found_res_perms


class TestSetup(object):
    """
    Generic setup and validation methods across unittests.

    This class offers a large list of commonly reusable operations to setup or cleanup test cases.

    All methods take as input an instance of a `Test Case` derived from :class:`BaseTestCase` (or directly a
    :class:`TestApp`, see below warning). Using this `Test Case`, common arguments such as JSON headers and user
    session cookies are automatically extracted and passed down to the relevant requests.

    The multiple parameters prefixed by ``test_`` are also automatically extracted from the referenced `Test Case`.
    For example, ``test_user_name`` will be retrieved from the `Test Case` class when this information is required for
    the corresponding test operation. All these ``test_`` parameters are used to form a *default* request payload. It
    is possible to override every individual parameter with corresponding arguments prefixed by ``override_`` keyword.
    For example, if ``override_user_name`` is provided, it will be used instead of ``test_user_name`` from the
    `Test Case` class.

    Furthermore, ``override_data`` can be provided where applicable to specify the *complete* JSON payload fields to use
    to accomplish required request. Note that doing so will ignore any auto-retrieval of ``test_`` parameters, so you
    must ensure to provide them as necessary per use-case.

    .. note::
        Since these methods are intended to *setup* test data, cookies and headers for admin-level API requests are
        employed by default. Refer to :attr:`BaseTestCase.cookies` and :attr:`BaseTestCase.json_headers`
        (N.B.: headers with extended JSON content-type for simplified API response body parsing). Checks that point at
        UI pages could do otherwise (e.g.: method :meth:`check_UpStatus`).

    .. warning::
        The utility methods can also be used directly with a :class:`TestApp` **IF** all required ``test_`` attributes
        for the given method are overridden with their respective arguments, since ``test_`` members will be missing.
        If a `Test Case` object is available, it should be used instead to let methods find every parameter.
    """
    # pylint: disable=C0103,invalid-name

    @staticmethod
    def get_Version(test_case, real_version=False, override_headers=null, override_cookies=null):
        # type: (AnyMagpieTestItemType, bool, Optional[HeadersType], Optional[CookiesType]) -> Str
        """
        Obtains the `Magpie` version of the test instance (local or remote). This version can then be used in
        combination with :class:`TestVersion` comparisons or :func:`warn_version` to toggle test execution of certain
        test cases that have version-dependant format, conditions or feature changes.

        This is useful *mostly* for remote server tests which could be out-of-sync compared to the current source code.
        It provides some form of backward compatibility with older instances provided that tests are updated accordingly
        when new features or changes are applied, which adds modifications to previously existing test methodologies or
        results.

        .. seealso::
            - :func:`warn_version`

        :param test_case: `Test Case` to retrieve the instance and parameters to send requests to.
        :param real_version:
            Force request to retrieve the API version as defined in metadata.
            Otherwise, version can be either overridden by ``MAGPIE_TEST_VERSION``, the current Test Suite, or the API
            version, whichever is found first.
        :param override_headers: headers for request to override any stored ones from Test Suite.
        :param override_cookies: cookies for request to override any stored ones from Test Suite.
        :raises AssertionError: if the response cannot successfully retrieve the test instance version.
        """
        if not real_version:
            version = get_constant("MAGPIE_TEST_VERSION")
            if version:
                return version
            version = getattr(test_case, "version", None)
            if version:
                return version
        app_or_url = get_app_or_url(test_case)
        resp = test_request(app_or_url, "GET", "/version",
                            headers=override_headers if override_headers is not null else test_case.json_headers,
                            cookies=override_cookies if override_cookies is not null else test_case.cookies)
        json_body = check_response_basic_info(resp, 200)
        return json_body["version"]

    @staticmethod
    def check_UpStatus(test_case,               # type: AnyMagpieTestItemType
                       method,                  # type: Str
                       path,                    # type: Str
                       override_headers=null,   # type: Optional[HeadersType]
                       override_cookies=null,   # type: Optional[CookiesType]
                       expected_code=null,      # type: Optional[int]
                       expected_type=null,      # type: Optional[Str]
                       expected_title=null,     # type: Optional[Str]
                       **request_kwargs         # type: Any
                       ):                       # type: (...) -> AnyResponseType
        """
        Verifies that the Magpie UI page at very least returned an HTTP Ok response with the displayed title. Validates
        that at the bare minimum, no underlying internal error occurred from the API or UI calls.

        .. warning::
            Because this check is accomplished via the UI interface, :attr:`BaseTestCase.test_cookies` and
            :attr:`BaseTestCase.headers` attributes are used instead of admin-level ones as in other methods
            of :class:`TestSetup`.

        :returns: response from the rendered page for further tests.
        """
        if override_cookies is null:
            cookies = getattr(test_case, "test_cookies", getattr(test_case, "cookies", None))
        else:
            cookies = override_cookies
        if override_headers is null:
            headers = getattr(test_case, "test_headers", getattr(test_case, "headers", None))
        else:
            headers = override_headers
        resp = test_request(test_case, method, path, headers=headers, cookies=cookies, **request_kwargs)
        kwargs = {}
        if expected_title is null:
            kwargs["expected_title"] = getattr(test_case, "magpie_title", "Magpie Administration")
        else:
            kwargs["expected_title"] = expected_title
        if expected_code is not null:
            kwargs["expected_code"] = expected_code
        if expected_type is not null:
            kwargs["expected_type"] = expected_type
        check_ui_response_basic_info(resp, **kwargs)
        return resp

    @staticmethod
    def check_FormSubmit(test_case,                         # type: AnyMagpieTestItemType
                         form_match,                        # type: Union[Str, int, Dict[Str, Str], Form]
                         form_data=None,                    # type: Optional[FormSearch]
                         form_submit="submit",              # type: Union[Str, int]
                         previous_response=None,            # type: AnyResponseType
                         path=None,                         # type: Optional[Str]
                         method="GET",                      # type: Str
                         timeout=20,                        # type: int
                         max_redirect=5,                    # type: int
                         expected_code=200,                 # type: int
                         expected_type=CONTENT_TYPE_HTML,   # type: Str
                         expect_errors=False,               # type: bool
                         override_headers=null,             # type: Optional[HeadersType]
                         override_cookies=null,             # type: Optional[CookiesType]
                         ):                                 # type: (...) -> AnyResponseType
        """
        Simulates the submission of a UI form to evaluate the status of the resulting page. Follows any redirect if the
        submission results into a HTTP Move (3xx) response to be redirected towards another page request.

        Successive calls using form submits can be employed to simulate sequential page navigation by providing back
        the returned `response` object as input to the following page with argument :paramref:`previous_response`.

        .. seealso::
            :func:`find_html_form` for specific details about search criteria of :paramref:`form_match`

        .. code-block:: python

            svc_resp = check_FormSubmit(test, form_match="goto_add_service", path="/ui/services")
            add_resp = check_FormSubmit(test, form_match="add_service", form_data={...}, previous_response=svc_resp)

        :param test_case: `Test Case` to retrieve the instance and parameters to send requests to.
        :param form_match:
            Can be a form name, the form index (from all available forms on page) or an
            iterable of key/values of form fields to search for a match (first match is used if many are available).
            Also, can be directly the targeted form if already retrieved from the previous response.
        :param form_data:
            Specifies matched form fields to be filled as if entered from UI input using given key/value.
            If multiple fields share the same key, the value must provide an iterable of same length as the expected
            amount of fields matching that key, to fill each of the individual value.
        :param form_submit: specifies which `button` by name or index to submit within the matched form.
        :param path:
            Required page location where to send a request to fetch the required form, *unless* provided through
            :paramref:`previous_response` which must contain the form being looked for in its body.
        :param method: combined with :paramref:`path` when request is need to fetch the form.
        :param previous_response: pre-executed request where the form can be directly looked for in its body.
        :param timeout: response timeout to be used with :paramref:`path` when request must be sent.
        :param max_redirect: limits how many times follow-redirect from HTTP 3xx responses can be accomplished.
        :param expected_code: validate the HTTP status code from the response (returned or provided one).
        :param expected_type: validate the content-type of the response (returned or provided one).
        :param expect_errors: indicate if error HTTP status codes (>=400) are considered normal in the response.
        :param override_headers: headers for request to override any stored ones from Test Suite.
        :param override_cookies: cookies for request to override any stored ones from Test Suite.

        :returns: response from the rendered page for further tests
        :raises AssertionError: if any check along the ways results into error or unexpected state.
        """
        app_or_url = get_app_or_url(test_case)
        if not isinstance(app_or_url, TestApp):
            test_case.fail(msg="test form submit with remote URL not implemented")
        if isinstance(previous_response, TestResponse):
            resp = previous_response
        else:
            resp = test_request(app_or_url, method, path, timeout=timeout,
                                headers=override_headers if override_headers is not null else test_case.test_headers,
                                cookies=override_cookies if override_cookies is not null else test_case.test_cookies)
        check_val_equal(resp.status_code, 200, msg="Cannot test form submission, initial page returned an error.")
        form = find_html_form(resp.forms, form_match)
        if not form:
            available_forms = {fm: {fk: fv[0].value for fk, fv in f.fields.items()} for fm, f in resp.forms.items()}
            available_forms = json_msg(available_forms)
            test_case.fail("could not find requested form for submission "
                           "[form_match: {!r}, form_submit: {!r}, form_data: {!r}] "
                           .format(form_match, form_submit, form_data) +
                           "from available form match/data combinations: [{}]".format(available_forms))
        if form_data:
            for f_field, f_value in dict(form_data).items():
                if isinstance(f_value, (list, set, tuple)):
                    for i, i_value in enumerate(f_value):
                        form.set(f_field, i_value, i)
                else:
                    form[f_field] = f_value

        resp = form.submit(form_submit, expect_errors=expect_errors)
        while 300 <= resp.status_code < 400 and max_redirect > 0:
            resp = resp.follow()
        # basic validation of UI response, but ignore title because it is irrelevant during form validation
        check_ui_response_basic_info(
            resp, expected_code=expected_code, expected_type=expected_type, expected_title=None
        )
        return resp

    @staticmethod
    def check_Unauthorized(test_case, method, path, expected_type=CONTENT_TYPE_JSON, override_cookies=null):
        # type: (AnyMagpieTestItemType, Str, Str, Str, Optional[CookiesType]) -> Union[JSON, Str]
        """
        Verifies that Magpie returned an Unauthorized response.

        Validates that at the bare minimum, no underlying internal error occurred from the API or UI calls.
        """
        app_or_url = get_app_or_url(test_case)
        cookies = override_cookies if override_cookies is not null else getattr(test_case, "cookies", None)
        resp = test_request(app_or_url, method, path,
                            headers={"Accept": expected_type},
                            cookies=cookies,
                            expect_errors=True)
        if path.startswith("/ui"):
            check_ui_response_basic_info(resp, expected_code=401, expected_type=expected_type)
            if expected_type == CONTENT_TYPE_JSON:
                return get_json_body(resp)
            return resp.text
        return check_response_basic_info(resp, expected_code=401, expected_type=expected_type, expected_method=method)

    @staticmethod
    def check_ResourceStructure(test_case,                      # type: AnyMagpieTestItemType
                                body,                           # type: JSON
                                resource_name,                  # type: Str
                                resource_type,                  # type: Str
                                resource_display_name=null,     # type: Str
                                ):                              # type: (...) -> None
        """
        Validates :term:`Resource` basic information (not checking children) based on different Magpie version formats.

        :param test_case: test container
        :param body: JSON body of the response to validate.
        :param resource_name: name of the resource to validate.
        :param resource_type: type of the resource to validate.
        :param resource_display_name: display name of the resource to validate.
        :raises AssertionError: failing condition
        """
        if TestVersion(test_case.version) >= TestVersion("0.6.3"):
            if resource_display_name is null:
                resource_display_name = resource_name
            check_val_is_in("resource", body)
            check_val_type(body["resource"], dict)
            check_val_is_in("resource_name", body["resource"])
            check_val_is_in("resource_display_name", body["resource"])
            check_val_is_in("resource_type", body["resource"])
            check_val_is_in("resource_id", body["resource"])
            check_val_equal(body["resource"]["resource_name"], resource_name)
            check_val_equal(body["resource"]["resource_display_name"], resource_display_name)
            check_val_equal(body["resource"]["resource_type"], resource_type)
            check_val_type(body["resource"]["resource_id"], int)
        else:
            check_val_is_in("resource_name", body)
            check_val_is_in("resource_type", body)
            check_val_is_in("resource_id", body)
            check_val_equal(body["resource_name"], resource_name)
            check_val_equal(body["resource_type"], resource_type)
            check_val_type(body["resource_id"], int)

    @staticmethod
    def check_ResourceChildren(test_case,           # type: AnyMagpieTestItemType
                               resource_children,   # type: JSON
                               parent_resource_id,  # type: int
                               root_service_id,     # type: int
                               ):                   # type: (...) -> None
        """
        Crawls through a :paramref:`resource_children` tree (potentially multi-level) to recursively validate data
        field, types and corresponding values.

        :param test_case: test container
        :param resource_children: top-level 'resources' dictionary possibly also containing children resources.
        :param parent_resource_id: top-level resource/service ID
        :param root_service_id: top-level service ID
        :raises AssertionError: any invalid match on expected data field, type or value
        """
        check_val_type(resource_children, dict)
        for resource_id in resource_children:
            check_val_type(resource_id, six.string_types)
            resource_int_id = int(resource_id)  # should be an 'int' string, no error raised
            resource_info = resource_children[resource_id]  # type: JSON
            check_val_is_in("root_service_id", resource_info)
            check_val_type(resource_info["root_service_id"], int)
            check_val_equal(resource_info["root_service_id"], root_service_id)
            check_val_is_in("resource_id", resource_info)
            check_val_type(resource_info["resource_id"], int)
            check_val_equal(resource_info["resource_id"], resource_int_id)
            check_val_is_in("parent_id", resource_info)
            check_val_type(resource_info["parent_id"], int)
            check_val_equal(resource_info["parent_id"], parent_resource_id)
            check_val_is_in("resource_name", resource_info)
            check_val_type(resource_info["resource_name"], six.string_types)
            check_val_is_in("resource_display_name", resource_info)
            check_val_type(resource_info["resource_display_name"], six.string_types)
            check_val_is_in("permission_names", resource_info)
            check_val_type(resource_info["permission_names"], list)
            check_val_is_in("children", resource_info)
            TestSetup.check_ResourceChildren(test_case, resource_info["children"], resource_int_id, root_service_id)

    @staticmethod
    def check_ServiceFormat(test_case,                      # type: AnyMagpieTestItemType
                            service,                        # type: JSON
                            override_permissions=null,      # type: Optional[Iterable[Str]]
                            skip_permissions=False,         # type: bool
                            has_children_resources=True,    # type: bool
                            has_private_url=True,           # type: bool
                            ):                              # type: (...) -> None
        """
        Validates the format structure of the :paramref:`service` container details.

        :param test_case: test container
        :param service: service body to be evaluated
        :param override_permissions:
            If not provided, validate permission name values to contain *all* permissions defined by the
            reference service's implementation in :mod:`magpie.services`.
            Otherwise, permissions are validated against the provided values.
        :param skip_permissions:
            Completely ignore checking the values contained in permissions (field presence and format still validated).
            Enforced to ``False```if :paramref:`override_permissions` is provided.
        :param has_children_resources:
            If ``True`` (default), also recursively validate the children resources of the :paramref:`service` using
            :meth:`TestSetup.check_ResourceChildren` to validate their expected format. In the case the service has no
            children resource, only validate the ``resources`` field and empty dictionary.
        :param has_private_url:
            If ``True`` (default), validates that the ``service_url`` field is displayed in the body accordingly.

        :raises AssertionError: any invalid match on expected data field, type or value
        """
        check_val_type(service, dict)
        check_val_is_in("resource_id", service)
        check_val_is_in("service_name", service)
        check_val_is_in("service_type", service)
        check_val_is_in("public_url", service)
        check_val_is_in("permission_names", service)
        check_val_type(service["resource_id"], int)
        check_val_type(service["service_name"], six.string_types)
        check_val_type(service["service_type"], six.string_types)
        check_val_type(service["public_url"], six.string_types)
        check_val_type(service["permission_names"], list)
        svc_res_id = service["resource_id"]
        if TestVersion(test_case.version) >= TestVersion("0.7.0"):
            check_val_is_in("service_sync_type", service)
            check_val_type(service["service_sync_type"], OPTIONAL_STRING_TYPES)
        if has_private_url:
            check_val_is_in("service_url", service)
            check_val_type(service["service_url"], six.string_types)
        elif not has_private_url and TestVersion(test_case.version) >= TestVersion("0.7.0"):
            check_val_not_in("service_url", service,
                             msg="Services under user routes shouldn't show private url.")
        if TestVersion(test_case.version) >= TestVersion("2.0.0"):
            if not skip_permissions or override_permissions is not null:
                if override_permissions is null:
                    check_val_not_equal(len(service["permission_names"]), 0,
                                        msg="Service-scoped route must always provide all allowed permissions.")
                    permissions = SERVICE_TYPE_DICT[service["service_type"]].permissions
                    if TestVersion(test_case.version) < TestVersion("3.0"):
                        override_permissions = [perm.value for perm in permissions]
                    else:
                        override_permissions = TestSetup.get_PermissionNames(test_case, permissions, combinations=True)
                else:
                    override_permissions = TestSetup.get_PermissionNames(test_case, override_permissions)
                check_all_equal(service["permission_names"], override_permissions, any_order=True)
        if has_children_resources:
            check_val_is_in("resources", service)
            children = service["resources"]
            TestSetup.check_ResourceChildren(test_case, children, svc_res_id, svc_res_id)
        else:
            check_val_not_in("resources", service)
            check_val_not_in("children", service)

    @staticmethod
    def get_AnyServiceOfTestServiceType(test_case,                      # type: AnyMagpieTestItemType
                                        override_service_type=null,     # type: Optional[Str]
                                        override_headers=null,          # type: Optional[HeadersType]
                                        override_cookies=null,          # type: Optional[CookiesType]
                                        ):                              # type: (...) -> JSON
        """
        Obtains the first service from all available services that match the test service type.

        :raises AssertionError: if the response could not retrieve the test service-type or any service of such type.
        """
        app_or_url = get_app_or_url(test_case)
        svc_type = override_service_type if override_service_type is not null else test_case.test_service_type
        path = "/services/types/{}".format(svc_type)
        resp = test_request(app_or_url, "GET", path,
                            headers=override_headers if override_headers is not null else test_case.json_headers,
                            cookies=override_cookies if override_cookies is not null else test_case.cookies)
        json_body = check_response_basic_info(resp, 200, expected_method="GET")  # type: JSON
        check_val_is_in("services", json_body)
        check_val_is_in(svc_type, json_body["services"])
        check_val_not_equal(len(json_body["services"][svc_type]), 0,
                            msg="Missing any required service of type: '{}'".format(test_case.test_service_type))
        services_dict = json_body["services"][svc_type]  # type: JSON
        return list(services_dict.values())[0]

    @staticmethod
    def create_TestServiceResource(test_case,                       # type: AnyMagpieTestItemType
                                   override_service_name=null,      # type: Optional[Str]
                                   override_service_type=null,      # type: Optional[Str]
                                   override_resource_name=null,     # type: Optional[Str]
                                   override_resource_type=null,     # type: Optional[Str]
                                   override_data=null,              # type: Optional[JSON]
                                   override_headers=null,           # type: Optional[HeadersType]
                                   override_cookies=null,           # type: Optional[CookiesType]
                                   ignore_conflict=False,           # type: bool
                                   ):                               # type: (...) -> JSON
        """
        Creates a two-level tree with the test resource nested *immediately* under the test service.

        Test service gets created if it did not exist beforehand, but its information are not returned.

        .. seealso::
            :meth:`create_TestServiceResourceTree`

        :returns: response body of the created resource nested under the service.
        :raises AssertionError: if the response correspond to failure to create the test resource.
        """
        app_or_url = get_app_or_url(test_case)
        svc_name = override_service_name if override_service_name is not null else test_case.test_service_name
        svc_type = override_service_type if override_service_type is not null else test_case.test_service_type
        headers = override_headers if override_headers is not null else getattr(test_case, "json_headers", None)
        cookies = override_cookies if override_cookies is not null else getattr(test_case, "cookies", None)
        svc_json = TestSetup.create_TestService(test_case,
                                                override_service_name=svc_name, override_service_type=svc_type,
                                                override_headers=headers, override_cookies=cookies)
        path = "/services/{svc}/resources".format(svc=svc_name)
        data = override_data if override_data is not null else {
            "resource_name": override_resource_name or test_case.test_resource_name,
            "resource_type": override_resource_type or test_case.test_resource_type,
        }
        resp = test_request(app_or_url, "POST", path, json=data, expect_errors=True, headers=headers, cookies=cookies)
        if ignore_conflict and resp.status_code == 409:
            svc_info = TestSetup.get_ExistingTestServiceInfo(test_case,
                                                             override_service_info=svc_json,
                                                             override_headers=headers,
                                                             override_cookies=cookies)
            svc_res = TestSetup.get_TestServiceDirectResources(test_case,
                                                               override_service_name=svc_info["service_name"],
                                                               override_headers=headers,
                                                               override_cookies=cookies)
            res_found = [
                res for res in svc_res
                if res["resource_name"] == data["resource_name"] and res["resource_type"] == data["resource_type"]
            ]
            check_val_equal(len(res_found), 1, msg="Could not find requested conflicting resource under service.")
            return res_found[0]
        return check_response_basic_info(resp, 201, expected_method="POST")

    @staticmethod
    def create_TestServiceResourceTree(test_case,                       # type: AnyMagpieTestItemType
                                       resource_depth=null,             # type: Optional[int]
                                       override_service_name=null,      # type: Optional[Str]
                                       override_service_type=null,      # type: Optional[Str]
                                       override_resource_names=null,    # type: Optional[List[Str]]
                                       override_resource_types=null,    # type: Optional[List[Str]]
                                       override_headers=null,           # type: Optional[HeadersType]
                                       override_cookies=null,           # type: Optional[CookiesType]
                                       override_exist=False,            # type: bool
                                       ):                               # type: (...) -> List[int]
        """
        Creates a :term:`Service` and nested N-depth :term:`Resource` hierarchy.

        The number of sub-:term:`Resource` to create under the :term:`Service` will be equal to the number of
        elements in lists :paramref:`override_resource_names` and :paramref:`override_resource_types` if specified
        (must be equal lengths), or using :paramref:`resource_depth` value with randomly generated names.

        Using :paramref:`resource_depth`, :paramref:`override_resource_names` and :paramref:`override_resource_types`
        can be a single value to replicate over each of the N-depth :term:`Resource`. If more than one are provided in
        this case, the first is picked. Test case defaults are used instead in each situation if not specified.

        :returns: list of ordered IDs of the service and all following resources (N-depth + 1 elements).
        :raises AssertionError: if the response correspond to failure to create any of the elements.
        """
        svc_name = override_service_name if override_service_name is not null else test_case.test_service_name
        svc_type = override_service_type if override_service_type is not null else test_case.test_service_type
        res_type = override_resource_types if override_resource_types is not null else test_case.test_resource_type
        res_name = override_resource_names
        if resource_depth:
            if isinstance(res_name, (list, set, tuple)):
                res_name = res_name[0]
            if isinstance(res_type, (list, set, tuple)):
                res_name = res_type[0]
            res_type = [res_type] * resource_depth
        if res_name is null:
            if resource_depth is null:
                res_name = [test_case.test_resource_name]
            else:
                res_name = ["resource_{}_{}".format(i, uuid.uuid4()) for i in range(resource_depth)]
        elif resource_depth:
            res_name = [res_name] * resource_depth
        if not isinstance(res_type, list):
            res_type = [res_type]
        body = TestSetup.create_TestService(test_case,
                                            override_service_name=svc_name, override_service_type=svc_type,
                                            override_headers=override_headers, override_cookies=override_cookies,
                                            override_exist=override_exist)
        info = TestSetup.get_ResourceInfo(test_case, override_body=body,
                                          override_headers=override_headers, override_cookies=override_cookies)
        parent_id = info["resource_id"]
        all_ids = [parent_id]
        for res_n, res_t in zip(res_name, res_type):
            body = TestSetup.create_TestResource(test_case, parent_resource_id=parent_id,
                                                 override_resource_name=res_n, override_resource_type=res_t,
                                                 override_headers=override_headers, override_cookies=override_cookies)
            info = TestSetup.get_ResourceInfo(test_case, override_body=body, full_detail=True)
            parent_id = info["resource_id"]
            all_ids.append(parent_id)
        return all_ids

    @staticmethod
    def create_TestResource(test_case,                      # type: AnyMagpieTestItemType
                            parent_resource_id,             # type: int
                            override_resource_name=null,    # type: Optional[Str]
                            override_resource_type=null,    # type: Optional[Str]
                            override_data=null,             # type: Optional[JSON]
                            override_headers=null,          # type: Optional[HeadersType]
                            override_cookies=null,          # type: Optional[CookiesType]
                            ):                              # type: (...) -> JSON
        """
        Creates the test resource nested *immediately* under the parent resource ID.

        Parent resource *must* exist beforehand and *must* support nested children resource.
        For convenience, all details of the successfully created resource are fetched and returned.

        :raises AssertionError: if the response correspond to failure to create the test resource.
        """
        headers = override_headers if override_headers is not null else getattr(test_case, "json_headers", None)
        cookies = override_cookies if override_cookies is not null else getattr(test_case, "cookies", None)
        app_or_url = get_app_or_url(test_case)
        path = "/resources/{}".format(parent_resource_id)
        resp = test_request(app_or_url, "GET", path, headers=headers, cookies=cookies)
        check_response_basic_info(resp)
        data = override_data if override_data is not null else {
            "resource_name": override_resource_name or test_case.test_resource_name,
            "resource_type": override_resource_type or test_case.test_resource_type,
            "parent_id": parent_resource_id,
        }
        # creation response provides only 'basic' info, fetch detailed ones with additional get
        resp = test_request(app_or_url, "POST", "/resources", json=data, headers=headers, cookies=cookies)
        body = check_response_basic_info(resp, 201, expected_method="POST")
        info = TestSetup.get_ResourceInfo(test_case, override_body=body)
        path = "/resources/{}".format(info["resource_id"])
        resp = test_request(app_or_url, "GET", path, headers=headers, cookies=cookies)
        return check_response_basic_info(resp)

    @staticmethod
    def update_TestAnyResourcePermission(test_case,                         # type: AnyMagpieTestItemType
                                         item_type,                         # type: Str
                                         method,                            # type: Str  # POST|PUT|DELETE
                                         override_item_name=null,           # type: Optional[Str]
                                         resource_info=null,                # type: Optional[JSON]
                                         override_resource_id=null,         # type: Optional[int]
                                         override_permission=null,          # type: Optional[AnyPermissionType]
                                         override_headers=null,             # type: Optional[HeadersType]
                                         override_cookies=null,             # type: Optional[CookiesType]
                                         ):                                 # type: (...) -> JSON
        """
        See :meth:`create_TestGroupResourcePermission` and :meth:`create_TestUserResourcePermission` for specific uses.
        """
        method = method.upper()
        if resource_info is null:
            resource_info = TestSetup.get_ResourceInfo(test_case, resource_id=override_resource_id, full_detail=True,
                                                       override_headers=override_headers,
                                                       override_cookies=override_cookies)
        else:
            no_perms = "permission_names" not in resource_info or not resource_info.get("permission_names")
            get_details = no_perms or override_permission is null
            resource_info = TestSetup.get_ResourceInfo(test_case, override_body=resource_info, full_detail=get_details,
                                                       override_headers=override_headers,
                                                       override_cookies=override_cookies)
        res_id = resource_info["resource_id"]
        if override_permission is null:
            # to preserve backward compatibility with existing tests that assumed first permission from different order,
            # override the modifiers to generate ([first-name]-allow-recursive) which was then returned as first element
            # (sorting of PermissionSet now returns MATCH before RECURSIVE)
            first_perm = resource_info["permission_names"][0]
            override_permission = PermissionSet(first_perm, access=Access.ALLOW, scope=Scope.RECURSIVE)
        if item_type == "group":
            item_name = override_item_name if override_item_name is not null else test_case.test_group_name
            item_path = "/groups/{}".format(item_name)
        elif item_type == "user":
            item_name = override_item_name if override_item_name is not null else test_case.test_user_name
            item_path = "/users/{}".format(item_name)
        else:
            raise ValueError("invalid item-type: [{}]".format(item_type))
        data = {"permission": PermissionSet(override_permission).json()}
        path = "{}/resources/{}/permissions".format(item_path, res_id)
        headers = override_headers if override_headers is not null else getattr(test_case, "json_headers", None)
        cookies = override_cookies if override_cookies is not null else getattr(test_case, "cookies", None)
        resp = test_request(test_case, method, path, data=data, headers=headers, cookies=cookies)
        code = 200
        if method == "PUT":
            code = [200, 201]
        elif method == "POST":
            code = 201
        elif method == "DELETE":
            code = 200 if resp.status_code != 404 else 404
        return check_response_basic_info(resp, code, expected_method=method)

    @staticmethod
    def create_TestUserResourcePermission(test_case,                        # type: AnyMagpieTestItemType
                                          resource_info=null,               # type: Optional[JSON]
                                          override_resource_id=null,        # type: Optional[int]
                                          override_permission=null,         # type: Optional[AnyPermissionType]
                                          override_user_name=null,          # type: Optional[Str]
                                          override_headers=null,            # type: Optional[HeadersType]
                                          override_cookies=null,            # type: Optional[CookiesType]
                                          override_exist=null,              # type: Optional[bool]
                                          ):                                # type: (...) -> JSON
        """
        Utility method to create a permission on given resource for the user.

        Employs the resource information returned from one of the creation utilities:
            - :meth:`create_TestResource`
            - :meth:`create_TestService`
            - :meth:`create_TestServiceResource`

        If resource information container is not provided, all desired values must be given as parameter for creation.
        """
        method = "PUT" if override_exist else "POST"
        return TestSetup.update_TestAnyResourcePermission(
            test_case, "user", method, resource_info=resource_info,
            override_resource_id=override_resource_id, override_permission=override_permission,
            override_item_name=override_user_name, override_headers=override_headers, override_cookies=override_cookies
        )

    @staticmethod
    def create_TestGroupResourcePermission(test_case,                        # type: AnyMagpieTestItemType
                                           resource_info=null,               # type: Optional[JSON]
                                           override_resource_id=null,        # type: Optional[int]
                                           override_permission=null,         # type: Optional[AnyPermissionType]
                                           override_group_name=null,         # type: Optional[Str]
                                           override_headers=null,            # type: Optional[HeadersType]
                                           override_cookies=null,            # type: Optional[CookiesType]
                                           override_exist=null,              # type: Optional[bool]
                                           ):                                # type: (...) -> JSON
        """
        Utility method to create a permission on given resource for the group.

        Employs the resource information returned from one of the creation utilities:
            - :meth:`create_TestResource`
            - :meth:`create_TestService`
            - :meth:`create_TestServiceResource`

        If resource information container is not provided, all desired values must be given as parameter for creation.
        """
        method = "PUT" if override_exist else "POST"
        return TestSetup.update_TestAnyResourcePermission(
            test_case, "group", method, resource_info=resource_info,
            override_resource_id=override_resource_id, override_permission=override_permission,
            override_item_name=override_group_name, override_headers=override_headers, override_cookies=override_cookies
        )

    @staticmethod
    def get_PermissionNames(test_case,              # type: AnyMagpieTestItemType
                            permissions,            # type: Union[AnyPermissionType, Collection[AnyPermissionType]]
                            combinations=False,     # type: bool
                            ):                      # type: (...) -> List[Str]
        """
        Obtains all applicable permission names for the given version and specified permission(s).

        :param test_case: test case
        :param permissions: one or many permission(s) for which to generate the list of applicable permission names.
        :param combinations: extend permissions with all possible modifiers, applicable only if version allows it.
        """
        version = TestSetup.get_Version(test_case)
        if not isinstance(permissions, (list, set, tuple)):
            permissions = [permissions]
        if combinations and TestVersion(version) >= TestVersion("3.0"):
            permissions = [PermissionSet(*perm_combo) for perm_combo in itertools.product(permissions, Access, Scope)]
        else:
            permissions = [PermissionSet(perm) for perm in permissions]
        perm_names = set()
        for permission in permissions:
            perm_impl = permission.implicit_permission
            if perm_impl is not None:
                perm_names.add(perm_impl)
            if TestVersion(version) >= TestVersion("3.0"):
                perm_names.add(permission.explicit_permission)
        return list(perm_names)

    @staticmethod
    def get_ResourceInfo(test_case,                 # type: AnyMagpieTestItemType
                         override_body=None,        # type: Optional[JSON]
                         full_detail=False,         # type: bool
                         resource_id=None,          # type: Optional[int]
                         override_headers=null,     # type: Optional[HeadersType]
                         override_cookies=null,     # type: Optional[CookiesType]
                         ):                         # type: (...) -> JSON
        """
        Obtains in a backward compatible way the resource details based on resource or service response body and the
        tested instance version.

        Alternatively to :paramref:`body`, one can directly fetch details from provided :paramref:`resource_id`.
        Otherwise, if :paramref:`body` was provided and :paramref:`full_detail` is requested, executes another request
        to obtain the additional information with inferred resource ID available from the body. This obtains additional
        details resource such as applicable permissions that are not available from base request body returned at
        resource creation. This is essentially the same as requesting the details directly with :paramref:`resource_id`.
        """
        body = override_body
        headers = override_headers if override_headers is not null else getattr(test_case, "json_headers", None)
        cookies = override_cookies if override_cookies is not null else getattr(test_case, "cookies", None)
        if override_body:
            if TestVersion(test_case.version) >= TestVersion("0.6.3"):
                # skip if sub-element was already extracted and provided as input override_body
                if "resource_id" not in body:
                    body = body.get("resource") or body.get("service")
                    check_val_type(body, dict)
            resource_id = body["resource_id"]
        if resource_id and full_detail:
            path = "/resources/{}".format(resource_id)
            resp = test_request(test_case, "GET", path, headers=headers, cookies=cookies)
            body = check_response_basic_info(resp)
            body = TestSetup.get_ResourceInfo(test_case, override_body=body, resource_id=None, full_detail=False)
        return body

    @staticmethod
    def get_ExistingTestServiceInfo(test_case,                      # type: AnyMagpieTestItemType
                                    override_service_name=null,     # type: Optional[Str]
                                    override_service_info=null,     # type: Optional[JSON]
                                    override_headers=null,          # type: Optional[HeadersType]
                                    override_cookies=null,          # type: Optional[CookiesType]
                                    ):                              # type: (...) -> JSON
        """
        Obtains test service details.

        :raises AssertionError: if the response correspond to missing service or failure to retrieve it.
        """
        svc_name = override_service_name if override_service_name is not null else test_case.test_service_name
        headers = override_headers if override_headers is not null else getattr(test_case, "json_headers", None)
        cookies = override_cookies if override_cookies is not null else getattr(test_case, "cookies", None)
        if override_service_info:
            json_body = override_service_info
        else:
            app_or_url = get_app_or_url(test_case)
            path = "/services/{svc}".format(svc=svc_name)
            resp = test_request(app_or_url, "GET", path, headers=headers, cookies=cookies)
            json_body = get_json_body(resp)
        svc_getter = "service"
        if TestVersion(test_case.version) < TestVersion("0.9.1"):
            svc_getter = svc_name
        return json_body[svc_getter]

    @staticmethod
    def get_TestServiceDirectResources(test_case,                       # type: AnyMagpieTestItemType
                                       ignore_missing_service=False,    # type: bool
                                       override_service_name=null,      # type: Optional[Str]
                                       override_headers=null,           # type: Optional[HeadersType]
                                       override_cookies=null,           # type: Optional[CookiesType]
                                       ):                               # type: (...) -> List[JSON]
        """
        Obtains test resources nested *immediately* under test service.

        :raises AssertionError: if the response correspond to missing service or resources.
        """
        app_or_url = get_app_or_url(test_case)
        svc_name = override_service_name if override_service_name is not null else test_case.test_service_name
        headers = override_headers if override_headers is not null else getattr(test_case, "json_headers", None)
        cookies = override_cookies if override_cookies is not null else getattr(test_case, "cookies", None)
        path = "/services/{svc}/resources".format(svc=svc_name)
        resp = test_request(app_or_url, "GET", path,
                            headers=headers, cookies=cookies,
                            expect_errors=ignore_missing_service)
        if ignore_missing_service and resp.status_code == 404:
            return []
        json_body = get_json_body(resp)  # type: Dict[str, JSON]
        resources = json_body[svc_name]["resources"]
        return [resources[res] for res in resources]

    @staticmethod
    def check_NonExistingTestServiceResource(test_case, override_service_name=null, override_resource_name=null):
        # type: (AnyMagpieTestItemType, Optional[Str], Optional[Str]) -> None
        """
        Validates that test resource nested *immediately* under test service does not exist.

        Skips validation if the test service does not exist.

        :raises AssertionError: if the response correspond to existing resource under the service.
        """
        resources = TestSetup.get_TestServiceDirectResources(test_case,
                                                             override_service_name=override_service_name,
                                                             ignore_missing_service=True)
        resources_names = [res["resource_name"] for res in resources]
        check_val_not_in(override_resource_name or test_case.test_resource_name, resources_names)

    @staticmethod
    def delete_TestServiceResource(test_case,                       # type: AnyMagpieTestItemType
                                   override_service_name=null,      # type: Optional[Str]
                                   override_resource_name=null,     # type: Optional[Str]
                                   override_headers=null,           # type: Optional[HeadersType]
                                   override_cookies=null,           # type: Optional[CookiesType]
                                   ):                               # type: (...) -> None
        """
        Deletes the test resource under test service.

        If the resource does not exist, skip. Otherwise, delete it and validate that it was indeed removed.

        :raises AssertionError: if any response does not correspond to non-existing service's resource after execution.
        """
        app_or_url = get_app_or_url(test_case)
        resource_name = override_resource_name if override_resource_name is not null else test_case.test_resource_name
        resources = TestSetup.get_TestServiceDirectResources(test_case, ignore_missing_service=True)
        test_resource = list(filter(lambda r: r["resource_name"] == resource_name, resources))
        headers = override_headers if override_headers is not null else getattr(test_case, "json_headers", None)
        cookies = override_cookies if override_cookies is not null else getattr(test_case, "cookies", None)
        # delete as required, skip if non-existing
        if len(test_resource) > 0:
            resource_id = test_resource[0]["resource_id"]
            svc_name = override_service_name if override_service_name is not null else test_case.test_service_name
            path = "/services/{svc}/resources/{res_id}".format(svc=svc_name, res_id=resource_id)
            resp = test_request(app_or_url, "DELETE", path, headers=headers, cookies=cookies)
            check_val_equal(resp.status_code, 200)
        TestSetup.check_NonExistingTestServiceResource(test_case)

    @staticmethod
    def create_TestService(test_case,                   # type: AnyMagpieTestItemType
                           override_service_name=null,  # type: Optional[Str]
                           override_service_type=null,  # type: Optional[Str]
                           override_headers=null,       # type: Optional[HeadersType]
                           override_cookies=null,       # type: Optional[CookiesType]
                           override_exist=null,         # type: Optional[bool]
                           ):                           # type: (...) -> JSON
        """
        Creates the test service.

        If the service already exists, deletes it. Then, attempts creation.

        :raises AssertionError: if any response does not correspond to successful service creation from scratch.
        """
        app_or_url = get_app_or_url(test_case)
        svc_name = override_service_name if override_service_name is not null else test_case.test_service_name
        svc_type = override_service_type if override_service_type is not null else test_case.test_service_type
        headers = override_headers if override_headers is not null else getattr(test_case, "json_headers", None)
        cookies = override_cookies if override_cookies is not null else getattr(test_case, "cookies", None)
        data = {
            "service_name": svc_name,
            "service_type": svc_type,
            "service_url": "http://localhost:9000/{}".format(svc_name)
        }
        if svc_name and hasattr(test_case, "extra_service_names"):
            test_case.extra_service_names.add(svc_name)  # indicate potential removal at a later point
        resp = test_request(app_or_url, "POST", "/services", json=data, expect_errors=True,
                            headers=headers, cookies=cookies)
        if resp.status_code == 409:
            if override_exist is not null and override_exist:
                TestSetup.delete_TestService(test_case,
                                             override_service_name=svc_name,
                                             override_headers=headers,
                                             override_cookies=cookies)
                return TestSetup.create_TestService(test_case,
                                                    override_service_name=svc_name,
                                                    override_service_type=svc_type,
                                                    override_headers=headers,
                                                    override_cookies=cookies,
                                                    override_exist=False)
            if override_exist is null:
                path = "/services/{svc}".format(svc=svc_name)
                resp = test_request(app_or_url, "GET", path, headers=headers, cookies=cookies)
                body = check_response_basic_info(resp, 200, expected_method="GET")
                if TestVersion(test_case.version) < TestVersion("0.9.1"):
                    body.update({"service": body[svc_name]})
                    body.pop(svc_name)
                return body
        return check_response_basic_info(resp, 201, expected_method="POST")

    @staticmethod
    def check_NonExistingTestService(test_case, override_service_name=null):
        # type: (AnyMagpieTestItemType, Optional[Str]) -> None
        """
        Validates that the test service does not exist.

        :raises AssertionError: if the response does not correspond to missing service.
        """
        services_info = TestSetup.get_RegisteredServicesList(test_case)
        services_names = [svc["service_name"] for svc in services_info]
        service_name = override_service_name if override_service_name is not null else test_case.test_service_name
        check_val_not_in(service_name, services_names)

    @staticmethod
    def delete_TestService(test_case, override_service_name=null, override_headers=null, override_cookies=null):
        # type: (AnyMagpieTestItemType, Optional[Str], Optional[HeadersType], Optional[CookiesType]) -> None
        """
        Deletes the test service.

        If the service does not exist, skip operation. Otherwise, proceed to remove it and validate its removal.

        :raises AssertionError: if the response does not correspond to successful validation or removal of the service.
        """
        app_or_url = get_app_or_url(test_case)
        headers = override_headers if override_headers is not null else getattr(test_case, "json_headers", None)
        cookies = override_cookies if override_cookies is not null else getattr(test_case, "cookies", None)
        service_name = (
            override_service_name
            if override_service_name is not null else
            getattr(test_case, "test_service_name", None)
        )
        services_info = TestSetup.get_RegisteredServicesList(test_case,
                                                             override_headers=headers,
                                                             override_cookies=cookies)
        test_service = list(filter(lambda r: r["service_name"] == service_name, services_info))
        # delete as required, skip if non-existing
        if len(test_service) > 0:
            path = "/services/{svc_name}".format(svc_name=service_name)
            resp = test_request(app_or_url, "DELETE", path, headers=headers, cookies=cookies)
            check_val_equal(resp.status_code, 200)
        TestSetup.check_NonExistingTestService(test_case, override_service_name=service_name)

    @staticmethod
    def get_RegisteredServicesList(test_case, override_headers=null, override_cookies=null):
        # type: (AnyMagpieTestItemType, Optional[HeadersType], Optional[CookiesType]) -> List[JSON]
        """
        Obtains the list of registered services names.

        :raises AssertionError: if the response does not correspond to successful retrieval of user names.
        """
        app_or_url = get_app_or_url(test_case)
        headers = override_headers if override_headers is not null else getattr(test_case, "json_headers", None)
        cookies = override_cookies if override_cookies is not null else getattr(test_case, "cookies", None)
        resp = test_request(app_or_url, "GET", "/services", headers=headers, cookies=cookies)
        json_body = check_response_basic_info(resp, 200, expected_method="GET")  # type: JSON

        # prepare a flat list of registered services
        services_list = []
        for svc_type in json_body["services"]:
            services_of_type = json_body["services"][svc_type]  # type: JSON
            services_list.extend(services_of_type.values())
        return services_list

    @staticmethod
    def delete_TestResource(test_case, resource_id, override_headers=null, override_cookies=null):
        # type: (AnyMagpieTestItemType, int, Optional[HeadersType], Optional[CookiesType]) -> None
        """
        Deletes the test resource directly using its ID.

        If the resource does not exist, skips the operation. Otherwise, delete it and validate its removal.

        :raises AssertionError: if the response does not correspond to non-existing resource.
        """
        app_or_url = get_app_or_url(test_case)
        path = "/resources/{res_id}".format(res_id=resource_id)
        resp = test_request(app_or_url, "DELETE", path, expect_errors=True,
                            headers=override_headers if override_headers is not null else test_case.json_headers,
                            cookies=override_cookies if override_cookies is not null else test_case.cookies)
        check_val_is_in(resp.status_code, [200, 404])
        if resp.status_code == 200:
            resp = test_request(app_or_url, "GET", path, expect_errors=True,
                                headers=override_headers if override_headers is not null else test_case.json_headers,
                                cookies=override_cookies if override_cookies is not null else test_case.cookies)
            check_val_is_in(resp.status_code, 404)

    @staticmethod
    def get_RegisteredUsersList(test_case, override_headers=null, override_cookies=null, pending=False):
        # type: (AnyMagpieTestItemType, Optional[HeadersType], Optional[CookiesType], bool) -> List[Str]
        """
        Obtains the list of registered users.

        :raises AssertionError: if the response does not correspond to successful retrieval of user names.
        """
        app_or_url = get_app_or_url(test_case)
        headers = override_headers if override_headers is not null else getattr(test_case, "json_headers", None)
        cookies = override_cookies if override_cookies is not null else getattr(test_case, "cookies", None)
        resp = test_request(app_or_url, "GET", "/register/users" if pending else "/users",
                            expect_errors=pending,  # route does not exist if not enabled
                            headers=headers, cookies=cookies)
        if pending and resp.status_code == 404:  # user-registration was not enabled
            return []
        json_body = check_response_basic_info(resp, 200, expected_method="GET")
        return json_body["registrations"] if pending else json_body["user_names"]

    @staticmethod
    def check_NonExistingTestUser(test_case,                # type: AnyMagpieTestItemType
                                  override_user_name=null,  # type: Optional[Str]
                                  override_headers=null,    # type: Optional[HeadersType]
                                  override_cookies=null,    # type: Optional[CookiesType]
                                  pending=False,            # type: bool
                                  ):                        # type: (...) -> None
        """
        Ensures that the test user does not exist.

        :raises AssertionError: if the test user exists.
        """
        users = TestSetup.get_RegisteredUsersList(test_case, pending=pending,
                                                  override_headers=override_headers, override_cookies=override_cookies)
        user_name = override_user_name if override_user_name is not null else test_case.test_user_name
        check_val_not_in(user_name, users)

    @staticmethod
    def create_TestUser(test_case,                  # type: AnyMagpieTestItemType
                        override_data=null,         # type: Optional[JSON]
                        override_user_name=null,    # type: Optional[Str]
                        override_email=null,        # type: Optional[Str]
                        override_password=null,     # type: Optional[Str]
                        override_group_name=null,   # type: Optional[Str]
                        override_headers=null,      # type: Optional[HeadersType]
                        override_cookies=null,      # type: Optional[CookiesType]
                        override_exist=False,       # type: bool
                        pending=False,              # type: bool
                        accept_terms=True,          # type: bool
                        ):                          # type: (...) -> JSON
        """
        Creates the test user.

        :raises AssertionError: if the request response does not match successful creation.
        """
        app_or_url = get_app_or_url(test_case)
        if override_data is not null:
            data = override_data
        else:
            test_user = override_user_name if override_user_name is not null else test_case.test_user_name
            data = {
                "user_name": test_user,
                "password": override_password if override_password is not null else test_user,
                "group_name": override_group_name if override_group_name is not null else test_case.test_group_name,
            }
            data["email"] = override_email if override_email is not null else "{}@mail.com".format(data["user_name"])
        usr_name = (data or {}).get("user_name")
        grp_name = (data or {}).get("group_name")
        headers = override_headers if override_headers is not null else test_case.json_headers
        cookies = override_cookies if override_cookies is not null else test_case.cookies
        if usr_name:
            test_case.extra_user_names.add(usr_name)  # indicate potential removal at a later point

        # Prepare request to create user
        path = "/register/users" if pending else "/users"

        grp_terms = ""
        if grp_name:
            # Get group info
            grp_info_path = "/groups/{grp}".format(grp=grp_name)
            resp = test_request(app_or_url, "GET", grp_info_path, headers=headers, cookies=cookies)
            body = check_response_basic_info(resp, 200, expected_method="GET")
            check_val_is_in("group", body)
            grp_terms = body["group"].get("terms")

        if grp_terms:
            create_user_resp = create_or_assign_user_group_with_terms(test_case=test_case, path=path, data=data,
                                                                      expect_errors=override_exist,
                                                                      headers=headers, cookies=cookies,
                                                                      accept_terms=accept_terms)
        else:
            create_user_resp = test_request(app_or_url, "POST", path, json=data, expect_errors=override_exist,
                                            headers=headers, cookies=cookies)

        if create_user_resp.status_code == 409 and override_exist and usr_name:
            TestSetup.delete_TestUser(test_case,
                                      override_user_name=usr_name,
                                      override_headers=headers,
                                      override_cookies=cookies,
                                      pending=pending)
            return TestSetup.create_TestUser(test_case,
                                             override_data=override_data,
                                             override_user_name=override_user_name,
                                             override_email=override_email,
                                             override_password=override_password,
                                             override_group_name=override_group_name,
                                             override_headers=headers,
                                             override_cookies=cookies,
                                             override_exist=False,
                                             pending=pending,
                                             accept_terms=accept_terms)
        return check_response_basic_info(create_user_resp, 201, expected_method="POST")

    @staticmethod
<<<<<<< HEAD
    def create_TestNetworkNode(test_case,                        # type: AnyMagpieTestCaseType
                               override_name=null,               # type: Optional[Str]
                               override_jwks_url=null,           # type: Optional[Str]
                               override_token_url=null,          # type: Optional[Str]
                               override_authorization_url=null,  # type: Optional[Str]
                               override_redirect_uris=null,      # type: Optional[JSON]
                               override_headers=null,            # type: Optional[HeadersType]
                               override_cookies=null,            # type: Optional[CookiesType]
                               override_exist=False,             # type: bool
                               override_data=null,               # type: Optional[JSON]
                               expect_errors=False,              # type: bool
                               ):                                # type: (...) -> JSON
        """
        Creates a Network Node
        """
        app_or_url = get_app_or_url(test_case)
        if override_data is not null:
            data = override_data
        else:
            data = {
                "name": override_name if override_name is not null else test_case.test_node_name,
                "jwks_url": override_jwks_url if override_jwks_url is not null else test_case.test_node_jwks_url,
                "token_url": override_token_url if override_token_url is not null else test_case.test_node_token_url,
                "authorization_url": (override_authorization_url if override_authorization_url is not null
                                      else test_case.test_authorization_url),
                "redirect_uris": (override_redirect_uris if override_redirect_uris is not null
                                  else test_case.test_redirect_uris)
            }
        headers = override_headers if override_headers is not null else test_case.json_headers
        cookies = override_cookies if override_cookies is not null else test_case.cookies

        resp = test_request(app_or_url, "POST", "/network/nodes", json=data,
                            expect_errors=(override_exist or expect_errors), headers=headers, cookies=cookies)

        if data.get("name"):
            test_case.extra_node_names.add(data["name"])  # indicate potential removal at a later point

        if resp.status_code == 409 and override_exist and data.get("name"):
            TestSetup.delete_TestNetworkNode(test_case,
                                             override_name=data["name"],
                                             override_headers=headers,
                                             override_cookies=cookies)
            return TestSetup.create_TestNetworkNode(test_case,
                                                    override_data=data,
                                                    override_headers=headers,
                                                    override_cookies=cookies,
                                                    override_exist=False,
                                                    expect_errors=expect_errors)

        if expect_errors:
            return get_json_body(resp)
        return check_response_basic_info(resp, 201, expected_method="POST")

    @staticmethod
    def delete_TestNetworkNode(test_case,              # type: AnyMagpieTestCaseType
                               override_name=null,     # type: Optional[Str]
                               override_headers=null,  # type: Optional[HeadersType]
                               override_cookies=null,  # type: Optional[CookiesType]
                               allow_missing=False,    # type: bool
                               ):                      # type: (...) -> Optional[AnyResponseType]
        """
        Deletes a Network Node.
        """
        app_or_url = get_app_or_url(test_case)
        headers = override_headers if override_headers is not null else test_case.json_headers
        cookies = override_cookies if override_cookies is not null else test_case.cookies
        name = override_name if override_name is not null else test_case.test_node_name
        path = "/network/nodes/{}".format(name)
        resp = test_request(app_or_url, "DELETE", path, headers=headers, cookies=cookies, expect_errors=allow_missing)
        if resp.status_code == 404 and allow_missing:
            return resp
        check_response_basic_info(resp, 200, expected_method="DELETE")

    @staticmethod
    def create_TestNetworkRemoteUser(test_case,                       # type: AnyMagpieTestCaseType
                                     override_remote_user_name=null,  # type: Optional[Str]
                                     override_user_name=null,         # type: Optional[Str]
                                     override_node_name=null,         # type: Optional[Str]
                                     override_node_host=null,         # type: Optional[Str]
                                     override_node_port=null,         # type: Optional[int]
                                     override_headers=null,           # type: Optional[HeadersType]
                                     override_cookies=null,           # type: Optional[CookiesType]
                                     override_data=null,              # type: Optional[JSON]
                                     override_exist=False,            # type: bool
                                     ):                               # type: (...) -> JSON
        """
        Creates a Network Remote User.
        """
        app_or_url = get_app_or_url(test_case)
        if override_data is not null:
            data = override_data
        else:
            data = {
                "remote_user_name": (override_remote_user_name if override_remote_user_name is not null
                                     else test_case.test_remote_user_name),
                "user_name": override_user_name if override_user_name is not null else test_case.test_user_name,
                "node_name": override_node_name if override_node_name is not null else test_case.test_node_name
            }
        headers = override_headers if override_headers is not null else test_case.json_headers
        cookies = override_cookies if override_cookies is not null else test_case.cookies

        resp = test_request(app_or_url, "POST", "/network/remote_users", json=data,
                            expect_errors=override_exist, headers=headers, cookies=cookies)

        if data.get("remote_user_name") and data.get("node_name"):
            # indicate potential removal at a later point
            test_case.extra_remote_user_names.add((data["remote_user_name"], data["node_name"]))

        if resp.status_code == 409 and override_exist and data.get("remote_user_name") and data.get("node_name"):
            TestSetup.delete_TestNetworkRemoteUser(test_case,
                                                   override_remote_user_name=data["remote_user_name"],
                                                   override_node_name=data["node_name"],
                                                   override_headers=headers,
                                                   override_cookies=cookies)
            return TestSetup.create_TestNetworkRemoteUser(test_case,
                                                          override_remote_user_name=data["remote_user_name"],
                                                          override_node_name=data["node_name"],
                                                          override_user_name=override_user_name,
                                                          override_node_host=override_node_host,
                                                          override_node_port=override_node_port,
                                                          override_headers=headers,
                                                          override_cookies=cookies,
                                                          override_exist=False)

        return check_response_basic_info(resp, 201, expected_method="POST")

    @staticmethod
    def delete_TestNetworkRemoteUser(test_case,                       # type: AnyMagpieTestCaseType
                                     override_remote_user_name=null,  # type: Optional[Str]
                                     override_node_name=null,         # type: Optional[Str]
                                     override_headers=null,           # type: Optional[HeadersType]
                                     override_cookies=null,           # type: Optional[CookiesType]
                                     allow_missing=False,             # type: bool
                                     ):                               # type: (...) -> Optional[AnyResponseType]
        """
        Deletes a Network Remote User.
        """
        app_or_url = get_app_or_url(test_case)
        headers = override_headers if override_headers is not null else test_case.json_headers
        cookies = override_cookies if override_cookies is not null else test_case.cookies
        name = override_remote_user_name if override_remote_user_name is not null else test_case.test_remote_user_name
        node_name = override_node_name if override_node_name is not null else test_case.test_node_name

        path = "/network/nodes/{}/remote_users/{}".format(node_name, name)
        resp = test_request(app_or_url, "DELETE", path, headers=headers, cookies=cookies, expect_errors=allow_missing)
        if resp.status_code == 404 and allow_missing:
            return resp
        check_response_basic_info(resp, 200, expected_method="DELETE")

    @staticmethod
    def remote_node(test_case, override_node_host=null, override_node_port=null, clear=True):
        # type: (AnyMagpieTestCaseType, Optional[Str], Optional[int], bool) -> HTTPServer
        """
        Starts a :class:`pytest_httpserver.HTTPServer` instance which can be used to generate fake responses
        from a fake network node.
        """
        node_host = override_node_host if override_node_host is not null else test_case.test_node_host
        node_port = override_node_port if override_node_port is not null else test_case.test_node_port
        server = test_case.extra_remote_servers.get((node_host, node_port))
        if server is None:
            server = HTTPServer(host=node_host, port=node_port)
            test_case.extra_remote_servers[(node_host, node_port)] = server
        if not server.is_running():
            server.start()
        if clear:
            server.clear()
        return server

    @staticmethod
    @contextlib.contextmanager
    def valid_jwt(test_case,                  # type: AnyMagpieTestCaseType
                  override_jwt_claims=null,   # type: Optional[Dict[Str, Str]]
                  override_jwt_headers=null,  # type: Optional[Dict[Str, Str]]
                  override_jwt_issuer=null,   # type: Optional[Str]
                  override_jwt_expiry=null,   # type: Optional[datetime]
                  override_jwks_url=null,     # type: Optional[Str]
                  override_node_host=null,    # type: Optional[Str]
                  override_node_port=null     # type: Optional[int]
                  ):                          # type: (...) -> Any
        jwks_url = override_jwks_url if override_jwks_url is not null else test_case.test_node_jwks_url
        jwks_request_path = urlparse(jwks_url).path

        private_key = rsa.generate_private_key(public_exponent=65537, key_size=2048)
        public_key = private_key.public_key()
        private_bytes = private_key.private_bytes(Encoding.PEM, PrivateFormat.TraditionalOpenSSL, NoEncryption())
        public_numbers = public_key.public_numbers()
        kid = str(uuid.uuid4())
        jwk = {
            "kid": kid,
            "alg": "RS256",
            "kty": "RSA",
            "use": "sig",
            "n": to_base64url_uint(public_numbers.n).decode("ascii"),
            "e": to_base64url_uint(public_numbers.e).decode("ascii")
        }
        jwt_headers = {} if override_jwt_headers is null else override_jwt_headers
        issuer = test_case.test_node_name if override_jwt_issuer is null else override_jwt_issuer
        jwt_claims = {} if override_jwt_claims is null else override_jwt_claims
        if override_jwt_expiry is null:
            expiry = int(get_constant("MAGPIE_NETWORK_INTERNAL_TOKEN_EXPIRY"))
            expiry_time = datetime.utcnow() + timedelta(seconds=expiry)
        else:
            expiry_time = override_jwt_expiry
        audience = get_constant("MAGPIE_NETWORK_INSTANCE_NAME")
        claims = {"iss": issuer, "aud": audience, "exp": expiry_time, **jwt_claims}
        token = jwt.encode(claims, private_bytes, headers={"kid": jwk["kid"], **jwt_headers}, algorithm="RS256")
        node_server = TestSetup.remote_node(test_case, override_node_host=override_node_host,
                                            override_node_port=override_node_port)
        node_server.expect_request(jwks_request_path, method="GET").respond_with_json({"keys": [jwk]})
        yield token

    @staticmethod
    def create_TestNetworkToken(test_case,                       # type: AnyMagpieTestCaseType
                                override_jwks_url=null,          # type: Optional[Str]
                                override_node_host=null,         # type: Optional[Str]
                                override_node_port=null,         # type: Optional[int]
                                override_node_name=null,         # type: Optional[Str]
                                override_remote_user_name=null,  # type: Optional[Str]
                                override_headers=null,           # type: Optional[HeadersType]
                                override_cookies=null,           # type: Optional[CookiesType]
                                expect_errors=False,             # type: bool
                                ):                               # type: (...) -> JSON
        app_or_url = get_app_or_url(test_case)

        node_name = override_node_name if override_node_name is not null else test_case.test_node_name
        headers = override_headers if override_headers is not null else test_case.json_headers
        cookies = override_cookies if override_cookies is not null else test_case.cookies
        if override_remote_user_name is null:
            remote_user_name = test_case.test_remote_user_name
        else:
            remote_user_name = override_remote_user_name
        with TestSetup.valid_jwt(test_case, override_jwt_claims={"user_name": remote_user_name},
                                 override_jwt_issuer=node_name, override_jwks_url=override_jwks_url,
                                 override_node_host=override_node_host, override_node_port=override_node_port) as token:
            resp = test_request(app_or_url, "POST", "/network/token", json={"token": token}, headers=headers,
                                cookies=cookies, expect_errors=expect_errors)
        test_case.extra_network_tokens.add((remote_user_name, node_name))
        if expect_errors:
            return get_json_body(resp)
        json_body = check_response_basic_info(resp, 201, expected_method="POST")
        return json_body

    @staticmethod
    def delete_TestNetworkToken(test_case,                       # type: AnyMagpieTestCaseType
                                override_jwks_url=null,          # type: Optional[Str]
                                override_node_host=null,         # type: Optional[Str]
                                override_node_port=null,         # type: Optional[int]
                                override_node_name=null,         # type: Optional[Str]
                                override_remote_user_name=null,  # type: Optional[Str]
                                override_headers=null,           # type: Optional[HeadersType]
                                override_cookies=null,           # type: Optional[CookiesType]
                                allow_missing=False,             # type: bool
                                ):                               # type: (...) -> Optional[AnyResponseType]
        app_or_url = get_app_or_url(test_case)

        node_name = override_node_name if override_node_name is not null else test_case.test_node_name
        headers = override_headers if override_headers is not null else test_case.json_headers
        cookies = override_cookies if override_cookies is not null else test_case.cookies
        if override_remote_user_name is null:
            remote_user_name = test_case.test_remote_user_name
        else:
            remote_user_name = override_remote_user_name
        with TestSetup.valid_jwt(test_case, override_jwt_claims={"user_name": remote_user_name},
                                 override_jwt_issuer=node_name, override_jwks_url=override_jwks_url,
                                 override_node_host=override_node_host, override_node_port=override_node_port) as token:
            resp = test_request(app_or_url, "DELETE", "/network/token", json={"token": token}, headers=headers,
                                cookies=cookies, expect_errors=allow_missing)
        if resp.status_code == 404 and allow_missing:
            return resp
        check_response_basic_info(resp, 200, expected_method="DELETE")

    @staticmethod
    def delete_TestUser(test_case,                  # type: AnyMagpieTestCaseType
=======
    def delete_TestUser(test_case,                  # type: AnyMagpieTestItemType
>>>>>>> c349520a
                        override_user_name=null,    # type: Optional[Str]
                        override_headers=null,      # type: Optional[HeadersType]
                        override_cookies=null,      # type: Optional[CookiesType]
                        pending=False,              # type: bool
                        ):                          # type: (...) -> None
        """
        Ensures that the test user does not exist.

        If the user does not exist, skip the operation. Otherwise, delete it and validate its removal.

        :raises AssertionError: if any request response does not match successful validation or removal from group.
        """
        app_or_url = get_app_or_url(test_case)
        headers = override_headers if override_headers is not null else getattr(test_case, "json_headers", None)
        cookies = override_cookies if override_cookies is not null else getattr(test_case, "cookies", None)
        users = TestSetup.get_RegisteredUsersList(test_case, pending=pending,
                                                  override_headers=headers, override_cookies=cookies)
        user_name = override_user_name if override_user_name is not null else test_case.test_user_name
        # delete as required, skip if non-existing
        if user_name in users:
            path = "{}/users/{}".format("/register" if pending else "", user_name)
            resp = test_request(app_or_url, "DELETE", path, headers=headers, cookies=cookies)
            check_response_basic_info(resp, 200, expected_method="DELETE")
        TestSetup.check_NonExistingTestUser(test_case, override_user_name=user_name,
                                            override_headers=headers, override_cookies=cookies)

    @staticmethod
    def clear_PendingUsers(test_case,               # type: AnyMagpieTestItemType
                           override_headers=null,   # type: Optional[HeadersType]
                           override_cookies=null,   # type: Optional[CookiesType]
                           ):                       # type: (...) -> None
        """
        Removes all existing pending user registrations.
        """
        headers = override_headers if override_headers is not null else getattr(test_case, "json_headers", null)
        cookies = override_cookies if override_cookies is not null else getattr(test_case, "cookies", null)
        users = TestSetup.get_RegisteredUsersList(test_case, pending=True,
                                                  override_headers=headers, override_cookies=cookies)
        for user in users:
            TestSetup.delete_TestUser(test_case, pending=True, override_user_name=user,
                                      override_headers=headers, override_cookies=cookies)
        users = TestSetup.get_RegisteredUsersList(test_case, pending=True,
                                                  override_headers=headers, override_cookies=cookies)
        check_val_equal(len(users), 0)

    @staticmethod
    def get_UserInfo(test_case,                 # type: AnyMagpieTestItemType
                     override_body=None,        # type: JSON
                     override_username=null,    # type: Optional[Str]
                     override_version=null,     # type: Optional[Str]
                     override_headers=null,     # type: Optional[HeadersType]
                     override_cookies=null,     # type: Optional[CookiesType]
                     ):                         # type: (...) -> JSON
        """
        Obtains in a backward compatible way the user details based on response body and the tested instance version.

        Executes an HTTP request with the currently logged user (using cookies/headers) or for another user (using
        :paramref:`override_username` (needs admin-level login cookies/headers).
        Using :paramref:`override_body`, details can be fetched from JSON body instead of performing the request.
        Employed version is extracted from the :paramref:`test_case` unless provided by :paramref:`override_version`.
        """
        if override_body:
            body = override_body
        else:
            username = override_username if override_username is not null else get_constant("MAGPIE_LOGGED_USER")
            resp = test_request(test_case, "GET", "/users/{}".format(username),
                                headers=override_headers if override_headers is not null else test_case.json_headers,
                                cookies=override_cookies if override_cookies is not null else test_case.cookies)
            body = check_response_basic_info(resp)
        version = override_version if override_version is not null else TestSetup.get_Version(test_case)
        if TestVersion(version) >= TestVersion("0.6.3"):
            check_val_is_in("user", body)
            body = body["user"]
        return body or {}

    @staticmethod
    def get_GroupInfo(test_case,                 # type: AnyMagpieTestItemType
                      override_body=None,        # type: JSON
                      override_group_name=null,  # type: Optional[Str]
                      override_version=null,     # type: Optional[Str]
                      override_headers=null,     # type: Optional[HeadersType]
                      override_cookies=null,     # type: Optional[CookiesType]
                      ):                         # type: (...) -> JSON
        """
        Obtains in a backward compatible way the group details based on response body and the tested instance version.

        Executes an HTTP request with required admin-level login cookies/headers if the details are not found.
        Using :paramref:`override_body`, details can be fetched from JSON body instead of performing the request.
        Employed version is extracted from the :paramref:`test_case` unless provided by :paramref:`override_version`.
        """
        version = override_version if override_version is not null else TestSetup.get_Version(test_case)
        grp_name = override_group_name if override_group_name is not null else test_case.test_group_name
        if TestVersion(version) < TestVersion("0.6.4"):  # route did not exist before that
            if override_body and "group" in override_body:
                return override_body["group"]
            if override_body and "group_name" in override_body:
                return override_body
            return {"group_name": grp_name or {}}
        if override_body:
            if override_body and "group" in override_body:
                return override_body["group"]
            if override_body and "group_name" in override_body:
                return override_body
        resp = test_request(test_case, "GET", "/groups/{}".format(grp_name),
                            headers=override_headers if override_headers is not null else test_case.json_headers,
                            cookies=override_cookies if override_cookies is not null else test_case.cookies)
        body = check_response_basic_info(resp)
        check_val_is_in("group", body)
        return body["group"] or {}

    @staticmethod
    def check_UserGroupMembership(test_case,                    # type: AnyMagpieTestItemType
                                  member=True,                  # type: bool
                                  override_user_name=null,      # type: Optional[Str]
                                  override_group_name=null,     # type: Optional[Str]
                                  override_headers=null,        # type: Optional[HeadersType]
                                  override_cookies=null,        # type: Optional[CookiesType]
                                  ):                            # type: (...) -> None
        """
        Ensures that the test user is a member or not of the test group (according to :paramref:`member` value).

        :raises AssertionError: if the request response does not validate of membership status of the user to the group.
        """
        app_or_url = get_app_or_url(test_case)
        usr_name = override_user_name if override_user_name is not null else test_case.test_user_name
        grp_name = override_group_name if override_group_name is not null else test_case.test_group_name
        cookies = override_cookies if override_cookies is not null else test_case.cookies
        headers = override_headers if override_headers is not null else test_case.json_headers
        path = "/groups/{grp}/users".format(grp=grp_name)
        resp = test_request(app_or_url, "GET", path, headers=headers, cookies=cookies)
        body = check_response_basic_info(resp, 200, expected_method="GET")
        if member:
            check_val_is_in(usr_name, body["user_names"])
        else:
            check_val_not_in(usr_name, body["user_names"])

    @staticmethod
    def assign_TestUserGroup(test_case,                 # type: AnyMagpieTestItemType
                             override_user_name=null,   # type: Optional[Str]
                             override_group_name=null,  # type: Optional[Str]
                             override_headers=null,     # type: Optional[HeadersType]
                             override_cookies=null,     # type: Optional[CookiesType]
                             accept_terms=True,         # type: bool
                             ):                         # type: (...) -> None
        """
        Ensures that the test user is a member of the test group, adding him to the group as needed.
        Also works for a group that has terms and conditions, either completing the T&C confirmation if the
        :paramref:`accept_terms` parameter is enabled, or leaving the user as pending.

        :raises AssertionError: if any request response does not match successful validation or assignation to group.
        """
        app_or_url = get_app_or_url(test_case)
        usr_name = override_user_name if override_user_name is not null else test_case.test_user_name
        grp_name = override_group_name if override_group_name is not null else test_case.test_group_name
        headers = override_headers if override_headers is not null else test_case.json_headers
        cookies = override_cookies if override_cookies is not null else test_case.cookies

        # Check if the user is already in the group
        path = "/groups/{grp}/users".format(grp=grp_name)
        resp = test_request(app_or_url, "GET", path, headers=headers, cookies=cookies)
        body = check_response_basic_info(resp, 200, expected_method="GET")

        is_member = True  # Default expected test result

        if usr_name not in body["user_names"]:
            # Get group info
            path = "/groups/{grp}".format(grp=grp_name)
            resp = test_request(app_or_url, "GET", path, headers=headers, cookies=cookies)
            body = check_response_basic_info(resp, 200, expected_method="GET")
            check_val_is_in("group", body)
            group_info = body["group"]

            # Prepare request to add user to group with terms
            path = "/users/{usr}/groups".format(usr=usr_name)
            data = {"group_name": grp_name}

            if group_info.get("terms"):
                is_member = accept_terms  # Expected test result, should be false if terms are not accepted
                assign_user_resp = create_or_assign_user_group_with_terms(test_case=test_case, path=path,
                                                                          data=data, headers=headers, cookies=cookies,
                                                                          accept_terms=accept_terms)
                check_response_basic_info(assign_user_resp, 202, expected_method="POST")
            else:
                resp = test_request(app_or_url, "POST", path, json=data, headers=headers, cookies=cookies)
                # User should have been assigned to the group directly if no terms and conditions were found.
                check_response_basic_info(resp, 201, expected_method="POST")
        TestSetup.check_UserGroupMembership(test_case, override_user_name=usr_name, override_group_name=grp_name,
                                            override_headers=headers, override_cookies=cookies, member=is_member)

    @staticmethod
    def get_RegisteredGroupsList(test_case, only_discoverable=False, override_headers=null, override_cookies=null):
        # type: (AnyMagpieTestItemType, bool, Optional[HeadersType], Optional[CookiesType]) -> List[Str]
        """
        Obtains all existing group names, or optionally, only return the publicly discoverable ones.

        :raises AssertionError: if the request response does not match successful groups retrieval.
        """
        app_or_url = get_app_or_url(test_case)
        path = "/register/groups" if only_discoverable else "/groups"
        resp = test_request(app_or_url, "GET", path,
                            headers=override_headers if override_headers is not null else test_case.json_headers,
                            cookies=override_cookies if override_cookies is not null else test_case.cookies)
        json_body = check_response_basic_info(resp, 200, expected_method="GET")
        return json_body["group_names"]

    @staticmethod
    def check_NonExistingTestGroup(test_case, override_group_name=null, override_headers=null, override_cookies=null):
        # type: (AnyMagpieTestItemType, Optional[Str], Optional[HeadersType], Optional[CookiesType]) -> None
        """
        Validate that test group does not exist.

        :raises AssertionError: if the test group exists
        """
        groups = TestSetup.get_RegisteredGroupsList(test_case,
                                                    override_headers=override_headers,
                                                    override_cookies=override_cookies)
        group_name = override_group_name if override_group_name is not null else test_case.test_group_name
        check_val_not_in(group_name, groups)

    @staticmethod
    def create_TestGroup(test_case,                     # type: AnyMagpieTestItemType
                         override_group_name=null,      # type: Optional[Str]
                         override_terms=null,           # type: Optional[Str]
                         override_discoverable=null,    # type: Optional[bool]
                         override_data=null,            # type: Optional[JSON]
                         override_headers=null,         # type: Optional[HeadersType]
                         override_cookies=null,         # type: Optional[CookiesType]
                         override_exist=False,          # type: bool
                         ):                             # type: (...) -> JSON
        """
        Create the test group.

        :raises AssertionError: if the request does not have expected response matching successful creation.
        """
        app_or_url = get_app_or_url(test_case)
        data = override_data
        if override_data is null:
            data = {"group_name": override_group_name if override_group_name is not null else test_case.test_group_name}
            # only add 'discoverable' if explicitly provided here to preserve original behaviour of 'no value provided'
            if override_discoverable is not null:
                data["discoverable"] = override_discoverable
            if override_terms is not null:
                data["terms"] = override_terms
        grp_name = (data or {}).get("group_name")
        if grp_name:
            test_case.extra_group_names.add(grp_name)  # indicate potential removal at a later point
        resp = test_request(app_or_url, "POST", "/groups", json=data, expect_errors=override_exist,
                            headers=override_headers if override_headers is not null else test_case.json_headers,
                            cookies=override_cookies if override_cookies is not null else test_case.cookies)
        if resp.status_code == 409 and override_exist:
            TestSetup.delete_TestGroup(test_case,
                                       override_group_name=override_group_name,
                                       override_headers=override_headers,
                                       override_cookies=override_cookies)
            return TestSetup.create_TestGroup(test_case,
                                              override_group_name=override_group_name,
                                              override_discoverable=override_discoverable,
                                              override_data=override_data,
                                              override_headers=override_headers,
                                              override_cookies=override_cookies,
                                              override_exist=False)
        return check_response_basic_info(resp, 201, expected_method="POST")

    @staticmethod
    def delete_TestGroup(test_case, override_group_name=null, override_headers=null, override_cookies=null):
        # type: (AnyMagpieTestItemType, Optional[Str], Optional[HeadersType], Optional[CookiesType]) -> None
        """
        Delete the test group.

        Skip operation if the group does not exist. Otherwise, proceed to delete it and validate its removal.

        :raises AssertionError: if the request does not have expected response matching successful deletion.
        :return: nothing. Group is ensured to not exist.
        """
        app_or_url = get_app_or_url(test_case)
        headers = override_headers if override_headers is not null else getattr(test_case, "json_headers", None)
        cookies = override_cookies if override_cookies is not null else getattr(test_case, "cookies", None)
        groups = TestSetup.get_RegisteredGroupsList(test_case, override_headers=headers, override_cookies=cookies)
        group_name = override_group_name if override_group_name is not null else test_case.test_group_name
        # delete as required, skip if non-existing
        if group_name in groups:
            path = "/groups/{grp}".format(grp=group_name)
            resp = test_request(app_or_url, "DELETE", path, headers=headers, cookies=cookies)
            check_response_basic_info(resp, 200, expected_method="DELETE")
        TestSetup.check_NonExistingTestGroup(test_case, override_group_name=group_name,
                                             override_headers=headers, override_cookies=cookies)

    @staticmethod
    def delete_TestUserResourcePermission(test_case,                        # type: AnyMagpieTestItemType
                                          resource_info=null,               # type: Optional[JSON]
                                          override_resource_id=null,        # type: Optional[int]
                                          override_permission=null,         # type: Optional[AnyPermissionType]
                                          override_user_name=null,          # type: Optional[Str]
                                          override_headers=null,            # type: Optional[HeadersType]
                                          override_cookies=null,            # type: Optional[CookiesType]
                                          ignore_missing=True,              # type: bool
                                          ):                                # type: (...) -> JSON
        """
        Utility method to delete a permission on given resource for the user.

        Employs the resource information returned from one of the creation utilities:
            - :meth:`create_TestResource`
            - :meth:`create_TestService`
            - :meth:`create_TestServiceResource`

        If resource information container is not provided, the resource ID must be given as parameter for deletion.
        If the permission cannot be found, the operation assumes that nothing needs to be done (no failure).
        """
        result = TestSetup.update_TestAnyResourcePermission(
            test_case, "user", "DELETE", resource_info=resource_info,
            override_resource_id=override_resource_id, override_permission=override_permission,
            override_item_name=override_user_name, override_headers=override_headers, override_cookies=override_cookies
        )
        if not ignore_missing:
            check_val_equal(result["code"], 200)
        return result

    @staticmethod
    def delete_TestGroupResourcePermission(test_case,                        # type: AnyMagpieTestItemType
                                           resource_info=null,               # type: Optional[JSON]
                                           override_resource_id=null,        # type: Optional[int]
                                           override_permission=null,         # type: Optional[AnyPermissionType]
                                           override_group_name=null,         # type: Optional[Str]
                                           override_headers=null,            # type: Optional[HeadersType]
                                           override_cookies=null,            # type: Optional[CookiesType]
                                           ignore_missing=True,              # type: bool
                                           ):                                # type: (...) -> JSON
        """
        Utility method to delete a permission on given resource for the group.

        Employs the resource information returned from one of the creation utilities:
            - :meth:`create_TestResource`
            - :meth:`create_TestService`
            - :meth:`create_TestServiceResource`

        If resource information container is not provided, the resource ID must be given as parameter for deletion.
        If the permission cannot be found, the operation assumes that nothing needs to be done (no failure).
        """
        result = TestSetup.update_TestAnyResourcePermission(
            test_case, "group", "DELETE", resource_info=resource_info,
            override_resource_id=override_resource_id, override_permission=override_permission,
            override_item_name=override_group_name, override_headers=override_headers, override_cookies=override_cookies
        )
        if not ignore_missing:
            check_val_equal(result["code"], 200)
        return result

    @staticmethod
    def check_GetUserResourcePermissions(test_case, user_name, resource_id, query=None):
        # type: (AnyMagpieTestItemType, Str, int, Optional[Str]) -> JSON
        query = "?{}".format(query) if query else ""
        path = "/users/{usr}/resources/{res}/permissions{q}".format(usr=user_name, res=resource_id, q=query)
        resp = test_request(test_case, "GET", path, headers=test_case.json_headers, cookies=test_case.cookies)
        body = check_response_basic_info(resp, 200, expected_method="GET")
        check_val_is_in("permission_names", body)
        check_val_type(body["permission_names"], list)
        return body

    @staticmethod
    def check_GetUserResourcesOrService(test_case, user_name, service_or_resource_path, query=None):
        # type: (AnyMagpieTestItemType, Str, Str, Optional[Str]) -> JSON
        query = "?{}".format(query) if query else ""
        path = "/users/{usr}/{sr}{q}".format(usr=user_name, sr=service_or_resource_path, q=query)
        resp = test_request(test_case, "GET", path, headers=test_case.json_headers, cookies=test_case.cookies)
        body = check_response_basic_info(resp, 200, expected_method="GET")
        check_val_is_in("resources", body)
        check_val_type(body["resources"], dict)
        return body

    @staticmethod
    def check_GetUserServices(test_case, user_name, query=None):
        # type: (AnyMagpieTestItemType, Str, Optional[Str]) -> JSON
        return TestSetup.check_GetUserResourcesOrService(test_case, user_name, "services", query=query)

    @staticmethod
    def check_GetUserResources(test_case, user_name, query=None):
        # type: (AnyMagpieTestItemType, Str, Optional[Str]) -> JSON
        return TestSetup.check_GetUserResourcesOrService(test_case, user_name, "resources", query=query)<|MERGE_RESOLUTION|>--- conflicted
+++ resolved
@@ -3008,7 +3008,6 @@
         return check_response_basic_info(create_user_resp, 201, expected_method="POST")
 
     @staticmethod
-<<<<<<< HEAD
     def create_TestNetworkNode(test_case,                        # type: AnyMagpieTestCaseType
                                override_name=null,               # type: Optional[Str]
                                override_jwks_url=null,           # type: Optional[Str]
@@ -3281,10 +3280,7 @@
         check_response_basic_info(resp, 200, expected_method="DELETE")
 
     @staticmethod
-    def delete_TestUser(test_case,                  # type: AnyMagpieTestCaseType
-=======
     def delete_TestUser(test_case,                  # type: AnyMagpieTestItemType
->>>>>>> c349520a
                         override_user_name=null,    # type: Optional[Str]
                         override_headers=null,      # type: Optional[HeadersType]
                         override_cookies=null,      # type: Optional[CookiesType]
