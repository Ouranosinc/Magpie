import contextlib
import difflib
import functools
import importlib
import itertools
import json as json_pkg  # avoid conflict name with json argument employed for some function
import threading
import unittest
import uuid
import warnings
from copy import deepcopy
from distutils.version import LooseVersion
from errno import EADDRINUSE
from typing import TYPE_CHECKING

import mock
import pytest
import requests
import requests.exceptions
import six
from beaker.cache import cache_managers, cache_regions
from pyramid.config import Configurator
from pyramid.httpexceptions import HTTPException
from pyramid.response import Response
from pyramid.settings import asbool
from pyramid.testing import DummyRequest
from pyramid.testing import setUp as PyramidSetUp
from six.moves.urllib.parse import urlparse
from waitress import serve
from webtest.app import AppError, TestApp  # noqa
from webtest.forms import Form
from webtest.response import TestResponse

from magpie import __meta__, app, services
from magpie.constants import get_constant
from magpie.permissions import Access, PermissionSet, Scope
from magpie.services import SERVICE_TYPE_DICT, ServiceAccess
from magpie.utils import (
    CONTENT_TYPE_HTML,
    CONTENT_TYPE_JSON,
    CONTENT_TYPE_PLAIN,
    SingletonMeta,
    fully_qualified_name,
    get_header,
    get_magpie_url,
    get_settings_from_config_ini,
    setup_cache_settings
)

if TYPE_CHECKING:
    # pylint: disable=W0611,unused-import
    from typing import Any, Callable, Collection, Dict, Iterable, List, Optional, Tuple, Type, Union

    from pyramid.request import Request
    from six.moves.urllib.parse import ParseResult
    from webtest.forms import BeautifulSoup

    import tests.interfaces as ti
    from magpie.services import ServiceInterface
    from magpie.typedefs import (
        JSON,
        AnyCookiesType,
        AnyHeadersType,
        AnyKey,
        AnyPermissionType,
        AnyResponseType,
        CookiesType,
        HeadersType,
        SettingsType,
        Str,
        TypedDict
    )

    # pylint: disable=C0103,invalid-name
    AnyMagpieTestCaseType = Union[Type[ti.BaseTestCase], ti.BaseTestCase,
                                  Type[ti.AdminTestCase], ti.AdminTestCase,
                                  Type[ti.UserTestCase], ti.UserTestCase]
    OptionalHeaderCookiesType = Tuple[Optional[AnyHeadersType], Optional[AnyCookiesType]]
    TestAppOrUrlType = Union[Str, TestApp]
    AnyMagpieTestItemType = Union[AnyMagpieTestCaseType, TestAppOrUrlType]

    HTMLSearchElement = TypedDict("HTMLSearchElement", {"name": Str, "class": List[Str], "index": int})
    HTMLSearch = List[HTMLSearchElement]
    FormSearch = Union[Form, Str, Dict[Str, Str]]

OPTIONAL_STRING_TYPES = six.string_types + tuple([type(None)])


class RunOption(object):
    """
    Defines a portable marker that can activate/disable tests from environment variable or :mod:`pytest` marker.

    Offers compatibility between :mod:`pytest` conditional markers and :mod:`unittest` skip decorators.
    With these options, specific tests can be executed equivalently with following methods::

        [env] MAGPIE_TEST_USERS = false
        pytest tests

        pytest tests -m "not users"

    All ``MAGPIE_TEST_<option>`` variables are *enabled* by default.

    .. seealso::
        :func:`make_run_option_decorator`
    """
    __slots__ = ["_name", "_enabled", "_marker", "_description"]
    __name__ = "RunOption"  # backward fix for Python 2 and 'functools.wraps'

    def __init__(self, name, marker=None, description=None):
        self._name = name
        self._marker = marker if marker else name.lower().replace("magpie_test_", "")
        self._enabled = self._default_run()
        self._description = description

    def __call__(self, *args, **kwargs):
        """
        Return (condition, reason) matching ``unittest.skipUnless`` decorator.
        """
        return self._enabled, self.message

    def __str__(self):
        return self.message

    def __repr__(self):
        return "{}[{}]".format(type(self).__name__, self.message)

    def _default_run(self):
        option_value = asbool(get_constant(self._name, default_value=True,
                                           raise_missing=False, raise_not_set=False, print_missing=True))
        return True if option_value is None else option_value

    @property
    def message(self):
        option = " '{}' ".format(self._marker)
        status = "Run" if self._enabled else "Skip"
        return "{}{}tests requested [{}={}].".format(status, option, self._name, self._enabled)

    @property
    def name(self):
        return self._name

    @property
    def enabled(self):
        return self._enabled

    @property
    def marker(self):
        return self._marker


def make_run_option_decorator(run_option):
    # type: (RunOption) -> Callable
    """
    Decorates (by default) the test/class with ``pytest.mark`` and ``unittest.skipUnless`` using the provided test
    condition represented by the specified :class:`RunOption`.

    Allows to decorate a function or class such that:

    .. code-block: python

        run_option = make_run_option_decorator(RunOption("MAGPIE_TEST_CUSTOM_MARKER"))

        @run_option
        def test_func():
            pass  # <tests>

    is equivalent to:

    .. code-block: python

        @pytest.mark.custom_marker
        @unittest.skipUnless(runner.MAGPIE_TEST_CUSTOM_MARKER, reason="...")
        def test_func():
            pass  # <tests>

    All ``<custom_marker>`` definitions should be added to ``setup.cfg`` to allow :mod:`pytest` to reference them.
    """
    @functools.wraps(run_option)
    def wrap(test_func, *_, **__):
        pytest_marker = pytest.mark.__getattr__(run_option.marker)
        unittest_skip = unittest.skipUnless(*run_option())
        test_func = pytest_marker(test_func)
        test_func = unittest_skip(test_func)
        return test_func

    return wrap


class RunOptionDecorator(object):
    """
    Simplifies the call to::

        make_run_option_decorator(RunOption("MAGPIE_TEST_CUSTOM_MARKER"))

    by::

        RunOptionDecorator("MAGPIE_TEST_CUSTOM_MARKER")
    """
    def __new__(cls, name, description=None):
        return make_run_option_decorator(RunOption(name, description=description))


class TestVersion(LooseVersion):
    """
    Special version supporting ``latest`` keyword to ignore safeguard check of :func:`warn_version` during development.

    .. seealso::
        Environment variable ``MAGPIE_TEST_VERSION`` should be set with the desired version or ``latest`` to evaluate
        even new features above the last tagged version.
    """
    __test__ = False  # avoid invalid collect depending on specified input path/items to pytest

    def __init__(self, vstring):
        if isinstance(vstring, (TestVersion, LooseVersion)):
            self.version = vstring.version
            return
        if vstring == "latest":
            self.version = vstring  # noqa
            return
        super(TestVersion, self).__init__(vstring)

    def _cmp(self, other):
        if not isinstance(other, TestVersion):
            other = TestVersion(other)
        if self.version == "latest" and other.version == "latest":
            return 0
        if self.version == "latest":
            return 1
        if other.version == "latest":
            return -1
        return super(TestVersion, self)._cmp(other)  # noqa


@six.add_metaclass(SingletonMeta)
class NullType(object):
    """
    Represents a null value to differentiate from None.
    """

    def __repr__(self):
        return "<null>"

    @staticmethod
    def __nonzero__():
        return False

    __bool__ = __nonzero__
    __len__ = __nonzero__


null = NullType()  # pylint: disable=C0103,invalid-name


def is_null(item):
    return isinstance(item, NullType) or item is null


def config_setup_from_ini(config_ini_file_path):
    settings = get_settings_from_config_ini(config_ini_file_path)
    config = PyramidSetUp(settings=settings)
    return config


def get_test_magpie_app(settings=None):
    # type: (Optional[SettingsType]) -> TestApp
    """
    Instantiate a Magpie local test application.
    """
    # parse settings from ini file to pass them to the application
    config = config_setup_from_ini(get_constant("MAGPIE_INI_FILE_PATH"))
    config.registry.settings["magpie.url"] = "http://localhost:80"
    config.registry.settings.update(settings or {})

    # reset caches so they get parsed and configured by the app settings as if loaded normally
    setup_cache_settings(config.registry.settings, force=True, enabled=False)
    config.registry.settings.update(settings or {})

    # create the test application
    magpie_app = TestApp(app.main({}, **config.registry.settings))
    patch_cache_handles()  # must call after app creation to retrieve updated 'cache_regions' and 'cache_managers'
    return magpie_app


# shared handles to monkey-patch caches over test cases
TEST_CACHE_HANDLES = {}
TEST_CACHE_REGIONS_FUNCTIONS = {
    "acl": ["_get_acl_cached"],
    "service": ["_get_service_cached", "_fetch_by_name_cached"]
}


def patch_cache_handles():
    """
    Monkey-patch :mod:`beaker` caches employed with different settings over multiple test cases.

    .. warning::
        This is a massive hack around limitations due to how :mod:`beaker` is coded.
        Does not apply during "real" application execution because cache-region settings should not change dynamically.

    .. seealso::
        https://github.com/bbangert/beaker/issues/215

    Regardless of "current" enabled/disabled cache options globally or per region, reset all caches that could have
    been set by previous tests to ensure the next test starts from fresh settings and cache instances.

    Beaker doesn't check each time 'enabled' parameter in case settings from :py:data:`beaker.cache.cache_regions`
    changed once :class:`beaker.cache.Cache` objects are already created, which is the case during tests execution with
    different cache settings combinations for distinct test cases, as they all run under the same application process.

    Following each :class:`TestApp` creation, containers :py:data:`beaker.cache.cache_regions` (settings) and
    :py:data:`beaker.cache.cache_managers` (handles to cache instances) are updated. The 'managers' refer to every
    combination of function decorated with :func:`beaker.cache.cache_region` concatenated with "current" settings
    for that region. This means that each region settings combination generates a new cache in ``cache_managers``.

    On the other hand, an internal list (see ``cache[0]``) within :func:`beaker.cache._cache_decorate` preserves an
    handle to the **first enabled** cache, whichever happened first. Disabled caches are skipped entirely, and any
    following enabled cache doesn't update the decorator's local list reference. Clearing ``Cache`` instances from
    dictionary ``cache_managers`` leaves ``cache[0]`` intact, but we lose any access to it. Wiping the cache completely
    (i.e:. ``cache_managers[<key>].clear()``) causes a ``KeyError`` when accessing ``cache[0]``.

    The only method is therefore to *detect* when the first enabled cache is instantiated, store our own handle to it,
    and dynamically update its settings for any future test.
    """
    for manager in list(cache_managers):
        cache = cache_managers[manager]
        # don't consider disabled caches as they won't be stored in ``cache[0]`` of the decorator
        if cache.nsargs.get("enabled"):
            TEST_CACHE_HANDLES.setdefault(manager, cache)  # store first enabled cache handle for decorated functions
    for region_name, region in cache_regions.items():
        region_func = TEST_CACHE_REGIONS_FUNCTIONS[region_name]
        for manager in list(TEST_CACHE_HANDLES):
            # match the decorated function against the cache handle 'key'
            # not an 'hard' match, there are more items stored in the manager/function name
            if not any(func_name in manager for func_name in region_func):
                continue
            # retrieve the handle and patch it with updated region settings following application config parsing
            # for the moment, the only important parameter to update is the expire time
            cache = TEST_CACHE_HANDLES[manager]
            if region.get("enabled"):
                cache.expiretime = region.get("expire")
            else:
                # This is where the magic happens when switching from previous 'enabled=true' to 'enabled=false'.
                # Since pre-existing caches ignore 'enabled' setting and cannot be removed from internal list,
                # force reset every time it check for expired value, which in turn will call the decorated function.
                cache.expiretime = 0
            cache.nsargs = region   # apply new settings onto cache (mostly for convenience when debugging?)
            cache.namespace.dictionary.clear()  # wipe any still-active cached call/return values


def get_app_or_url(test_item):
    # type: (AnyMagpieTestItemType) -> TestAppOrUrlType
    """
    Obtains the referenced Magpie test application, local application or remote URL from `Test Case` implementation.
    """
    if isinstance(test_item, (TestApp, six.string_types)):
        return test_item
    test_app = getattr(test_item, "test_app", None)
    if test_app and isinstance(test_app, TestApp):
        return test_app
    app_or_url = getattr(test_item, "app", None) or getattr(test_item, "url", None)
    if not app_or_url:
        raise ValueError("Invalid test class, application or URL could not be found.")
    return app_or_url


def get_test_webhook_app(webhook_url):
    """
    Instantiate a local test application used to simulate a receiving middleware.
    """

    def webhook_json_request(request):
        """
        Simulates a receiving endpoint middleware registered by webhook URL and returns the received payload.
        """
        data = json_pkg.loads(request.text)
        # Status is incremented to count the number of successful test webhooks
        settings["webhook_status"] += 1
        settings["payload"].append(request.text)
        return Response(json=data)

    def webhook_fail_request(request):
        """
        Simulates a callback request from the middleware using provided webhook URL.
        """
        body = json_pkg.loads(request.text)
        user = body["user_name"]
        settings["payload"] = body
        return Response("Failing webhook url with user " + user + " and callback_url " + body["callback_url"])

    def get_status(*_):
        """
        Returns the number of times a webhook request was received.
        """
        return Response(str(settings["webhook_status"]))

    def get_callback_url(*_):
        """
        Returns the temporary URL assigned by the webhook as ``callback_url``.
        """
        payload = _payload_json()
        return Response(str(payload["callback_url"]))

    def get_payload(*_):
        return Response(json=_payload_json())

    def _payload_json():
        payload = settings["payload"]
        if isinstance(payload, list):
            payload = payload[0]
        if isinstance(payload, str):
            payload = json_pkg.loads(payload)
        return payload

    def check_payload(request):
        """
        Checks if the input payload is present in the webhook app saved payload.
        """
        msg = "Request Body not in Payload settings\nbody: {}\npayload: {}".format(request.text, settings["payload"])
        assert request.text in settings["payload"], msg
        return Response("Content is correct")

    def reset(*_):
        """
        Resets the middleware for future webhook requests.
        """
        settings["webhook_status"] = 0
        settings["payload"] = []
        settings["callback_url"] = ""
        return Response("Webhook app has been reset.")

    def error_body(exc, *_):
        """
        Make the assertion error text available as webhook response text.
        """
        # use the unknown error '520' to distinguish from any '500' real error
        return HTTPException(body=str(exc), headers={"Content-Type": CONTENT_TYPE_PLAIN})

    with Configurator() as config:
        settings = config.registry.settings
        # Initialize status
        settings["webhook_status"] = 0
        settings["payload"] = []
        settings["callback_url"] = ""
        config.add_route("webhook_json", "/webhook_json")
        config.add_route("webhook_fail", "/webhook_fail")
        config.add_route("get_status", "/get_status")
        config.add_route("get_callback_url", "/get_callback_url")
        config.add_route("get_payload", "/get_payload")
        config.add_route("check_payload", "/check_payload")
        config.add_route("reset", "/reset")
        config.add_view(webhook_json_request, route_name="webhook_json", request_method="POST")
        config.add_view(webhook_fail_request, route_name="webhook_fail", request_method="POST")
        config.add_view(get_status, route_name="get_status", request_method="GET")
        config.add_view(get_callback_url, route_name="get_callback_url", request_method="GET")
        config.add_view(get_payload, route_name="get_payload", request_method="GET")
        config.add_view(check_payload, route_name="check_payload", request_method="POST")
        config.add_view(reset, route_name="reset", request_method="POST")
        config.add_exception_view(error_body)
        webhook_app_instance = config.make_wsgi_app()

    def webhook_app():
        try:
            webhook_url_info = urlparse(webhook_url)
            serve(webhook_app_instance, host=webhook_url_info.hostname, port=webhook_url_info.port)
        except OSError as exception:
            if exception.errno == EADDRINUSE:
                # The app is already running, we just need to reset the webhook status and saved payload for a new test.
                resp = requests.post(webhook_url + "/reset")
                check_response_basic_info(resp, 200, expected_type=CONTENT_TYPE_HTML, expected_method="POST")
                return
            raise

    x = threading.Thread(target=webhook_app, daemon=True)
    x.start()

    return webhook_app_instance


def get_parsed_url(test_item):
    # type: (AnyMagpieTestItemType) -> ParseResult
    """
    Obtains the parsed URL result from the test class web application implementation.
    """
    app_or_url = get_app_or_url(test_item)
    if isinstance(app_or_url, TestApp):
        app_or_url = get_magpie_url(app_or_url.app.registry)
    return urlparse(app_or_url)


def get_headers(app_or_url, header_dict):
    # type: (TestAppOrUrlType, AnyHeadersType) -> HeadersType
    """
    Obtains stored headers in the class implementation.
    """
    if isinstance(app_or_url, TestApp):
        return header_dict.items()
    return header_dict


def get_response_content_types_list(response):
    # type: (AnyResponseType) -> List[Str]
    """
    Obtains the specified response Content-Type header(s) without additional formatting parameters.
    """
    content_types = []
    known_types = ["application", "audio", "font", "example", "image", "message", "model", "multipart", "text", "video"]
    for part in response.headers["Content-Type"].split(";"):
        for sub_type in part.strip().split(","):
            if "=" not in sub_type and sub_type.split("/")[0] in known_types:
                content_types.append(sub_type)
    return content_types


def get_json_body(response):
    # type: (AnyResponseType) -> JSON
    """
    Obtains the JSON payload of the response regardless of its class implementation.
    """
    if isinstance(response, TestResponse):
        return response.json
    return response.json()


def get_service_types_for_version(version):
    # type: (Str) -> List[ServiceInterface]
    available_service_types = set(services.SERVICE_TYPE_DICT.keys())
    if TestVersion(version) <= TestVersion("0.6.1"):
        available_service_types = available_service_types - {ServiceAccess.service_type}
    return list(sorted(available_service_types))


def warn_version(test, functionality, version, skip=True, older=False):
    # type: (Union[AnyMagpieTestCaseType, Str], Str, Str, bool, bool) -> None
    """
    Verifies that ``test.version`` value *minimally* has :paramref:`version` requirement to execute a test.
    (ie: ``test.version >= version``).

    If :paramref:`older` is ``True``, instead verifies that the instance is older then :paramref:`version`.
    (ie: ``test.version < version``).

    If version condition is not met, a warning is emitted and the test is skipped according to ``skip`` value.

    Optionally, the reference version can be directly provided as string using :paramref:`test` instead of `Test Case`.
    """
    if isinstance(test, six.string_types):
        test_version = test
    else:
        test_version = TestSetup.get_Version(test)
    min_req = TestVersion(test_version) < TestVersion(version)
    if min_req or (not min_req and older):
        if min_req:
            msg = "Functionality [{}] not yet implemented in version [{}], upgrade [>={}] required to test." \
                  .format(functionality, test_version, version)
        else:
            msg = "Functionality [{}] was deprecated in version [{}], downgrade [<{}] required to test." \
                  .format(functionality, test_version, version)
        warnings.warn(msg, FutureWarning)
        if skip:
            test.skipTest(reason=msg)   # noqa: F401


def json_msg(json_body, msg=null):
    # type: (JSON, Optional[Str]) -> Str
    """
    Generates a message string with formatted JSON body for display with easier readability.
    """
    json_str = json_pkg.dumps(json_body, indent=4, ensure_ascii=False)
    if msg is not null:
        return "{}\n{}".format(msg, json_str)
    return json_str


def mocked_get_settings(test_func=None, settings=None):
    """
    Mocks :func:`magpie.utils.get_settings` to allow retrieval of different settings during tests.

    When applied as decorator onto a test method and used in combination with :func:`mock_request` calls, all of
    those requests will retrieve the settings from the underlying :class:`DummyRequest` object being mocked.

    Can also be applied as context manager (in ``with`` block) to dynamically overload the settings retrieved
    during any sub-operation that needs them. This includes :func:`magpie.constants.get_constant` that also
    employs :func:`magpie.utils.get_settings`.

    .. seealso::
        - :func:`mock_request`
        - :func:`magpie.utils.get_settings`

    .. warning::
        Only apply the decorator on test methods (not on class :class:`unittest.TestCase` directly) to ensure
        that :mod:`pytest` can still collect them correctly.

    :param test_func: Test function being mocked when using the decorator variant. Unused when employed as context.
    :param settings: Additional settings to override the values retrieved from the request or application.
    """
    def mocked_get_settings_decorator(test=None):
        from magpie.utils import get_settings as real_get_settings

        def mocked(container, *args, **kwargs):
            if isinstance(container, DummyRequest):
                _settings = container.registry.settings
            else:
                _settings = real_get_settings(container, *args, **kwargs)
            _settings = deepcopy(_settings or {})
            _settings.update(settings or {})
            return _settings

        if not test:
            @contextlib.contextmanager
            def wrapped(*_, **__):
                with mock.patch("magpie.utils.get_settings", side_effect=mocked) as mock_settings, \
                     mock.patch("magpie.adapter.magpieowssecurity.get_settings", side_effect=mocked), \
                     mock.patch("magpie.adapter.magpieservice.get_settings", side_effect=mocked):
                    yield mock_settings
        else:
            # decorator variant
            def wrapped(*_, **__):
                with mock.patch("magpie.utils.get_settings", side_effect=mocked), \
                     mock.patch("magpie.adapter.magpieowssecurity.get_settings", side_effect=mocked), \
                     mock.patch("magpie.adapter.magpieservice.get_settings", side_effect=mocked):
                    return test(*_, **__)

        if not test:
            return wrapped()
        return functools.wraps(test)(wrapped)

    # handle definition as context manager
    if not test_func:
        return mocked_get_settings_decorator(None)

    # handle definition as decorator with or without parenthesis
    if callable(test_func):
        return mocked_get_settings_decorator(test_func)
    return mocked_get_settings_decorator


def mock_request(request_path_query="",     # type: Str
                 method="GET",              # type: Str
                 params=None,               # type: Optional[Dict[Str, Str]]
                 body="",                   # type: Union[Str, JSON]
                 content_type=None,         # type: Optional[Str]
                 headers=None,              # type: Optional[AnyHeadersType]
                 cookies=None,              # type: Optional[AnyCookiesType]
                 settings=None,             # type: SettingsType
                 ):                         # type: (...) -> Request
    """
    Generates a fake request with provided arguments.

    Can be employed by functions that expect a request object as input to retrieve details such as body content, the
    request path, or internal settings, but that no actual request needs to be accomplished.
    """
    parts = request_path_query.split("?")
    path = parts[0]
    query = dict()
    if len(parts) > 1 and parts[1]:
        for part in parts[1].split("&"):
            kv = part.split("=")  # handle trailing keyword query arguments without values
            if kv[0]:  # handle invalid keyword missing
                query[kv[0]] = kv[1] if len(kv) > 1 else None
    elif params:
        query = params
    request = DummyRequest(path=path, params=query)
    request.path_qs = request_path_query
    request.method = method
    request.content_type = content_type
    request.headers = headers or {}
    request.cookies = cookies or {}
    request.matched_route = None  # cornice method
    if content_type:
        request.headers["Content-Type"] = content_type
    else:
        content_type = request.headers.get("Content-Type", CONTENT_TYPE_JSON)
    request.body = body
    try:
        if body and content_type == CONTENT_TYPE_JSON:
            # set missing DummyRequest.json attribute
            request.json = json_pkg.loads(body)
    except (TypeError, ValueError):
        pass
    request.registry.settings = settings or {}
    return request  # noqa  # fake type of what is normally expected just to avoid many 'noqa'


def mocked_send_email(func):
    """
    Decorator that mocks :func:`magpie.api.notifications.send_email`.

    When decorated, functions can run user registration operations without any email notifications being sent.
    Email and SMTP related configuration can also be omitted as its configuration is completely skipped.

    .. seealso::
        :func:`mock_send_mail`
    """

    def no_email(*_, **__):
        return True  # "success" email

    @functools.wraps(func)
    def wrapped(*_, **__):
        # mock both direct reference if imported and places that use it to globally mock email notifications
        with wrapped_call("magpie.api.management.register.register_utils.send_email", side_effect=no_email):
            with wrapped_call("magpie.api.management.user.user_utils.send_email", side_effect=no_email):
                with wrapped_call("magpie.api.notifications.send_email", side_effect=no_email):
                    return func(*_, **__)

    return wrapped


@contextlib.contextmanager
def mock_send_email(target):
    """
    Context that mocks :func:`magpie.api.notifications.send_email` steps and returns email contents and call parameters.

    Usage:

    .. code-block:: python

        with mock_send_email("magpie.api.management.register.register_utils.send_email") as email_mocks:
            mocked_connect, mocked_contents, mocked_send = email_mocks
            # run tests with mock contexts
            # ex: mocked_contents.call_args == ...

    .. seealso::
        Decorator :func:`mocked_send_email` can be used instead if only a generic mock of the full
        :func:`magpie.api.notifications.send_email` execution is needed.

    Operations under the returned context will mock :func:`magpie.api.notifications.send_email` in such a way that
    it will still be called as normal, but the actual expedition of the email will be skipped. Because of this, all
    email and SMTP related configuration must be defined.

    The context references returned can be used to test each part of the email process, once during connection to the
    SMTP server, another for the email contents generation and finally, the simulated expedition of the generated email.
    Using those, it is possible to retrieve all calls and arguments that were passed to individual steps.

    :param target: Target function which will be replaced by a mocked send_email function.
    """

    # Employ the function that builds the SMTP connection to raise an error midway to skip sending the email.
    # This way we test everything including configuration retrieval and body template generation, except sending.
    from magpie.api.notifications import send_email as real_send_email

    class TestFakeConnectError(NotImplementedError):
        pass

    def fake_connect(*_, **__):
        raise TestFakeConnectError

    def fake_email(*args, **kwargs):
        try:
            params = kwargs.pop("parameters", {})
            # parameters are last arguments in signature
            if "user" not in params and isinstance(args[-1], dict) and "user" in args[-1]:
                params = args[-1]
                args = args[:-1]
            if "user" in params:
                # Because 'user' is a database object that will be submitted at the end of the request transaction,
                # the reference becomes detached (error). Replace by equivalent mock object to bypass and
                # transparently call the corresponding methods after the session transaction was completed.
                class MockUser(object):
                    user_name = params["user"].user_name
                    status = params["user"].status
                    email = params["user"].email
                    id = params["user"].id

                params["user"] = MockUser()
                kwargs["parameters"] = params
            real_send_email(*args, **kwargs)  # should end up calling 'fake_connect' after template body generation
        except TestFakeConnectError:  # only catch known mocked error to
            return True  # silently catch, Magpie will believe email was sent correctly without error
        except Exception as exc:
            raise AssertionError("Expected 'TestFakeConnectError' from mocked 'send_email' during connection, "
                                 "but other exception was raised: {!r}".format(exc))
        raise AssertionError("Expected 'send_email' mock but it was not captured as intended.")

    # Run the test - full user registration procedure!
    with wrapped_call("magpie.api.notifications.get_smtp_server_connection", side_effect=fake_connect) as wrapped_conn:
        with wrapped_call("magpie.api.notifications.make_email_contents") as wrapped_contents:
            with wrapped_call(target, side_effect=fake_email) as mocked_email:
                yield wrapped_conn, wrapped_contents, mocked_email


__WRAPPED_INSTANCES__ = {}


def wrapped_call(target, method=None, instance=None, side_effect=None):
    # type: (Union[Type, Str], Optional[Str], Optional[Any], Callable[[...], Any]) -> mock.MagicMock
    """
    Utility call wrapper that injects a mock reference between the target operation call and its real execution.

    The returned mock will be accessible to obtain details about number of calls, arguments of each call, etc.
    The utility can be used in the following situations.

    Wrapping the class method of a specific instance:

    .. code-block:: python

        instance = MyObjectRef()
        mock = wrapped_call(MyObjectRef, "target_method", instance)
        # ...
        # do operations that leads to 'MyObjectRef.target_method' call
        # ...
        assert mock.called

    Wrapping a specific module function:

    .. code-block:: python

        mock = wrapped_call("package.module.target_function")
        # ...
        # do operations that leads to 'target.module.function' call
        # ...
        assert mock.called

    .. warning::
        When using the string function reference, provide the *imported location*, **NOT** the original location.
        For example, if ``module_operation`` does ``from module_original import target_function`` and that it is
        this instance in ``module_operation`` calling ``target_function``  that must be wrapped for the test,
        specify ``module_operation.target_function`` as input to :func:`wrapped_call`.

    :param target: item to wrap (class or string reference)
    :param method: string name of the method if target was a class reference
    :param instance: actual instance to be wrapped
    :param side_effect: specific function to call instead of original obtained from wrapped target
    :return: mock object with calls statistic
    """

    base = object  # for unused class wrapper to avoid error
    if method:
        # class string reference and method name
        if isinstance(target, six.string_types):
            mod_name, cls_name = target.rsplit(".", 1)
            mod = importlib.import_module(mod_name)
            base = getattr(mod, cls_name)
            # mock other method of already mocked class reference
            if target in __WRAPPED_INSTANCES__:
                pass
            real = getattr(base, method)
            func = method
            target = mod
            func = cls_name

        # class object and method name ('instance' param required)
        else:
            real = getattr(target, method)
            func = method
    # function string reference
    elif isinstance(target, six.string_types):
        func = target
        mod_name, func_name = target.rsplit(".", 1)
        mod = importlib.import_module(mod_name)
        real = getattr(mod, func_name)
    else:
        mod = importlib.import_module(target.__module__)
        real = getattr(mod, target.__name__)
        func = fully_qualified_name(real)
        target = mod

    class WrappedClass(base):
        def __init__(self, *_, **__):
            super(WrappedClass, self).__init__(*_, **__)

    def make_ref(*_, **__):
        if target not in __WRAPPED_INSTANCES__:
            __WRAPPED_INSTANCES__[target] = WrappedClass(*_, **__)
            setattr(__WRAPPED_INSTANCES__[target], method,
                    mock.patch(func, side_effect=lambda *_, **__: real(*_, **__)))
        return __WRAPPED_INSTANCES__[target]

    def wrapped_func(*_, **__):
        if instance is None:
            return real(*_, **__)
        if type(real) is property:  # pylint: disable=C0123
            return real.fget(instance)
        return real(instance, *_, **__)

    if method and instance:
        mocked = mock.patch.object(target, func, side_effect=wrapped_func)
    elif method:
        mocked = mock.patch.object(target, func, new=make_ref)
    else:
        mocked = mock.patch(func, side_effect=side_effect or wrapped_func)
    return mocked  # noqa


def test_request(test_item,             # type: AnyMagpieTestItemType
                 method,                # type: Str
                 path,                  # type: Str
                 data=None,             # type: Optional[Union[JSON, Str]]
                 json=None,             # type: Optional[Union[JSON, Str]]
                 body=None,             # type: Optional[Union[JSON, Str]]
                 params=None,           # type: Optional[Dict[Str, Str]]
                 timeout=10,            # type: int
                 retries=3,             # type: int
                 allow_redirects=True,  # type: bool
                 content_type=None,     # type: Optional[Str]
                 headers=None,          # type: Optional[HeadersType]
                 cookies=None,          # type: Optional[CookiesType]
                 **kwargs               # type: Any
                 ):                     # type: (...) -> AnyResponseType
    """
    Calls the request using either a :class:`webtest.TestApp` instance or :class:`requests.Request` from a string URL.

    Keyword arguments :paramref:`json`, :paramref:`data` and :paramref:`body` are all looked for to obtain the data.

    Header ``Content-Type`` is set with respect to explicit :paramref:`json` or via provided :paramref:`headers` when
    available. Explicit :paramref:`content_type` can also be provided to override all of these.

    Request cookies are set according to :paramref:`cookies`, or can be interpreted from ``Set-Cookie`` header.

    .. warning::
        When using :class:`TestApp`, some internal cookies can be stored from previous requests to retain the active
        user. Make sure to provide new set of cookies (or logout user explicitly) if different session must be used,
        otherwise they will be picked up automatically. For 'empty' cookies, provide an empty dictionary.

    :param test_item: one of `BaseTestCase`, `webtest.TestApp` or remote server URL to call with `requests`
    :param method: request method (GET, POST, PATCH, PUT, DELETE)
    :param path: test path starting at base path that will be appended to the application's endpoint.
    :param params: query parameters added to the request path.
    :param json: explicit JSON body content to use as request body.
    :param data: body content string to use as request body, can be JSON if matching ``Content-Type`` is identified.
    :param body: alias to :paramref:`data`.
    :param content_type:
        Enforce specific content-type of provided data body. Otherwise, attempt to retrieve it from request headers.
        Inferred JSON content-type when :paramref:`json` is employed, unless overridden explicitly.
    :param headers: Set of headers to send the request. Header ``Content-Type`` is looked for if not overridden.
    :param cookies: Cookies to provide to the request.
    :param timeout: passed down to :mod:`requests` when using URL, otherwise ignored (unsupported).
    :param retries: number of retry attempts in case the requested failed due to timeout (only when using URL).
    :param allow_redirects:
        Passed down to :mod:`requests` when using URL, handled manually for same behaviour when using :class:`TestApp`.
    :param kwargs: any additional keywords that will be forwarded to the request call.
    :return: response of the request
    """
    method = method.upper()
    status = kwargs.pop("status", None)

    # obtain json body from any json/data/body kw and empty {} if not specified
    # reapply with the expected webtest/requests method kw afterward
    _body = json or data or body or {}

    app_or_url = get_app_or_url(test_item)
    if isinstance(app_or_url, TestApp):
        # set 'cookies' handled by the 'TestApp' instance if not present or different
        if cookies is not None:
            cookies = dict(cookies)  # convert tuple-list as needed
            if not app_or_url.cookies or app_or_url.cookies != cookies:
                app_or_url.cookies.update(cookies)

        # obtain Content-Type header if specified to ensure it is properly applied
        kwargs["content_type"] = content_type if content_type else get_header("Content-Type", headers)

        # update path with query parameters since TestApp does not have an explicit argument when not using GET
        if params:
            path += "?" + "&".join("{!s}={!s}".format(k, v) for k, v in params.items() if v is not None)

        kwargs.update({
            "params": _body,  # TestApp uses 'params' for the body during POST (these are not the query parameters)
            "headers": dict(headers or {}),  # adjust if none provided or specified as tuple list
        })
        # convert JSON body as required
        if _body is not None and (json is not None or kwargs["content_type"] == CONTENT_TYPE_JSON):
            kwargs["params"] = json_pkg.dumps(_body, cls=json_pkg.JSONEncoder)
            kwargs["content_type"] = CONTENT_TYPE_JSON  # enforce if only 'json' keyword provided
            kwargs["headers"]["Content-Length"] = str(len(kwargs["params"]))  # need to fix with override JSON payload
        if status and status >= 300:
            kwargs["expect_errors"] = True
        err_code = None
        err_msg = None
        try:
            resp = app_or_url._gen_request(method, path, **kwargs)  # pylint: disable=W0212  # noqa: W0212
        except AppError as exc:
            err_code = exc
            err_msg = str(exc)
        except HTTPException as exc:
            err_code = exc.status_code
            err_msg = str(exc) + str(getattr(exc, "exception", ""))
        except Exception as exc:
            err_code = 500
            err_msg = "Unknown: {!s}".format(exc)
        finally:
            if err_code:
                info = json_msg({"path": path, "method": method, "body": _body, "headers": kwargs["headers"]})
                result = "Request raised unexpected error: {!s}\nError: {}\nRequest:\n{}"
                raise AssertionError(result.format(err_code, err_msg, info))

        # automatically follow the redirect if any and evaluate its response
        max_redirect = kwargs.get("max_redirects", 5)
        while 300 <= resp.status_code < 400 and max_redirect > 0:  # noqa
            resp = resp.follow()
            max_redirect -= 1
        assert max_redirect >= 0, "Maximum follow redirects reached."
        # test status accordingly if specified
        assert resp.status_code == status or status is None, "Response not matching the expected status code."
        return resp

    kwargs.pop("expect_errors", None)  # remove keyword specific to TestApp
    content_type = get_header("Content-Type", headers)
    if headers:
        headers.pop("Content-Length", None)  # let requests recalculate to avoid mismatch against real content
    if json or content_type == CONTENT_TYPE_JSON:
        kwargs["json"] = _body
    elif data or body:
        kwargs["data"] = _body
    url = "{url}{path}".format(url=app_or_url, path=path)
    while True:
        try:
            return requests.request(method, url, params=params, headers=headers, cookies=cookies,
                                    timeout=timeout, allow_redirects=allow_redirects, **kwargs)
        except requests.exceptions.ReadTimeout:
            if retries <= 0:
                raise
            retries -= 1


def get_session_user(app_or_url, headers=None):
    # type: (TestAppOrUrlType, Optional[HeadersType]) -> AnyResponseType
    if not headers:
        headers = get_headers(app_or_url, {"Accept": CONTENT_TYPE_JSON, "Content-Type": CONTENT_TYPE_JSON})
    if isinstance(app_or_url, TestApp):
        resp = app_or_url.get("/session", headers=headers)
    else:
        resp = requests.get("{}/session".format(app_or_url), headers=headers)
    if resp.status_code != 200:
        raise Exception("cannot retrieve logged in user information")
    return resp


def check_or_try_login_user(test_item,                      # type: AnyMagpieTestItemType
                            username=None,                  # type: Optional[Str]
                            password=None,                  # type: Optional[Str]
                            provider=None,                  # type: Optional[Str]
                            headers=None,                   # type: Optional[Dict[Str, Str]]
                            use_ui_form_submit=False,       # type: bool
                            expect_errors=False,            # type: bool
                            ):                              # type: (...) -> OptionalHeaderCookiesType
    """
    Verifies that the required user is already logged in (or none is if ``username=None``), or attempts to log him in
    otherwise. Validates that the logged user (if any), matched the one specified by :paramref:`username`.

    :param test_item: instance of the test application or remote server URL to call
    :param username: name of the user to login or None otherwise
    :param password: password to use for login if the user was not already logged in
    :param provider: provider string to use for login (default: ``MAGPIE_DEFAULT_PROVIDER``, ie: magpie's local signin)
    :param headers: headers to include in the test request
    :param use_ui_form_submit: use Magpie UI login 'form' to obtain cookies
        (required for local :class:`WebTest.TestApp` login, ignored by requests using URL)
    :param expect_errors: indicate if the login is expected to fail, used only if using UI form & `webtest.TestApp`
    :return: headers and cookies of the user session or (None, None)
    :raise AssertionError: if login failed or logged user session does not meet specifications (username/password)
    """
    app_or_url = get_app_or_url(test_item)
    headers = headers or {}
    resp = get_session_user(app_or_url, headers)
    body = get_json_body(resp)

    resp_cookies = None
    auth = body.get("authenticated", False)
    if auth is False and username is None:
        return None, None
    if auth is False and username is not None:
        provider = provider or get_constant("MAGPIE_DEFAULT_PROVIDER")
        data = {"user_name": username, "password": password, "provider_name": provider}

        if isinstance(app_or_url, TestApp):
            if use_ui_form_submit:
                base_url = app_or_url.app.registry.settings.get("magpie.url")
                resp = app_or_url.get(url="{}/ui/login".format(base_url))
                form = resp.forms["login_internal"]
                form["user_name"] = username
                form["password"] = password
                form["provider_name"] = provider
                resp = form.submit("submit", expect_errors=expect_errors)
                resp_cookies = app_or_url.cookies   # automatically set by form submit
            else:
                resp = app_or_url.post_json("/signin", data, headers=headers)
                resp_cookies = app_or_url.cookies  # automatically set by TestApp processing
        else:
            resp = requests.post("{}/signin".format(app_or_url), json=data, headers=headers)
            resp_cookies = resp.cookies

        # response OK (200) if directly from API /signin
        # response Found (302) if redirected UI /login
        if resp.status_code < 400:
            return resp.headers, resp_cookies

    if auth is True:
        body = TestSetup.get_UserInfo(test_item, override_body=body)
        logged_user = body.get("user_name", "")
        if username != logged_user:
            raise AssertionError("invalid user")
        if isinstance(app_or_url, TestApp):
            resp_cookies = app_or_url.cookies
        else:
            resp_cookies = resp.cookies

    return resp.headers, resp_cookies


def check_or_try_logout_user(test_item, msg=None):
    # type: (AnyMagpieTestItemType, Optional[Str]) -> None
    """
    Verifies that any user is logged out, or tries to logout him otherwise.

    :raise: Exception on any logout failure or incapability to validate logout
    """

    app_or_url = get_app_or_url(test_item)

    def _is_logged_out():
        resp = get_session_user(app_or_url)
        body = get_json_body(resp)
        auth = body.get("authenticated", False)
        return not auth

    if _is_logged_out():
        return
    resp_logout = test_request(app_or_url, "GET", "/ui/logout", allow_redirects=True)
    if isinstance(app_or_url, TestApp):
        app_or_url.reset()  # clear app cookies
    msg = ": {}".format(msg) if msg else ""
    if resp_logout.status_code >= 400:
        raise Exception("cannot validate logout" + msg)
    if _is_logged_out():
        return
    raise Exception("logout did not succeed" + msg)


def create_or_assign_user_group_with_terms(test_case,       # type: AnyMagpieTestCaseType
                                           path,            # type: Str
                                           data,            # type: Union[JSON, Str]
                                           headers,         # type: HeadersType
                                           cookies,         # type: CookiesType
                                           accept_terms     # type: bool
                                           ):
    """
    Executes a request to create or assign a user to a group with terms and conditions, and accepts the terms and
    conditions automatically if enabled.
    Returns the input query's response.
    """
    # custom app settings, smtp_host must exist when getting configs, but not used because email mocked
    settings = {"magpie.smtp_host": "example.com",
                # for testing, ignore any 'from' and 'password' arguments
                # that could be found in the .ini file
                "magpie.smtp_from": "",
                "magpie.smtp_password": ""}

    with mocked_get_settings(settings=settings):
        with mock_send_email("magpie.api.management.user.user_utils.send_email") as email_contexts:
            _, wrapped_contents, mocked_send = email_contexts
            query_resp = test_request(test_case, "POST", path, json=data, headers=headers, cookies=cookies)
            check_val_equal(mocked_send.call_count, 1,
                            msg="Expected sent notifications to user for an email confirmation "
                                "of terms and conditions.")
            if accept_terms:
                # Simulate user clicking the confirmation link in 'sent' email
                # (external operation from Magpie)
                confirm_url = wrapped_contents.call_args.args[-1].get("confirm_url")
                resp = test_request(test_case, "GET", urlparse(confirm_url).path)
                body = check_ui_response_basic_info(resp, 200)
                check_val_is_in("accepted the terms and conditions", body)

                check_val_equal(mocked_send.call_count, 2,
                                msg="Expected sent notification to user for an email confirmation of "
                                    "user added to requested group, following terms and conditions "
                                    "acceptation.")
    return query_resp


def visual_repr(item):
    # type: (Any) -> Str
    try:
        if isinstance(item, (dict, list)):
            return json_pkg.dumps(item, indent=4, ensure_ascii=False)
    except Exception:  # noqa
        pass
    return "'{}'".format(repr(item))


def generate_diff(val, ref, val_name="Test", ref_name="Reference"):
    # type: (Any, Any, Str, Str) -> Str
    """
    Generates a line-by-line diff result of the test value against the reference value.

    Attempts to parse the contents as JSON to provide better diff of matched/sorted lines, and falls back to plain
    line-based string representations otherwise.

    :returns: formatted multiline diff
    """
    try:
        val = json_pkg.dumps(val, sort_keys=True, indent=2, ensure_ascii=False)
    except Exception:  # noqa
        val = str(val)
    try:
        ref = json_pkg.dumps(ref, sort_keys=True, indent=2, ensure_ascii=False)
    except Exception:  # noqa
        ref = str(ref)
    val = val.splitlines()
    ref = ref.splitlines()
    return "\n".join(difflib.context_diff(val, ref, fromfile=val_name, tofile=ref_name))


def format_test_val_ref(val, ref, pre="Fail", msg=None, diff=False):
    if is_null(msg):
        _msg = "({}) Failed condition between test and reference values.".format(pre)
    else:
        _msg = "({})".format(pre)
    if diff:
        _diff = generate_diff(val, ref, val_name="Test value", ref_name="Reference value")
    else:
        _diff = "Test value: {}, Reference value: {}".format(visual_repr(val), visual_repr(ref))
    if isinstance(msg, six.string_types):
        _msg = "{}\n{}".format(msg, _msg)
    _msg = "{}\n{}".format(_msg, _diff)
    return _msg


def all_equal(iter_val, iter_ref, any_order=False):
    if not (hasattr(iter_val, "__iter__") and hasattr(iter_ref, "__iter__")):
        return False
    if len(iter_val) != len(iter_ref):
        return False
    if any_order:
        return all([it in iter_ref for it in iter_val])
    return all(it == ir for it, ir in zip(iter_val, iter_ref))


def check_all_equal(iter_val, iter_ref, msg=None, any_order=False, diff=False):
    # type: (Collection[Any], Union[Collection[Any], NullType], Optional[Str], bool, bool) -> None
    """
    :param iter_val: tested values.
    :param iter_ref: reference values.
    :param msg: override message to display if failing test.
    :param any_order: allow equal values to be provided in any order, otherwise order must match as well as values.
    :param diff: generate a detailed diff result within indications of different fields (best when JSON formatted).
    :raises AssertionError:
        If all values in :paramref:`iter_val` are not equal to values within :paramref:`iter_ref`.
        If :paramref:`any_order` is ``False``, also raises if equal items are not in the same order.
    """
    r_val = repr(iter_val)
    r_ref = repr(iter_ref)
    assert all_equal(iter_val, iter_ref, any_order), \
        format_test_val_ref(r_val, r_ref, pre="All Equal Fail", msg=msg, diff=diff)


def check_val_true(val, msg=None):
    # type: (Any, Optional[Str]) -> None
    """:raises AssertionError: if :paramref:`val` is not ``True``."""
    assert val is True, format_test_val_ref(val, True, pre="Not True", msg=msg)


def check_val_false(val, msg=None):
    # type: (Any, Optional[Str]) -> None
    """:raises AssertionError: if :paramref:`val` is not ``False``."""
    assert val is False, format_test_val_ref(val, False, pre="Not False", msg=msg)


def check_val_equal(val, ref, msg=None, diff=False):
    # type: (Any, Union[Any, NullType], Optional[Str], bool) -> None
    """:raises AssertionError: if :paramref:`val` is not equal to :paramref:`ref`."""
    assert is_null(ref) or val == ref, format_test_val_ref(val, ref, pre="Equal Fail", msg=msg, diff=diff)


def check_val_not_equal(val, ref, msg=None, diff=False):
    # type: (Any, Union[Any, NullType], Optional[Str], bool) -> None
    """:raises AssertionError: if :paramref:`val` is equal to :paramref:`ref`."""
    assert is_null(ref) or val != ref, format_test_val_ref(val, ref, pre="Not Equal Fail", msg=msg, diff=diff)


def check_val_is_in(val, ref, msg=None):
    # type: (Any, Union[Any, NullType], Optional[Str]) -> None
    """:raises AssertionError: if :paramref:`val` is not in to :paramref:`ref`."""
    assert is_null(ref) or val in ref, format_test_val_ref(val, ref, pre="Is In Fail", msg=msg)


def check_val_not_in(val, ref, msg=None):
    # type: (Any, Union[Any, NullType], Optional[Str]) -> None
    """:raises AssertionError: if :paramref:`val` is in to :paramref:`ref`."""
    assert is_null(ref) or val not in ref, format_test_val_ref(val, ref, pre="Not In Fail", msg=msg)


def check_val_type(val, ref, msg=None):
    # type: (Any, Union[Type[Any], NullType], Optional[Str]) -> None
    """:raises AssertionError: if :paramref:`val` is not an instanced of :paramref:`ref`."""
    assert isinstance(val, ref), format_test_val_ref(val, repr(ref), pre="Type Fail", msg=msg)


def check_raises(func, exception_type, msg=None):
    # type: (Callable[[], Any], Type[Exception], Optional[Str]) -> Exception
    """
    Calls the callable and verifies that the specific exception was raised.

    :raise AssertionError: on failing exception check or missing raised exception.
    :returns: raised exception of expected type if it was raised.
    """
    msg = ": {}".format(msg) if msg else "."
    try:
        func()
    except Exception as exc:  # pylint: disable=W0703
        msg = "Wrong exception [{!s}] raised instead of [{!s}]{}" \
              .format(type(exc).__name__, exception_type.__name__, msg)
        assert isinstance(exc, exception_type), msg
        return exc
    raise AssertionError("Exception [{!s}] was not raised{}".format(exception_type.__name__, msg))


def check_no_raise(func, msg=None):
    # type: (Callable[[], Any], Optional[Str]) -> Any
    """
    Calls the callable and verifies that no exception was raised.

    :raise AssertionError: on any raised exception.
    """
    try:
        return func()
    except Exception as exc:  # pylint: disable=W0703
        msg = ": {}".format(msg) if msg else "."
        raise AssertionError("Exception [{!r}] was raised when none is expected{}".format(type(exc).__name__, msg))


def check_response_basic_info(response,                         # type: AnyResponseType
                              expected_code=200,                # type: int
                              expected_type=CONTENT_TYPE_JSON,  # type: Optional[Str]
                              expected_method="GET",            # type: Optional[Str]
                              extra_message=None,               # type: Optional[Str]
                              version=None,                     # type: Optional[Str]
                              ):                                # type: (...) -> Union[JSON, Str]
    """
    Validates basic `Magpie` API response metadata. For UI pages, employ :func:`check_ui_response_basic_info` instead.

    If the expected content-type is JSON, further validations are accomplished with specific metadata fields that are
    always expected in the response body. Otherwise, minimal validation of basic fields that can be validated regardless
    of content-type is done.

    :param response: response to validate.
    :param expected_code: status code to validate from the response.
    :param expected_type: Content-Type to validate from the response. Ignored if non-string is passed.
    :param expected_method: HTTP method 'GET', 'POST', etc. to validate from the response if an error and is a string.
    :param extra_message: additional message to append to every specific test message if provided.
    :param version: perform conditional checks according to test instance version (default to latest if not provided).
    :return: json body of the response for convenience.
    """
    def _(_msg):
        return _msg + " " + extra_message if extra_message else _msg

    check_val_is_in("Content-Type", dict(response.headers), msg=_("Response doesn't define 'Content-Type' header."))
    content_types = get_response_content_types_list(response)
    if isinstance(expected_type, six.string_types):
        check_val_is_in(expected_type, content_types, msg=_("Response doesn't have expected HTTP Content-Type header."))
    code_message = "Response doesn't match expected HTTP status code."
    if expected_type == CONTENT_TYPE_JSON:
        # provide more details about mismatching code since to help debug cause of error
        code_message += "\nReason:\n{}".format(json_msg(get_json_body(response)))
    check_val_equal(response.status_code, expected_code, msg=_(code_message))

    if expected_type == CONTENT_TYPE_JSON:
        body = get_json_body(response)
        check_val_is_in("code", body, msg=_("Parameter 'code' should be in response JSON body."))
        check_val_is_in("type", body, msg=_("Parameter 'type' should be in response JSON body."))
        check_val_is_in("detail", body, msg=_("Parameter 'detail' should be in response JSON body."))
        check_val_equal(body["code"], expected_code, msg=_("Parameter 'code' should match HTTP status code."))
        check_val_equal(body["type"], expected_type, msg=_("Parameter 'type' should match HTTP Content-Type header."))
        check_val_not_equal(body["detail"], "", msg=_("Parameter 'detail' should not be empty."))
    else:
        body = response.text

    if response.status_code >= 400:
        v2_and_up = not bool(version) or TestVersion(version) >= TestVersion("2")
        if not v2_and_up and response.status_code not in [401, 404, 500]:
            return body  # older API error response did not all have the full request details

        # error details available for any content-type, just in different format
        check_val_is_in("url" if v2_and_up else "request_url", body, msg=_("Request URL missing from contents,"))
        check_val_is_in("path" if v2_and_up else "route_name", body, msg=_("Request path missing from contents."))
        check_val_is_in("method", body, msg=_("Request method missing from contents."))
        # explicitly check by dict-key if JSON
        if expected_type == CONTENT_TYPE_JSON and isinstance(expected_method, six.string_types):
            check_val_equal(body["method"], expected_method, msg=_("Request method not matching expected value."))

    return body


def check_ui_response_basic_info(response, expected_code=200, expected_type=CONTENT_TYPE_HTML,
                                 expected_title="Magpie Administration"):
    # type: (AnyResponseType, int, Str, Optional[Str]) -> Str
    """
    Validates minimal expected elements in a `Magpie` UI page.

    Number of validations is limited compared to API checks accomplished by :func:`check_response_basic_info`.
    That function should therefore be employed for responses coming directly from the API routes.

    :raises AssertionError: if any of the expected validation elements does not meet requirement.
    :returns: HTML text body of the response if every check was successful.
    """
    msg = None \
        if get_header("Content-Type", response.headers) != CONTENT_TYPE_JSON \
        else "Response body: {}".format(get_json_body(response))
    check_val_equal(response.status_code, expected_code, msg=msg)
    check_val_is_in("Content-Type", dict(response.headers))
    check_val_is_in(expected_type, get_response_content_types_list(response))
    if expected_title:
        check_val_is_in(expected_title, response.text, msg=null)   # don't output big html if failing
    return response.text


def check_error_param_structure(body,                                   # type: JSON
                                version=null,                           # type: Optional[Str]
                                param_value=null,                       # type: Optional[Any]
                                param_name=null,                        # type: Optional[Str]
                                param_compare=null,                     # type: Optional[Any]
                                is_param_value_literal_unicode=False,   # type: bool
                                param_name_exists=False,                # type: bool
                                param_compare_exists=False,             # type: bool
                                ):                                      # type: (...) -> None
    """
    Validates error response ``param`` information based on different Magpie version formats.

    :param body: JSON body of the response to validate.
    :param version: explicit Magpie version to use for validation, or the current package version if ``null``.
    :param param_value:
        Expected 'value' of param the parameter.
        Contained field value not verified if ``null``, only presence of the field.
    :param param_name:
        Expected 'name' of param. Ignored for older Magpie version that did not provide this information.
        Contained field value not verified if ``null`` and ``param_name_exists`` is ``True`` (only its presence).
        If provided, automatically implies ``param_name_exists=True``. Skipped otherwise.
    :param param_compare:
        Expected 'compare'/'param_compare' value (filed name according to version)
        Contained field value not verified if ``null`` and ``param_compare_exists`` is ``True`` (only its presence).
        If provided, automatically implies ``param_compare_exists=True``. Skipped otherwise.
    :param is_param_value_literal_unicode: param value is represented as `u'{paramValue}'` for older Magpie version.
    :param param_name_exists: verify that 'name' is in the body, not validating its value.
    :param param_compare_exists: verify that 'compare'/'param_compare' is in the body, not validating its value.
    :raises AssertionError: on any failing condition
    """
    check_val_type(body, dict)
    check_val_is_in("param", body)
    version = version or __meta__.__version__
    if TestVersion(version) >= TestVersion("0.6.3"):
        check_val_type(body["param"], dict)
        check_val_is_in("value", body["param"])
        if param_name_exists or param_name is not null:
            check_val_is_in("name", body["param"])
            if param_name is not null:
                check_val_equal(body["param"]["name"], param_name)
        if param_value is not null:
            check_val_equal(body["param"]["value"], param_value)
        if param_compare_exists or param_compare is not null:
            check_val_is_in("compare", body["param"])
            if param_compare is not null:
                check_val_equal(body["param"]["compare"], param_compare)
    else:
        if param_value is not null:
            # unicode representation was explicitly returned in value only when of string type
            if is_param_value_literal_unicode and isinstance(param_value, six.string_types):
                param_value = u"u\'{}\'".format(param_value)
            check_val_equal(body["param"], param_value)
        if param_compare_exists or param_compare is not null:
            check_val_is_in("param_compare", body)
            if param_compare is not null:
                check_val_equal(body["param_compare"], param_compare)


def find_html_body_contents(response_or_body, html_search=None):
    # type: (Union[TestResponse, BeautifulSoup], Optional[HTMLSearch]) -> Union[BeautifulSoup, List[BeautifulSoup]]
    """
    Given a successful (200) response, retrieves the *important* content of the UI page matching search criteria.

    :param response_or_body: Magpie UI HTML response to search for contents, or directly an HTML content object.
    :param html_search:
        Optional nested CSS definitions identifiers (class, name, index, id, attribute) to filter final content,
        retrieving matching sub-elements.

        Definitions must be a list of dict. Each item in that list does a nested search to move deeper within the HTML.
        For each item, at least one item between (class, name, id) must be provided to search. If more than one
        are provided at the same time for a same-level search, lookup will consider each definition as OR conditions to
        match potential contents.

        The first list items (all except last) represent the nested depth-wise elements to search for. Each of those
        searches must yield exactly one matched element, according to specified match type. Search fails otherwise.

        If provided, definition ``class`` must be a list of strings defining possible CSS class matches.
        If provided, definition ``name`` must be a single string matching an exact HTML element (e.g.: "div" for <div>).
        If provided, definition ``id`` must be a single string matching exactly the HTML element (e.g.: id="some-item").

        On top of the above definitions, fields ``index`` and ``attribute`` (whichever comes first) can be also be
        provided within the same level-search to distinguish between multiple matches to pick a single one.

        If provided, definition ``index`` must be an integer corresponding to the item to pick within a set.
        When using ``index``, the HTML items to pick from do not need to be represent similar sub-contents.
        If provided, definition ``attribute`` must be a string corresponding to an HTML attribute that is contained
        by only one item within multiple matches.

        Only the last nested element can return multiple matches (list of elements), intermediate elements must all be
        unique in order to search deeper in the nested definitions. If multiple intermediate elements can be matched,
        a specific one must be requested by ``index`` or ``attribute`` in the corresponding search to determine where
        to continue search.

        By default (when not provided), uses only ``class: "content"`` to return the top-level HTML body contents.
    :returns: matched element(s) as :mod:`BeautifulSoup` definition.
    """
    if isinstance(response_or_body, TestResponse):
        body = response_or_body.html.contents[2].contents[3]  # html->body
    else:
        body = response_or_body
    if not html_search:
        main_body = {"class": ["content"]}
        html_search = [main_body]  # type: HTMLSearch

    for i, search_element in enumerate(html_search):
        elements = body.contents
        parts = [item for item in elements if str(item).strip()]  # remove empty items separators
        parts = [
            item for item in parts if
            # ignore 'dont care' items like comments
            hasattr(item, "attrs") and
            # filter by class names, any one matched if element as any
            (len(item.attrs.get("class", [])) and
             any(str(css_cls) in search_element.get("class", []) for css_cls in item.attrs.get("class", []))) or
            # filter by html element name
            (search_element.get("name", "") != "" and str(search_element.get("name")) == item.name) or
            # filter by html element id
            (search_element.get("id", "") != "" and str(search_element.get("id")) == item.attrs.get("id", ""))
        ]
        if i + 1 != len(html_search):
            elem_idx = search_element.get("index")
            elem_attr = search_element.get("attribute")
            if len(parts) > 1 and (isinstance(elem_idx, int) or isinstance(elem_attr, str)):
                if elem_idx is not None:
                    parts = [parts[elem_idx]]
                else:
                    parts = [elem for elem in parts if elem_attr in elem.attrs]
            check_val_equal(len(parts), 1, msg=(
                "Cannot retrieve filtered HTML contents matching only one element in: {}.".format(search_element)
            ))
            body = parts[0]  # move to next child element to search
        # otherwise, search is done, return found item or list of elements
        elif len(parts) == 1:
            return parts[0]
        else:
            parts = [item for item in parts if str(item).strip()]  # remove empty items separators
            elem_idx = search_element.get("index")
            if elem_idx is not None:
                return parts[elem_idx]
            elem_attr = search_element.get("attribute")
            if elem_attr is not None:
                parts = [elem for elem in parts if elem_attr in elem.attrs]
                return parts
            return parts


def find_html_form(forms, form_match):
    # type: (Dict[AnyKey, Form], FormSearch) -> Optional[Form]
    """
    Searches for the specified form amongst a group of multiple forms.

    :param forms: Possible forms to distinguish and look for a specific one.
    :param form_match:
        Search criteria to retrieve the specific form.

        Can be a form name, the form index (from all available forms on page) or an iterable of key/values of
        form fields to search for a match (first match is used if many are available).
        Also, can be directly the targeted form if already retrieved (pass-through operation).
    :return: matched form or ``None`` when not found.
    """
    form = None
    # direct instance match
    if isinstance(form_match, Form):
        form = form_match
    # match by name or index
    elif isinstance(form_match, (int, six.string_types)):
        form = forms[form_match]
    else:
        # select form if all key/value pairs specified match the current one
        for f in forms.values():
            f_fields = [(fk, fv[0].value) for fk, fv in f.fields.items()]
            if all((mk, mv) in f_fields for mk, mv in form_match.items()):
                form = f
                break
    return form


def find_html_resource_tree_permissions(response_or_body,   # type: Union[TestResponse, BeautifulSoup]
                                        permission,         # type: AnyPermissionType
                                        resource_tree,      # type: JSON
                                        ):                  # type: (...) -> Dict[int, Optional[PermissionSet]]
    """
    Retrieves all displayed permissions within combo-boxes of a resource-tree Magpie UI HTML page.

    The function only searches for items specified in the :paramref:`resource_tree` and assumes the structure is known
    by the calling method. This function only simplifies the definition needed to avoid redefining the complicated HTML
    selections and parsing operation that have to be accomplished to find elements. Resources are expected as follows:

    .. code-block:: python

        # top-level 'service' ID=1, with 2 resources ID=2 and ID=3, and resource ID=3 has a children resource ID=4
        resource_tree = { 1: { 2: {  }, 3: { 4: { } } }

    .. note::
        The function assumes that only a single resource (row) / permission-name (column) combination can be displayed
        at the same time. Any multi-select values in combo-boxes are raised as invalid parsing or erroneous rendering.
        Multiple selections should never occur since permissions can only be displayed in the UI pages either for a
        single Group, a single User, or unique resolved inherited User permissions.

    :param response_or_body: Magpie UI HTML response to search for contents, or directly an HTML content object.
    :param permission: permission (column name) to obtain from the page. Can be any permission type to extract the name.
    :param resource_tree: dictionary of expected tree hierarchy of nested resource IDs to extract.
    :return: flat dictionary of resource IDs to displayed permission (or empty string if no permission displayed) .
    """
    # find resources/permissions hierarchy container
    perm_name = PermissionSet(permission).name.value
    perm_form = find_html_body_contents(response_or_body, [
        {"class": ["content"]}, {"class": ["tabs-panel"]},
        {"class": ["current-tab-panel"]}, {"id": "resources_permissions"}
    ])
    # find column for which test permissions are displayed
    perm_header = find_html_body_contents(perm_form, [
        {"class": ["tree-header"]}, {"class": ["tree-item"]}, {"class": ["permission-title"]}
    ])
    perm_titles = [perm.text for perm in perm_header]
    perm_index = perm_titles.index(perm_name)

    found_res_perms = {}

    def find_level_perm(sub_tree_html, sub_tree_res, level=0):
        res_level = find_html_body_contents(sub_tree_html, [{"class": ["tree-level-{}".format(level)]}])
        if not res_level:
            return
        for res_id in sub_tree_res:
            # find permission values in combo-box
            res_line = find_html_body_contents(res_level, [{"id": str(res_id)}])
            res_combo_perm = find_html_body_contents(res_line, [
                {"class": ["tree-line"]}, {"class": ["tree-item"]},
                {"class": ["permission-entry"], "index": perm_index},
                {"name": "label"}, {"name": "select"},
                {"name": "option", "attribute": "selected"}
            ])
            check_val_is_in(len(res_combo_perm), [0, 1],
                            msg="Expected to have exactly [0,1] permission selected in combobox. Cannot have multiple.")
            if res_combo_perm:
                combo_perm_name = res_combo_perm[0].attrs["value"]  # explicit format: "[name]-[access]-[scope]"
                found_res_perms[int(res_id)] = PermissionSet(combo_perm_name)
            else:
                found_res_perms[int(res_id)] = None
            find_level_perm(res_line, sub_tree_res[res_id], level + 1)  # search deeper

    perm_tree = find_html_body_contents(perm_form, [{"class": ["tree"]}])
    find_level_perm(perm_tree, resource_tree)
    return found_res_perms


class TestSetup(object):
    """
    Generic setup and validation methods across unittests.

    This class offers a large list of commonly reusable operations to setup or cleanup test cases.

    All methods take as input an instance of a `Test Case` derived from :class:`BaseTestCase` (or directly a
    :class:`TestApp`, see below warning). Using this `Test Case`, common arguments such as JSON headers and user
    session cookies are automatically extracted and passed down to the relevant requests.

    The multiple parameters prefixed by ``test_`` are also automatically extracted from the referenced `Test Case`.
    For example, ``test_user_name`` will be retrieved from the `Test Case` class when this information is required for
    the corresponding test operation. All these ``test_`` parameters are used to form a *default* request payload. It
    is possible to override every individual parameter with corresponding arguments prefixed by ``override_`` keyword.
    For example, if ``override_user_name`` is provided, it will be used instead of ``test_user_name`` from the
    `Test Case` class.

    Furthermore, ``override_data`` can be provided where applicable to specify the *complete* JSON payload fields to use
    to accomplish required request. Note that doing so will ignore any auto-retrieval of ``test_`` parameters, so you
    must ensure to provide them as necessary per use-case.

    .. note::
        Since these methods are intended to *setup* test data, cookies and headers for admin-level API requests are
        employed by default. Refer to :attr:`BaseTestCase.cookies` and :attr:`BaseTestCase.json_headers`
        (N.B.: headers with extended JSON content-type for simplified API response body parsing). Checks that point at
        UI pages could do otherwise (e.g.: method :meth:`check_UpStatus`).

    .. warning::
        The utility methods can also be used directly with a :class:`TestApp` **IF** all required ``test_`` attributes
        for the given method are overridden with their respective arguments, since ``test_`` members will be missing.
        If a `Test Case` object is available, it should be used instead to let methods find every parameter.
    """
    # pylint: disable=C0103,invalid-name

    @staticmethod
    def get_Version(test_case, real_version=False, override_headers=null, override_cookies=null):
        # type: (AnyMagpieTestCaseType, bool, Optional[HeadersType], Optional[CookiesType]) -> Str
        """
        Obtains the `Magpie` version of the test instance (local or remote). This version can then be used in
        combination with :class:`TestVersion` comparisons or :func:`warn_version` to toggle test execution of certain
        test cases that have version-dependant format, conditions or feature changes.

        This is useful *mostly* for remote server tests which could be out-of-sync compared to the current source code.
        It provides some form of backward compatibility with older instances provided that tests are updated accordingly
        when new features or changes are applied, which adds modifications to previously existing test methodologies or
        results.

        .. seealso::
            - :func:`warn_version`

        :param test_case: `Test Case` to retrieve the instance and parameters to send requests to.
        :param real_version:
            Force request to retrieve the API version as defined in metadata.
            Otherwise, version can be either overridden by ``MAGPIE_TEST_VERSION``, the current Test Suite, or the API
            version, whichever is found first.
        :param override_headers: headers for request to override any stored ones from Test Suite.
        :param override_cookies: cookies for request to override any stored ones from Test Suite.
        :raises AssertionError: if the response cannot successfully retrieve the test instance version.
        """
        if not real_version:
            version = get_constant("MAGPIE_TEST_VERSION")
            if version:
                return version
            version = getattr(test_case, "version", None)
            if version:
                return version
        app_or_url = get_app_or_url(test_case)
        resp = test_request(app_or_url, "GET", "/version",
                            headers=override_headers if override_headers is not null else test_case.json_headers,
                            cookies=override_cookies if override_cookies is not null else test_case.cookies)
        json_body = check_response_basic_info(resp, 200)
        return json_body["version"]

    @staticmethod
    def check_UpStatus(test_case,               # type: TestAppOrUrlType
                       method,                  # type: Str
                       path,                    # type: Str
                       override_headers=null,   # type: Optional[HeadersType]
                       override_cookies=null,   # type: Optional[CookiesType]
                       expected_code=null,      # type: Optional[int]
                       expected_type=null,      # type: Optional[Str]
                       expected_title=null,     # type: Optional[Str]
                       **request_kwargs         # type: Any
                       ):                       # type: (...) -> AnyResponseType
        """
        Verifies that the Magpie UI page at very least returned an HTTP Ok response with the displayed title. Validates
        that at the bare minimum, no underlying internal error occurred from the API or UI calls.

        .. warning::
            Because this check is accomplished via the UI interface, :attr:`BaseTestCase.test_cookies` and
            :attr:`BaseTestCase.headers` attributes are used instead of admin-level ones as in other methods
            of :class:`TestSetup`.

        :returns: response from the rendered page for further tests.
        """
        if override_cookies is null:
            cookies = getattr(test_case, "test_cookies", getattr(test_case, "cookies", None))
        else:
            cookies = override_cookies
        if override_headers is null:
            headers = getattr(test_case, "test_headers", getattr(test_case, "headers", None))
        else:
            headers = override_headers
        resp = test_request(test_case, method, path, headers=headers, cookies=cookies, **request_kwargs)
        kwargs = {}
        if expected_title is null:
            kwargs["expected_title"] = getattr(test_case, "magpie_title", "Magpie Administration")
        else:
            kwargs["expected_title"] = expected_title
        if expected_code is not null:
            kwargs["expected_code"] = expected_code
        if expected_type is not null:
            kwargs["expected_type"] = expected_type
        check_ui_response_basic_info(resp, **kwargs)
        return resp

    @staticmethod
    def check_FormSubmit(test_case,                         # type: AnyMagpieTestCaseType
                         form_match,                        # type: Union[Str, int, Dict[Str, Str], Form]
                         form_data=None,                    # type: Optional[FormSearch]
                         form_submit="submit",              # type: Union[Str, int]
                         previous_response=None,            # type: AnyResponseType
                         path=None,                         # type: Optional[Str]
                         method="GET",                      # type: Str
                         timeout=20,                        # type: int
                         max_redirect=5,                    # type: int
                         expected_code=200,                 # type: int
                         expected_type=CONTENT_TYPE_HTML,   # type: Str
                         expect_errors=False,               # type: bool
                         override_cookies=null,             # type: Optional[CookiesType]
                         ):                                 # type: (...) -> AnyResponseType
        """
        Simulates the submission of a UI form to evaluate the status of the resulting page. Follows any redirect if the
        submission results into a HTTP Move (3xx) response to be redirected towards another page request.

        Successive calls using form submits can be employed to simulate sequential page navigation by providing back
        the returned `response` object as input to the following page with argument :paramref:`previous_response`.

        .. seealso::
            :func:`find_html_form` for specific details about search criteria of :paramref:`form_match`

        .. code-block:: python

            svc_resp = check_FormSubmit(test, form_match="goto_add_service", path="/ui/services")
            add_resp = check_FormSubmit(test, form_match="add_service", form_data={...}, previous_response=svc_resp)

        :param test_case: `Test Case` to retrieve the instance and parameters to send requests to.
        :param form_match:
            Can be a form name, the form index (from all available forms on page) or an
            iterable of key/values of form fields to search for a match (first match is used if many are available).
            Also, can be directly the targeted form if already retrieved from the previous response.
        :param form_data:
            Specifies matched form fields to be filled as if entered from UI input using given key/value.
            If multiple fields share the same key, the value must provide an iterable of same length as the expected
            amount of fields matching that key, to fill each of the individual value.
        :param form_submit: specifies which `button` by name or index to submit within the matched form.
        :param path:
            Required page location where to send a request to fetch the required form, *unless* provided through
            :paramref:`previous_response` which must contain the form being looked for in its body.
        :param method: combined with :paramref:`path` when request is need to fetch the form.
        :param previous_response: pre-executed request where the form can be directly looked for in its body.
        :param timeout: response timeout to be used with :paramref:`path` when request must be sent.
        :param max_redirect: limits how many times follow-redirect from HTTP 3xx responses can be accomplished.
        :param expected_code: validate the HTTP status code from the response (returned or provided one).
        :param expected_type: validate the content-type of the response (returned or provided one).
        :param expect_errors: indicate if error HTTP status codes (>=400) are considered normal in the response.
        :param override_cookies: enforce some cookies in the request.

        :returns: response from the rendered page for further tests
        :raises AssertionError: if any check along the ways results into error or unexpected state.
        """
        app_or_url = get_app_or_url(test_case)
        if not isinstance(app_or_url, TestApp):
            test_case.skipTest(reason="test form submit with remote URL not implemented")
        if isinstance(previous_response, TestResponse):
            resp = previous_response
        else:
            resp = test_request(app_or_url, method, path, timeout=timeout,
                                cookies=override_cookies if override_cookies is not null else test_case.cookies)
        check_val_equal(resp.status_code, 200, msg="Cannot test form submission, initial page returned an error.")
        form = find_html_form(resp.forms, form_match)
        if not form:
            available_forms = {fm: {fk: fv[0].value for fk, fv in f.fields.items()} for fm, f in resp.forms.items()}
            available_forms = json_msg(available_forms)
            test_case.fail("could not find requested form for submission "
                           "[form_match: {!r}, form_submit: {!r}, form_data: {!r}] "
                           .format(form_match, form_submit, form_data) +
                           "from available form match/data combinations: [{}]".format(available_forms))
        if form_data:
            for f_field, f_value in dict(form_data).items():
                if isinstance(f_value, (list, set, tuple)):
                    for i, i_value in enumerate(f_value):
                        form.set(f_field, i_value, i)
                else:
                    form[f_field] = f_value

        resp = form.submit(form_submit, expect_errors=expect_errors)
        while 300 <= resp.status_code < 400 and max_redirect > 0:
            resp = resp.follow()
        # basic validation of UI response, but ignore title because it is irrelevant during form validation
        check_ui_response_basic_info(
            resp, expected_code=expected_code, expected_type=expected_type, expected_title=None
        )
        return resp

    @staticmethod
    def check_Unauthorized(test_case, method, path, expected_type=CONTENT_TYPE_JSON, override_cookies=null):
        # type: (AnyMagpieTestCaseType, Str, Str, Str, Optional[CookiesType]) -> Union[JSON, Str]
        """
        Verifies that Magpie returned an Unauthorized response.

        Validates that at the bare minimum, no underlying internal error occurred from the API or UI calls.
        """
        app_or_url = get_app_or_url(test_case)
        resp = test_request(app_or_url, method, path,
                            headers={"Accept": expected_type},
                            cookies=override_cookies if override_cookies is not null else test_case.cookies,
                            expect_errors=True)
        if path.startswith("/ui"):
            check_ui_response_basic_info(resp, expected_code=401, expected_type=expected_type)
            if expected_type == CONTENT_TYPE_JSON:
                return get_json_body(resp)
            return resp.text
        return check_response_basic_info(resp, expected_code=401, expected_type=expected_type, expected_method=method)

    @staticmethod
    def check_ResourceStructure(test_case,                      # type: AnyMagpieTestCaseType
                                body,                           # type: JSON
                                resource_name,                  # type: Str
                                resource_type,                  # type: Str
                                resource_display_name=null,     # type: Str
                                ):                              # type: (...) -> None
        """
        Validates :term:`Resource` basic information (not checking children) based on different Magpie version formats.

        :param test_case: test container
        :param body: JSON body of the response to validate.
        :param resource_name: name of the resource to validate.
        :param resource_type: type of the resource to validate.
        :param resource_display_name: display name of the resource to validate.
        :raises AssertionError: failing condition
        """
        if TestVersion(test_case.version) >= TestVersion("0.6.3"):
            if resource_display_name is null:
                resource_display_name = resource_name
            check_val_is_in("resource", body)
            check_val_type(body["resource"], dict)
            check_val_is_in("resource_name", body["resource"])
            check_val_is_in("resource_display_name", body["resource"])
            check_val_is_in("resource_type", body["resource"])
            check_val_is_in("resource_id", body["resource"])
            check_val_equal(body["resource"]["resource_name"], resource_name)
            check_val_equal(body["resource"]["resource_display_name"], resource_display_name)
            check_val_equal(body["resource"]["resource_type"], resource_type)
            check_val_type(body["resource"]["resource_id"], int)
        else:
            check_val_is_in("resource_name", body)
            check_val_is_in("resource_type", body)
            check_val_is_in("resource_id", body)
            check_val_equal(body["resource_name"], resource_name)
            check_val_equal(body["resource_type"], resource_type)
            check_val_type(body["resource_id"], int)

    @staticmethod
    def check_ResourceChildren(test_case,           # type: AnyMagpieTestCaseType
                               resource_children,   # type: JSON
                               parent_resource_id,  # type: int
                               root_service_id,     # type: int
                               ):                   # type: (...) -> None
        """
        Crawls through a :paramref:`resource_children` tree (potentially multi-level) to recursively validate data
        field, types and corresponding values.

        :param test_case: test container
        :param resource_children: top-level 'resources' dictionary possibly also containing children resources.
        :param parent_resource_id: top-level resource/service ID
        :param root_service_id: top-level service ID
        :raises AssertionError: any invalid match on expected data field, type or value
        """
        check_val_type(resource_children, dict)
        for resource_id in resource_children:
            check_val_type(resource_id, six.string_types)
            resource_int_id = int(resource_id)  # should by an 'int' string, no error raised
            resource_info = resource_children[resource_id]
            check_val_is_in("root_service_id", resource_info)
            check_val_type(resource_info["root_service_id"], int)
            check_val_equal(resource_info["root_service_id"], root_service_id)
            check_val_is_in("resource_id", resource_info)
            check_val_type(resource_info["resource_id"], int)
            check_val_equal(resource_info["resource_id"], resource_int_id)
            check_val_is_in("parent_id", resource_info)
            check_val_type(resource_info["parent_id"], int)
            check_val_equal(resource_info["parent_id"], parent_resource_id)
            check_val_is_in("resource_name", resource_info)
            check_val_type(resource_info["resource_name"], six.string_types)
            check_val_is_in("resource_display_name", resource_info)
            check_val_type(resource_info["resource_display_name"], six.string_types)
            check_val_is_in("permission_names", resource_info)
            check_val_type(resource_info["permission_names"], list)
            check_val_is_in("children", resource_info)
            TestSetup.check_ResourceChildren(test_case, resource_info["children"], resource_int_id, root_service_id)

    @staticmethod
    def check_ServiceFormat(test_case,                      # type: AnyMagpieTestCaseType
                            service,                        # type: JSON
                            override_permissions=null,      # type: Optional[Iterable[Str]]
                            skip_permissions=False,         # type: bool
                            has_children_resources=True,    # type: bool
                            has_private_url=True,           # type: bool
                            ):                              # type: (...) -> None
        """
        Validates the format structure of the :paramref:`service` container details.

        :param test_case: test container
        :param service: service body to be evaluated
        :param override_permissions:
            If not provided, validate permission name values to contain *all* permissions defined by the
            reference service's implementation in :mod:`magpie.services`.
            Otherwise, permissions are validated against the provided values.
        :param skip_permissions:
            Completely ignore checking the values contained in permissions (field presence and format still validated).
            Enforced to ``False```if :paramref:`override_permissions` is provided.
        :param has_children_resources:
            If ``True`` (default), also recursively validate the children resources of the :paramref:`service` using
            :meth:`TestSetup.check_ResourceChildren` to validate their expected format. In the case the service has no
            children resource, only validate the ``resources`` field and empty dictionary.
        :param has_private_url:
            If ``True`` (default), validates that the ``service_url`` field is displayed in the body accordingly.

        :raises AssertionError: any invalid match on expected data field, type or value
        """
        check_val_type(service, dict)
        check_val_is_in("resource_id", service)
        check_val_is_in("service_name", service)
        check_val_is_in("service_type", service)
        check_val_is_in("public_url", service)
        check_val_is_in("permission_names", service)
        check_val_type(service["resource_id"], int)
        check_val_type(service["service_name"], six.string_types)
        check_val_type(service["service_type"], six.string_types)
        check_val_type(service["public_url"], six.string_types)
        check_val_type(service["permission_names"], list)
        svc_res_id = service["resource_id"]
        if TestVersion(test_case.version) >= TestVersion("0.7.0"):
            check_val_is_in("service_sync_type", service)
            check_val_type(service["service_sync_type"], OPTIONAL_STRING_TYPES)
        if has_private_url:
            check_val_is_in("service_url", service)
            check_val_type(service["service_url"], six.string_types)
        elif not has_private_url and TestVersion(test_case.version) >= TestVersion("0.7.0"):
            check_val_not_in("service_url", service,
                             msg="Services under user routes shouldn't show private url.")
        if TestVersion(test_case.version) >= TestVersion("2.0.0"):
            if not skip_permissions or override_permissions is not null:
                if override_permissions is null:
                    check_val_not_equal(len(service["permission_names"]), 0,
                                        msg="Service-scoped route must always provide all allowed permissions.")
                    permissions = SERVICE_TYPE_DICT[service["service_type"]].permissions
                    if TestVersion(test_case.version) < TestVersion("3.0"):
                        override_permissions = [perm.value for perm in permissions]
                    else:
                        override_permissions = TestSetup.get_PermissionNames(test_case, permissions, combinations=True)
                else:
                    override_permissions = TestSetup.get_PermissionNames(test_case, override_permissions)
                check_all_equal(service["permission_names"], override_permissions, any_order=True)
        if has_children_resources:
            check_val_is_in("resources", service)
            children = service["resources"]
            TestSetup.check_ResourceChildren(test_case, children, svc_res_id, svc_res_id)
        else:
            check_val_not_in("resources", service)
            check_val_not_in("children", service)

    @staticmethod
    def get_AnyServiceOfTestServiceType(test_case,                      # type: AnyMagpieTestCaseType
                                        override_service_type=null,     # type: Optional[Str]
                                        override_headers=null,          # type: Optional[HeadersType]
                                        override_cookies=null,          # type: Optional[CookiesType]
                                        ):                              # type: (...) -> JSON
        """
        Obtains the first service from all available services that match the test service type.

        :raises AssertionError: if the response could not retrieve the test service-type or any service of such type.
        """
        app_or_url = get_app_or_url(test_case)
        svc_type = override_service_type if override_service_type is not null else test_case.test_service_type
        path = "/services/types/{}".format(svc_type)
        resp = test_request(app_or_url, "GET", path,
                            headers=override_headers if override_headers is not null else test_case.json_headers,
                            cookies=override_cookies if override_cookies is not null else test_case.cookies)
        json_body = check_response_basic_info(resp, 200, expected_method="GET")
        check_val_is_in("services", json_body)
        check_val_is_in(svc_type, json_body["services"])
        check_val_not_equal(len(json_body["services"][svc_type]), 0,
                            msg="Missing any required service of type: '{}'".format(test_case.test_service_type))
        services_dict = json_body["services"][svc_type]
        return list(services_dict.values())[0]

    @staticmethod
    def create_TestServiceResource(test_case,                       # type: AnyMagpieTestCaseType
                                   override_service_name=null,      # type: Optional[Str]
                                   override_service_type=null,      # type: Optional[Str]
                                   override_resource_name=null,     # type: Optional[Str]
                                   override_resource_type=null,     # type: Optional[Str]
                                   override_data=null,              # type: Optional[JSON]
                                   override_headers=null,           # type: Optional[HeadersType]
                                   override_cookies=null,           # type: Optional[CookiesType]
                                   ):                               # type: (...) -> JSON
        """
        Creates a two-level tree with the test resource nested *immediately* under the test service.

        Test service gets created if it did not exist beforehand, but its information are not returned.

        .. seealso::
            :meth:`create_TestServiceResourceTree`

        :returns: response body of the created resource nested under the service.
        :raises AssertionError: if the response correspond to failure to create the test resource.
        """
        app_or_url = get_app_or_url(test_case)
        svc_name = override_service_name if override_service_name is not null else test_case.test_service_name
        svc_type = override_service_type if override_service_type is not null else test_case.test_service_type
        TestSetup.create_TestService(test_case,
                                     override_service_name=svc_name, override_service_type=svc_type,
                                     override_headers=override_headers, override_cookies=override_cookies)
        path = "/services/{svc}/resources".format(svc=svc_name)
        data = override_data if override_data is not null else {
            "resource_name": override_resource_name or test_case.test_resource_name,
            "resource_type": override_resource_type or test_case.test_resource_type,
        }
        resp = test_request(app_or_url, "POST", path, json=data,
                            headers=override_headers if override_headers is not null else test_case.json_headers,
                            cookies=override_cookies if override_cookies is not null else test_case.cookies)
        return check_response_basic_info(resp, 201, expected_method="POST")

    @staticmethod
    def create_TestServiceResourceTree(test_case,                       # type: AnyMagpieTestCaseType
                                       resource_depth=null,             # type: Optional[int]
                                       override_service_name=null,      # type: Optional[Str]
                                       override_service_type=null,      # type: Optional[Str]
                                       override_resource_names=null,    # type: Optional[List[Str]]
                                       override_resource_types=null,    # type: Optional[List[Str]]
                                       override_headers=null,           # type: Optional[HeadersType]
                                       override_cookies=null,           # type: Optional[CookiesType]
                                       override_exist=False,            # type: bool
                                       ):                               # type: (...) -> List[int]
        """
        Creates a :term:`Service` and nested N-depth :term:`Resource` hierarchy.

        The number of sub-:term:`Resource` to create under the :term:`Service` will be equal to the number of
        elements in lists :paramref:`override_resource_names` and :paramref:`override_resource_types` if specified
        (must be equal lengths), or using :paramref:`resource_depth` value with randomly generated names.

        Using :paramref:`resource_depth`, :paramref:`override_resource_names` and :paramref:`override_resource_types`
        can be a single value to replicate over each of the N-depth :term:`Resource`. If more than one are provided in
        this case, the first is picked. Test case defaults are used instead in each situation if not specified.

        :returns: list of ordered IDs of the service and all following resources (N-depth + 1 elements).
        :raises AssertionError: if the response correspond to failure to create any of the elements.
        """
        svc_name = override_service_name if override_service_name is not null else test_case.test_service_name
        svc_type = override_service_type if override_service_type is not null else test_case.test_service_type
        res_type = override_resource_types if override_resource_types is not null else test_case.test_resource_type
        res_name = override_resource_names
        if resource_depth:
            if isinstance(res_name, (list, set, tuple)):
                res_name = res_name[0]
            if isinstance(res_type, (list, set, tuple)):
                res_name = res_type[0]
            res_type = [res_type] * resource_depth
        if res_name is null:
            if resource_depth is null:
                res_name = [test_case.test_resource_name]
            else:
                res_name = ["resource_{}_{}".format(i, uuid.uuid4()) for i in range(resource_depth)]
        elif resource_depth:
            res_name = [res_name] * resource_depth
        if not isinstance(res_type, list):
            res_type = [res_type]
        body = TestSetup.create_TestService(test_case,
                                            override_service_name=svc_name, override_service_type=svc_type,
                                            override_headers=override_headers, override_cookies=override_cookies,
                                            override_exist=override_exist)
        info = TestSetup.get_ResourceInfo(test_case, override_body=body,
                                          override_headers=override_headers, override_cookies=override_cookies)
        parent_id = info["resource_id"]
        all_ids = [parent_id]
        for res_n, res_t in zip(res_name, res_type):
            body = TestSetup.create_TestResource(test_case, parent_resource_id=parent_id,
                                                 override_resource_name=res_n, override_resource_type=res_t,
                                                 override_headers=override_headers, override_cookies=override_cookies)
            info = TestSetup.get_ResourceInfo(test_case, override_body=body, full_detail=True)
            parent_id = info["resource_id"]
            all_ids.append(parent_id)
        return all_ids

    @staticmethod
    def create_TestResource(test_case,                      # type: AnyMagpieTestCaseType
                            parent_resource_id,             # type: int
                            override_resource_name=null,    # type: Optional[Str]
                            override_resource_type=null,    # type: Optional[Str]
                            override_data=null,             # type: Optional[JSON]
                            override_headers=null,          # type: Optional[HeadersType]
                            override_cookies=null,          # type: Optional[CookiesType]
                            ):                              # type: (...) -> JSON
        """
        Creates the test resource nested *immediately* under the parent resource ID.

        Parent resource *must* exist beforehand and *must* support nested children resource.
        For convenience, all details of the successfully created resource are fetched and returned.

        :raises AssertionError: if the response correspond to failure to create the test resource.
        """
        app_or_url = get_app_or_url(test_case)
        path = "/resources/{}".format(parent_resource_id)
        resp = test_request(app_or_url, "GET", path,
                            headers=override_headers if override_headers is not null else test_case.json_headers,
                            cookies=override_cookies if override_cookies is not null else test_case.cookies)
        check_response_basic_info(resp)
        data = override_data if override_data is not null else {
            "resource_name": override_resource_name or test_case.test_resource_name,
            "resource_type": override_resource_type or test_case.test_resource_type,
            "parent_id": parent_resource_id,
        }
        # creation response provides only 'basic' info, fetch detailed ones with additional get
        resp = test_request(app_or_url, "POST", "/resources", json=data,
                            headers=override_headers if override_headers is not null else test_case.json_headers,
                            cookies=override_cookies if override_cookies is not null else test_case.cookies)
        body = check_response_basic_info(resp, 201, expected_method="POST")
        info = TestSetup.get_ResourceInfo(test_case, override_body=body)
        path = "/resources/{}".format(info["resource_id"])
        resp = test_request(app_or_url, "GET", path,
                            headers=override_headers if override_headers is not null else test_case.json_headers,
                            cookies=override_cookies if override_cookies is not null else test_case.cookies)
        return check_response_basic_info(resp)

    @staticmethod
    def update_TestAnyResourcePermission(test_case,                         # type: AnyMagpieTestCaseType
                                         item_type,                         # type: Str
                                         method,                            # type: Str  # POST|PUT|DELETE
                                         override_item_name=null,           # type: Optional[Str]
                                         resource_info=null,                # type: Optional[JSON]
                                         override_resource_id=null,         # type: Optional[int]
                                         override_permission=null,          # type: Optional[AnyPermissionType]
                                         override_headers=null,             # type: Optional[HeadersType]
                                         override_cookies=null,             # type: Optional[CookiesType]
                                         ):                                 # type: (...) -> JSON
        """
        See :meth:`create_TestGroupResourcePermission` and :meth:`create_TestUserResourcePermission` for specific uses.
        """
        method = method.upper()
        if resource_info is null:
            resource_info = TestSetup.get_ResourceInfo(test_case, resource_id=override_resource_id, full_detail=True,
                                                       override_headers=override_headers,
                                                       override_cookies=override_cookies)
        else:
            no_perms = "permission_names" not in resource_info or not resource_info.get("permission_names")
            get_details = no_perms or override_permission is null
            resource_info = TestSetup.get_ResourceInfo(test_case, override_body=resource_info, full_detail=get_details,
                                                       override_headers=override_headers,
                                                       override_cookies=override_cookies)
        res_id = resource_info["resource_id"]
        if override_permission is null:
            # to preserve backward compatibility with existing tests that assumed first permission from different order,
            # override the modifiers to generate ([first-name]-allow-recursive) which was then returned as first element
            # (sorting of PermissionSet now returns MATCH before RECURSIVE)
            first_perm = resource_info["permission_names"][0]
            override_permission = PermissionSet(first_perm, access=Access.ALLOW, scope=Scope.RECURSIVE)
        if item_type == "group":
            item_name = override_item_name if override_item_name is not null else test_case.test_group_name
            item_path = "/groups/{}".format(item_name)
        elif item_type == "user":
            item_name = override_item_name if override_item_name is not null else test_case.test_user_name
            item_path = "/users/{}".format(item_name)
        else:
            raise ValueError("invalid item-type: [{}]".format(item_type))
        data = {"permission": PermissionSet(override_permission).json()}
        path = "{}/resources/{}/permissions".format(item_path, res_id)
        resp = test_request(test_case, method, path, data=data,
                            headers=override_headers if override_headers is not null else test_case.json_headers,
                            cookies=override_cookies if override_cookies is not null else test_case.cookies)
        if method == "DELETE":
            code = 200 if resp.status_code != 404 else 404
            return check_response_basic_info(resp, code, expected_method=method)
        return check_response_basic_info(resp, 201, expected_method=method)

    @staticmethod
    def create_TestUserResourcePermission(test_case,                        # type: AnyMagpieTestCaseType
                                          resource_info=null,               # type: Optional[JSON]
                                          override_resource_id=null,        # type: Optional[int]
                                          override_permission=null,         # type: Optional[AnyPermissionType]
                                          override_user_name=null,          # type: Optional[Str]
                                          override_headers=null,            # type: Optional[HeadersType]
                                          override_cookies=null,            # type: Optional[CookiesType]
                                          ):                                # type: (...) -> JSON
        """
        Utility method to create a permission on given resource for the user.

        Employs the resource information returned from one of the creation utilities:
            - :meth:`create_TestResource`
            - :meth:`create_TestService`
            - :meth:`create_TestServiceResource`

        If resource information container is not provided, all desired values must be given as parameter for creation.
        """
        return TestSetup.update_TestAnyResourcePermission(
            test_case, "user", "POST", resource_info=resource_info,
            override_resource_id=override_resource_id, override_permission=override_permission,
            override_item_name=override_user_name, override_headers=override_headers, override_cookies=override_cookies
        )

    @staticmethod
    def create_TestGroupResourcePermission(test_case,                        # type: AnyMagpieTestCaseType
                                           resource_info=null,               # type: Optional[JSON]
                                           override_resource_id=null,        # type: Optional[int]
                                           override_permission=null,         # type: Optional[AnyPermissionType]
                                           override_group_name=null,         # type: Optional[Str]
                                           override_headers=null,            # type: Optional[HeadersType]
                                           override_cookies=null,            # type: Optional[CookiesType]
                                           ):                                # type: (...) -> JSON
        """
        Utility method to create a permission on given resource for the group.

        Employs the resource information returned from one of the creation utilities:
            - :meth:`create_TestResource`
            - :meth:`create_TestService`
            - :meth:`create_TestServiceResource`

        If resource information container is not provided, all desired values must be given as parameter for creation.
        """
        return TestSetup.update_TestAnyResourcePermission(
            test_case, "group", "POST", resource_info=resource_info,
            override_resource_id=override_resource_id, override_permission=override_permission,
            override_item_name=override_group_name, override_headers=override_headers, override_cookies=override_cookies
        )

    @staticmethod
    def get_PermissionNames(test_case,              # type: AnyMagpieTestCaseType
                            permissions,            # type: Union[AnyPermissionType, Collection[AnyPermissionType]]
                            combinations=False,     # type: bool
                            ):                      # type: (...) -> List[Str]
        """
        Obtains all applicable permission names for the given version and specified permission(s).

        :param test_case: test case
        :param permissions: one or many permission(s) for which to generate the list of applicable permission names.
        :param combinations: extend permissions with all possible modifiers, applicable only if version allows it.
        """
        version = TestSetup.get_Version(test_case)
        if not isinstance(permissions, (list, set, tuple)):
            permissions = [permissions]
        if combinations and TestVersion(version) >= TestVersion("3.0"):
            permissions = [PermissionSet(*perm_combo) for perm_combo in itertools.product(permissions, Access, Scope)]
        else:
            permissions = [PermissionSet(perm) for perm in permissions]
        perm_names = set()
        for permission in permissions:
            perm_impl = permission.implicit_permission
            if perm_impl is not None:
                perm_names.add(perm_impl)
            if TestVersion(version) >= TestVersion("3.0"):
                perm_names.add(permission.explicit_permission)
        return list(perm_names)

    @staticmethod
    def get_ResourceInfo(test_case,                 # type: AnyMagpieTestCaseType
                         override_body=None,        # type: Optional[JSON]
                         full_detail=False,         # type: bool
                         resource_id=None,          # type: Optional[int]
                         override_headers=null,     # type: Optional[HeadersType]
                         override_cookies=null,     # type: Optional[CookiesType]
                         ):                         # type: (...) -> JSON
        """
        Obtains in a backward compatible way the resource details based on resource or service response body and the
        tested instance version.

        Alternatively to :paramref:`body`, one can directly fetch details from provided :paramref:`resource_id`.
        Otherwise, if :paramref:`body` was provided and :paramref:`full_detail` is requested, executes another request
        to obtain the additional information with inferred resource ID available from the body. This obtains additional
        details resource such as applicable permissions that are not available from base request body returned at
        resource creation. This is essentially the same as requesting the details directly with :paramref:`resource_id`.
        """
        body = override_body
        if override_body:
            if TestVersion(test_case.version) >= TestVersion("0.6.3"):
                # skip if sub-element was already extracted and provided as input override_body
                if "resource_id" not in body:
                    body = body.get("resource") or body.get("service")
                    check_val_type(body, dict)
            resource_id = body["resource_id"]
        if resource_id and full_detail:
            resp = test_request(test_case, "GET", "/resources/{}".format(resource_id),
                                headers=override_headers if override_headers is not null else test_case.json_headers,
                                cookies=override_cookies if override_cookies is not null else test_case.cookies)
            body = check_response_basic_info(resp)
            body = TestSetup.get_ResourceInfo(test_case, override_body=body, resource_id=None, full_detail=False)
        return body

    @staticmethod
    def get_ExistingTestServiceInfo(test_case,                      # type: AnyMagpieTestCaseType
                                    override_service_name=null,     # type: Optional[Str]
                                    override_headers=null,          # type: Optional[HeadersType]
                                    override_cookies=null,          # type: Optional[CookiesType]
                                    ):                              # type: (...) -> JSON
        """
        Obtains test service details.

        :raises AssertionError: if the response correspond to missing service or failure to retrieve it.
        """
        app_or_url = get_app_or_url(test_case)
        svc_name = override_service_name if override_service_name is not null else test_case.test_service_name
        path = "/services/{svc}".format(svc=svc_name)
        resp = test_request(app_or_url, "GET", path,
                            headers=override_headers if override_headers is not null else test_case.json_headers,
                            cookies=override_cookies if override_cookies is not null else test_case.cookies)
        json_body = get_json_body(resp)
        svc_getter = "service"
        if TestVersion(test_case.version) < TestVersion("0.9.1"):
            svc_getter = svc_name
        return json_body[svc_getter]

    @staticmethod
    def get_TestServiceDirectResources(test_case,                       # type: AnyMagpieTestCaseType
                                       ignore_missing_service=False,    # type: bool
                                       override_service_name=null,      # type: Optional[Str]
                                       override_headers=null,           # type: Optional[HeadersType]
                                       override_cookies=null,           # type: Optional[CookiesType]
                                       ):                               # type: (...) -> List[JSON]
        """
        Obtains test resources nested *immediately* under test service.

        :raises AssertionError: if the response correspond to missing service or resources.
        """
        app_or_url = get_app_or_url(test_case)
        svc_name = override_service_name if override_service_name is not null else test_case.test_service_name
        path = "/services/{svc}/resources".format(svc=svc_name)
        resp = test_request(app_or_url, "GET", path,
                            headers=override_headers if override_headers is not null else test_case.json_headers,
                            cookies=override_cookies if override_cookies is not null else test_case.cookies,
                            expect_errors=ignore_missing_service)
        if ignore_missing_service and resp.status_code == 404:
            return []
        json_body = get_json_body(resp)
        resources = json_body[svc_name]["resources"]  # type: Dict[str, JSON]
        return [resources[res] for res in resources]

    @staticmethod
    def check_NonExistingTestServiceResource(test_case, override_service_name=null, override_resource_name=null):
        # type: (AnyMagpieTestCaseType, Optional[Str], Optional[Str]) -> None
        """
        Validates that test resource nested *immediately* under test service does not exist.

        Skips validation if the test service does not exist.

        :raises AssertionError: if the response correspond to existing resource under the service.
        """
        resources = TestSetup.get_TestServiceDirectResources(test_case,
                                                             override_service_name=override_service_name,
                                                             ignore_missing_service=True)
        resources_names = [res["resource_name"] for res in resources]
        check_val_not_in(override_resource_name or test_case.test_resource_name, resources_names)

    @staticmethod
    def delete_TestServiceResource(test_case,                       # type: AnyMagpieTestCaseType
                                   override_service_name=null,      # type: Optional[Str]
                                   override_resource_name=null,     # type: Optional[Str]
                                   override_headers=null,           # type: Optional[HeadersType]
                                   override_cookies=null,           # type: Optional[CookiesType]
                                   ):                               # type: (...) -> None
        """
        Deletes the test resource under test service.

        If the resource does not exist, skip. Otherwise, delete it and validate that it was indeed removed.

        :raises AssertionError: if any response does not correspond to non existing service's resource after execution.
        """
        app_or_url = get_app_or_url(test_case)
        resource_name = override_resource_name if override_resource_name is not null else test_case.test_resource_name
        resources = TestSetup.get_TestServiceDirectResources(test_case, ignore_missing_service=True)
        test_resource = list(filter(lambda r: r["resource_name"] == resource_name, resources))
        # delete as required, skip if non-existing
        if len(test_resource) > 0:
            resource_id = test_resource[0]["resource_id"]
            svc_name = override_service_name if override_service_name is not null else test_case.test_service_name
            path = "/services/{svc}/resources/{res_id}".format(svc=svc_name, res_id=resource_id)
            resp = test_request(app_or_url, "DELETE", path,
                                headers=override_headers if override_headers is not null else test_case.json_headers,
                                cookies=override_cookies if override_cookies is not null else test_case.cookies)
            check_val_equal(resp.status_code, 200)
        TestSetup.check_NonExistingTestServiceResource(test_case)

    @staticmethod
    def create_TestService(test_case,                   # type: AnyMagpieTestCaseType
                           override_service_name=null,  # type: Optional[Str]
                           override_service_type=null,  # type: Optional[Str]
                           override_headers=null,       # type: Optional[HeadersType]
                           override_cookies=null,       # type: Optional[CookiesType]
                           override_exist=null,         # type: Optional[bool]
                           ):                           # type: (...) -> JSON
        """
        Creates the test service.

        If the service already exists, deletes it. Then, attempts creation.

        :raises AssertionError: if any response does not correspond to successful service creation from scratch.
        """
        app_or_url = get_app_or_url(test_case)
        svc_name = override_service_name if override_service_name is not null else test_case.test_service_name
        svc_type = override_service_type if override_service_type is not null else test_case.test_service_type
        override_headers = override_headers if override_headers is not null else test_case.json_headers
        override_cookies = override_cookies if override_cookies is not null else test_case.cookies
        data = {
            "service_name": svc_name,
            "service_type": svc_type,
            "service_url": "http://localhost:9000/{}".format(svc_name)
        }
        if svc_name:
            test_case.extra_service_names.add(svc_name)  # indicate potential removal at a later point
        resp = test_request(app_or_url, "POST", "/services", json=data, expect_errors=True,
                            headers=override_headers, cookies=override_cookies)
        if resp.status_code == 409:
            if override_exist is not null and override_exist:
                TestSetup.delete_TestService(test_case,
                                             override_service_name=override_service_name,
                                             override_headers=override_headers,
                                             override_cookies=override_cookies)
                return TestSetup.create_TestService(test_case,
                                                    override_service_name=override_service_name,
                                                    override_service_type=override_service_type,
                                                    override_headers=override_headers,
                                                    override_cookies=override_cookies,
                                                    override_exist=False)
            if override_exist is null:
                path = "/services/{svc}".format(svc=svc_name)
                resp = test_request(app_or_url, "GET", path, headers=override_headers, cookies=override_cookies)
                body = check_response_basic_info(resp, 200, expected_method="GET")
                if TestVersion(test_case.version) < TestVersion("0.9.1"):
                    body.update({"service": body[svc_name]})
                    body.pop(svc_name)
                return body
        return check_response_basic_info(resp, 201, expected_method="POST")

    @staticmethod
    def check_NonExistingTestService(test_case, override_service_name=null):
        # type: (AnyMagpieTestCaseType, Optional[Str]) -> None
        """
        Validates that the test service does not exist.

        :raises AssertionError: if the response does not correspond to missing service.
        """
        services_info = TestSetup.get_RegisteredServicesList(test_case)
        services_names = [svc["service_name"] for svc in services_info]
        service_name = override_service_name if override_service_name is not null else test_case.test_service_name
        check_val_not_in(service_name, services_names)

    @staticmethod
    def delete_TestService(test_case, override_service_name=null, override_headers=null, override_cookies=null):
        # type: (AnyMagpieTestCaseType, Optional[Str], Optional[HeadersType], Optional[CookiesType]) -> None
        """
        Deletes the test service.

        If the service does not exist, skip operation. Otherwise, proceed to remove it and validate its removal.

        :raises AssertionError: if the response does not correspond to successful validation or removal of the service.
        """
        app_or_url = get_app_or_url(test_case)
        service_name = override_service_name if override_service_name is not null else test_case.test_service_name
        services_info = TestSetup.get_RegisteredServicesList(test_case,
                                                             override_headers=override_headers,
                                                             override_cookies=override_cookies)
        test_service = list(filter(lambda r: r["service_name"] == service_name, services_info))
        # delete as required, skip if non-existing
        if len(test_service) > 0:
            path = "/services/{svc_name}".format(svc_name=service_name)
            resp = test_request(app_or_url, "DELETE", path,
                                headers=override_headers if override_headers is not null else test_case.json_headers,
                                cookies=override_cookies if override_cookies is not null else test_case.cookies)
            check_val_equal(resp.status_code, 200)
        TestSetup.check_NonExistingTestService(test_case, override_service_name=service_name)

    @staticmethod
    def get_RegisteredServicesList(test_case, override_headers=null, override_cookies=null):
        # type: (AnyMagpieTestCaseType, Optional[HeadersType], Optional[CookiesType]) -> List[JSON]
        """
        Obtains the list of registered services names.

        :raises AssertionError: if the response does not correspond to successful retrieval of user names.
        """
        app_or_url = get_app_or_url(test_case)
        resp = test_request(app_or_url, "GET", "/services",
                            headers=override_headers if override_headers is not null else test_case.json_headers,
                            cookies=override_cookies if override_cookies is not null else test_case.cookies)
        json_body = check_response_basic_info(resp, 200, expected_method="GET")

        # prepare a flat list of registered services
        services_list = list()
        for svc_type in json_body["services"]:
            services_of_type = json_body["services"][svc_type]
            services_list.extend(services_of_type.values())
        return services_list

    @staticmethod
    def delete_TestResource(test_case, resource_id, override_headers=null, override_cookies=null):
        # type: (AnyMagpieTestCaseType, int, Optional[HeadersType], Optional[CookiesType]) -> None
        """
        Deletes the test resource directly using its ID.

        If the resource does not exists, skips the operation. Otherwise, delete it and validate its removal.

        :raises AssertionError: if the response does not correspond to non existing resource.
        """
        app_or_url = get_app_or_url(test_case)
        path = "/resources/{res_id}".format(res_id=resource_id)
        resp = test_request(app_or_url, "DELETE", path, expect_errors=True,
                            headers=override_headers if override_headers is not null else test_case.json_headers,
                            cookies=override_cookies if override_cookies is not null else test_case.cookies)
        check_val_is_in(resp.status_code, [200, 404])
        if resp.status_code == 200:
            resp = test_request(app_or_url, "GET", path, expect_errors=True,
                                headers=override_headers if override_headers is not null else test_case.json_headers,
                                cookies=override_cookies if override_cookies is not null else test_case.cookies)
            check_val_is_in(resp.status_code, 404)

    @staticmethod
    def get_RegisteredUsersList(test_case, override_headers=null, override_cookies=null, pending=False):
        # type: (AnyMagpieTestCaseType, Optional[HeadersType], Optional[CookiesType], bool) -> List[Str]
        """
        Obtains the list of registered users.

        :raises AssertionError: if the response does not correspond to successful retrieval of user names.
        """
        app_or_url = get_app_or_url(test_case)
        resp = test_request(app_or_url, "GET", "/register/users" if pending else "/users",
                            expect_errors=pending,  # route does not exist if not enabled
                            headers=override_headers if override_headers is not null else test_case.json_headers,
                            cookies=override_cookies if override_cookies is not null else test_case.cookies)
        if pending and resp.status_code == 404:  # user-registration was not enabled
            return []
        json_body = check_response_basic_info(resp, 200, expected_method="GET")
        return json_body["registrations"] if pending else json_body["user_names"]

    @staticmethod
    def check_NonExistingTestUser(test_case,                # type: AnyMagpieTestCaseType
                                  override_user_name=null,  # type: Optional[Str]
                                  override_headers=null,    # type: Optional[HeadersType]
                                  override_cookies=null,    # type: Optional[CookiesType]
                                  pending=False,            # type: bool
                                  ):                        # type: (...) -> None
        """
        Ensures that the test user does not exist.

        :raises AssertionError: if the test user exists.
        """
        users = TestSetup.get_RegisteredUsersList(test_case, pending=pending,
                                                  override_headers=override_headers, override_cookies=override_cookies)
        user_name = override_user_name if override_user_name is not null else test_case.test_user_name
        check_val_not_in(user_name, users)

    @staticmethod
    def create_TestUser(test_case,                  # type: AnyMagpieTestCaseType
                        override_data=null,         # type: Optional[JSON]
                        override_user_name=null,    # type: Optional[Str]
                        override_email=null,        # type: Optional[Str]
                        override_password=null,     # type: Optional[Str]
                        override_group_name=null,   # type: Optional[Str]
                        override_headers=null,      # type: Optional[HeadersType]
                        override_cookies=null,      # type: Optional[CookiesType]
                        override_exist=False,       # type: bool
                        pending=False,              # type: bool
                        accept_terms=True,          # type: bool
                        ):                          # type: (...) -> JSON
        """
        Creates the test user.

        :raises AssertionError: if the request response does not match successful creation.
        """
        app_or_url = get_app_or_url(test_case)
        if override_data is not null:
            data = override_data
        else:
            test_user = override_user_name if override_user_name is not null else test_case.test_user_name
            data = {
                "user_name": test_user,
                "password": override_password if override_password is not null else test_user,
                "group_name": override_group_name if override_group_name is not null else test_case.test_group_name,
            }
            data["email"] = override_email if override_email is not null else "{}@mail.com".format(data["user_name"])
        usr_name = (data or {}).get("user_name")
        grp_name = (data or {}).get("group_name")
        headers = override_headers if override_headers is not null else test_case.json_headers
        cookies = override_cookies if override_cookies is not null else test_case.cookies
        if usr_name:
            test_case.extra_user_names.add(usr_name)  # indicate potential removal at a later point
<<<<<<< HEAD

        # Prepare request to create user
        path = "/register/users" if pending else "/users"

        is_member = True  # Default expected test result

        if grp_name:
            # Get group info
            grp_info_path = "/groups/{grp}".format(grp=grp_name)
            resp = test_request(app_or_url, "GET", grp_info_path, headers=headers, cookies=cookies)
            body = check_response_basic_info(resp, 200, expected_method="GET")
            check_val_is_in("group", body)
            group_info = body["group"]

            if group_info.get("terms"):
                is_member = accept_terms  # Expected test result, should be false if terms are not accepted
                create_user_resp = create_or_assign_user_group_with_terms(test_case=test_case, path=path, data=data,
                                                                          headers=headers, cookies=cookies,
                                                                          accept_terms=accept_terms)
            else:
                create_user_resp = test_request(app_or_url, "POST", path, json=data, headers=headers, cookies=cookies)

            TestSetup.check_UserGroupMembership(test_case, override_user_name=usr_name, override_group_name=grp_name,
                                                override_headers=headers, override_cookies=cookies, member=is_member)
        else:
            create_user_resp = test_request(app_or_url, "POST", path, json=data, headers=headers, cookies=cookies)

        return check_response_basic_info(create_user_resp, 201, expected_method="POST")
=======
        override_headers = override_headers if override_headers is not null else test_case.json_headers
        override_cookies = override_cookies if override_cookies is not null else test_case.cookies
        path = "/register/users" if pending else "/users"
        resp = test_request(app_or_url, "POST", path, json=data, expect_errors=override_exist,
                            headers=override_headers, cookies=override_cookies)
        if resp.status_code == 409 and override_exist and usr_name:
            TestSetup.delete_TestUser(test_case,
                                      override_user_name=usr_name,
                                      override_headers=override_headers,
                                      override_cookies=override_cookies,
                                      pending=pending)
            return TestSetup.create_TestUser(test_case,
                                             override_data=override_data,
                                             override_user_name=override_user_name,
                                             override_email=override_email,
                                             override_password=override_password,
                                             override_group_name=override_group_name,
                                             override_headers=override_headers,
                                             override_cookies=override_cookies,
                                             override_exist=False,
                                             pending=pending)
        return check_response_basic_info(resp, 201, expected_method="POST")
>>>>>>> b9563976

    @staticmethod
    def delete_TestUser(test_case,                  # type: AnyMagpieTestCaseType
                        override_user_name=null,    # type: Optional[Str]
                        override_headers=null,      # type: Optional[HeadersType]
                        override_cookies=null,      # type: Optional[CookiesType]
                        pending=False,              # type: bool
                        ):                          # type: (...) -> None
        """
        Ensures that the test user does not exist.

        If the user does not exist, skip the operation. Otherwise, delete it and validate its removal.

        :raises AssertionError: if any request response does not match successful validation or removal from group.
        """
        app_or_url = get_app_or_url(test_case)
        headers = override_headers if override_headers is not null else test_case.json_headers
        cookies = override_cookies if override_cookies is not null else test_case.cookies
        users = TestSetup.get_RegisteredUsersList(test_case, pending=pending,
                                                  override_headers=headers, override_cookies=cookies)
        user_name = override_user_name if override_user_name is not null else test_case.test_user_name
        # delete as required, skip if non-existing
        if user_name in users:
            path = "{}/users/{}".format("/register" if pending else "", user_name)
            resp = test_request(app_or_url, "DELETE", path, headers=headers, cookies=cookies)
            check_response_basic_info(resp, 200, expected_method="DELETE")
        TestSetup.check_NonExistingTestUser(test_case, override_user_name=user_name,
                                            override_headers=headers, override_cookies=cookies)

    @staticmethod
    def clear_PendingUsers(test_case,               # type: AnyMagpieTestCaseType
                           override_headers=null,   # type: Optional[HeadersType]
                           override_cookies=null,   # type: Optional[CookiesType]
                           ):                       # type: (...) -> None
        """
        Removes all existing pending user registrations.
        """
        headers = override_headers if override_headers is not null else test_case.json_headers
        cookies = override_cookies if override_cookies is not null else test_case.cookies
        users = TestSetup.get_RegisteredUsersList(test_case, pending=True,
                                                  override_headers=headers, override_cookies=cookies)
        for user in users:
            TestSetup.delete_TestUser(test_case, pending=True, override_user_name=user,
                                      override_headers=headers, override_cookies=cookies)
        users = TestSetup.get_RegisteredUsersList(test_case, pending=True,
                                                  override_headers=headers, override_cookies=cookies)
        check_val_equal(len(users), 0)

    @staticmethod
    def get_UserInfo(test_case,                 # type: AnyMagpieTestCaseType
                     override_body=None,        # type: JSON
                     override_username=null,    # type: Optional[Str]
                     override_version=null,     # type: Optional[Str]
                     override_headers=null,     # type: Optional[HeadersType]
                     override_cookies=null,     # type: Optional[CookiesType]
                     ):                         # type: (...) -> JSON
        """
        Obtains in a backward compatible way the user details based on response body and the tested instance version.

        Executes an HTTP request with the currently logged user (using cookies/headers) or for another user (using
        :paramref:`override_username` (needs admin-level login cookies/headers).
        Using :paramref:`override_body`, details can be fetched from JSON body instead of performing the request.
        Employed version is extracted from the :paramref:`test_case` unless provided by :paramref:`override_version`.
        """
        if override_body:
            body = override_body
        else:
            username = override_username if override_username is not null else get_constant("MAGPIE_LOGGED_USER")
            resp = test_request(test_case, "GET", "/users/{}".format(username),
                                headers=override_headers if override_headers is not null else test_case.json_headers,
                                cookies=override_cookies if override_cookies is not null else test_case.cookies)
            body = check_response_basic_info(resp)
        version = override_version if override_version is not null else TestSetup.get_Version(test_case)
        if TestVersion(version) >= TestVersion("0.6.3"):
            check_val_is_in("user", body)
            body = body["user"]
        return body or {}

    @staticmethod
    def get_GroupInfo(test_case,                 # type: AnyMagpieTestCaseType
                      override_body=None,        # type: JSON
                      override_group_name=null,  # type: Optional[Str]
                      override_version=null,     # type: Optional[Str]
                      override_headers=null,     # type: Optional[HeadersType]
                      override_cookies=null,     # type: Optional[CookiesType]
                      ):                         # type: (...) -> JSON
        """
        Obtains in a backward compatible way the group details based on response body and the tested instance version.

        Executes an HTTP request with required admin-level login cookies/headers if the details are not found.
        Using :paramref:`override_body`, details can be fetched from JSON body instead of performing the request.
        Employed version is extracted from the :paramref:`test_case` unless provided by :paramref:`override_version`.
        """
        version = override_version if override_version is not null else TestSetup.get_Version(test_case)
        grp_name = override_group_name if override_group_name is not null else test_case.test_group_name
        if TestVersion(version) < TestVersion("0.6.4"):  # route did not exist before that
            if override_body and "group" in override_body:
                return override_body["group"]
            if override_body and "group_name" in override_body:
                return override_body
            return {"group_name": grp_name or {}}
        if override_body:
            if override_body and "group" in override_body:
                return override_body["group"]
            if override_body and "group_name" in override_body:
                return override_body
        resp = test_request(test_case, "GET", "/groups/{}".format(grp_name),
                            headers=override_headers if override_headers is not null else test_case.json_headers,
                            cookies=override_cookies if override_cookies is not null else test_case.cookies)
        body = check_response_basic_info(resp)
        check_val_is_in("group", body)
        return body["group"] or {}

    @staticmethod
    def check_UserGroupMembership(test_case,                    # type: AnyMagpieTestCaseType
                                  member=True,                  # type: bool
                                  override_user_name=null,      # type: Optional[Str]
                                  override_group_name=null,     # type: Optional[Str]
                                  override_headers=null,        # type: Optional[HeadersType]
                                  override_cookies=null,        # type: Optional[CookiesType]
                                  ):                            # type: (...) -> None
        """
        Ensures that the test user is a member or not of the test group (according to :paramref:`member` value).

        :raises AssertionError: if the request response does not validate of membership status of the user to the group.
        """
        app_or_url = get_app_or_url(test_case)
        usr_name = override_user_name if override_user_name is not null else test_case.test_user_name
        grp_name = override_group_name if override_group_name is not null else test_case.test_group_name
        cookies = override_cookies if override_cookies is not null else test_case.cookies
        headers = override_headers if override_headers is not null else test_case.json_headers
        path = "/groups/{grp}/users".format(grp=grp_name)
        resp = test_request(app_or_url, "GET", path, headers=headers, cookies=cookies)
        body = check_response_basic_info(resp, 200, expected_method="GET")
        if member:
            check_val_is_in(usr_name, body["user_names"])
        else:
            check_val_not_in(usr_name, body["user_names"])

    @staticmethod
    def assign_TestUserGroup(test_case,                 # type: AnyMagpieTestCaseType
                             override_user_name=null,   # type: Optional[Str]
                             override_group_name=null,  # type: Optional[Str]
                             override_headers=null,     # type: Optional[HeadersType]
                             override_cookies=null,     # type: Optional[CookiesType]
                             accept_terms=True,         # type: bool
                             ):                         # type: (...) -> None
        """
        Ensures that the test user is a member of the test group, adding him to the group as needed.
        Also works for a group that has terms and conditions, either completing the T&C confirmation if the
        `accept_terms` parameter is enabled, or leaving the user as pending.

        :raises AssertionError: if any request response does not match successful validation or assignation to group.
        """
        app_or_url = get_app_or_url(test_case)
        usr_name = override_user_name if override_user_name is not null else test_case.test_user_name
        grp_name = override_group_name if override_group_name is not null else test_case.test_group_name
        headers = override_headers if override_headers is not null else test_case.json_headers
        cookies = override_cookies if override_cookies is not null else test_case.cookies

        # Check if the user is already in the group
        path = "/groups/{grp}/users".format(grp=grp_name)
        resp = test_request(app_or_url, "GET", path, headers=headers, cookies=cookies)
        body = check_response_basic_info(resp, 200, expected_method="GET")

        is_member = True  # Default expected test result

        if usr_name not in body["user_names"]:
            # Get group info
            path = "/groups/{grp}".format(grp=grp_name)
            resp = test_request(app_or_url, "GET", path, headers=headers, cookies=cookies)
            body = check_response_basic_info(resp, 200, expected_method="GET")
            check_val_is_in("group", body)
            group_info = body["group"]

            # Prepare request to add user to group with terms
            path = "/users/{usr}/groups".format(usr=usr_name)
            data = {"group_name": grp_name}

            if group_info.get("terms"):
                is_member = accept_terms  # Expected test result, should be false if terms are not accepted
                assign_user_resp = create_or_assign_user_group_with_terms(test_case=test_case, path=path,
                                                                          data=data, headers=headers, cookies=cookies,
                                                                          accept_terms=accept_terms)
                check_response_basic_info(assign_user_resp, 202, expected_method="POST")
            else:
                resp = test_request(self, "POST", path, json=data, headers=headers, cookies=cookies)
                # User should have been assigned to the group directly if no terms and conditions were found.
                check_response_basic_info(resp, 201, expected_method="POST")
        TestSetup.check_UserGroupMembership(test_case, override_user_name=usr_name, override_group_name=grp_name,
                                            override_headers=headers, override_cookies=cookies, member=is_member)

    @staticmethod
    def get_RegisteredGroupsList(test_case, only_discoverable=False, override_headers=null, override_cookies=null):
        # type: (AnyMagpieTestCaseType, bool, Optional[HeadersType], Optional[CookiesType]) -> List[Str]
        """
        Obtains all existing group names, or optionally, only return the publicly discoverable ones.

        :raises AssertionError: if the request response does not match successful groups retrieval.
        """
        app_or_url = get_app_or_url(test_case)
        path = "/register/groups" if only_discoverable else "/groups"
        resp = test_request(app_or_url, "GET", path,
                            headers=override_headers if override_headers is not null else test_case.json_headers,
                            cookies=override_cookies if override_cookies is not null else test_case.cookies)
        json_body = check_response_basic_info(resp, 200, expected_method="GET")
        return json_body["group_names"]

    @staticmethod
    def check_NonExistingTestGroup(test_case, override_group_name=null, override_headers=null, override_cookies=null):
        # type: (AnyMagpieTestCaseType, Optional[Str], Optional[HeadersType], Optional[CookiesType]) -> None
        """
        Validate that test group does not exist.

        :raises AssertionError: if the test group exists
        """
        groups = TestSetup.get_RegisteredGroupsList(test_case,
                                                    override_headers=override_headers,
                                                    override_cookies=override_cookies)
        group_name = override_group_name if override_group_name is not null else test_case.test_group_name
        check_val_not_in(group_name, groups)

    @staticmethod
    def create_TestGroup(test_case,                     # type: AnyMagpieTestCaseType
                         override_group_name=null,      # type: Optional[Str]
                         override_terms=null,           # type: Optional[Str]
                         override_discoverable=null,    # type: Optional[bool]
                         override_data=null,            # type: Optional[JSON]
                         override_headers=null,         # type: Optional[HeadersType]
                         override_cookies=null,         # type: Optional[CookiesType]
                         override_exist=False,          # type: bool
                         ):                             # type: (...) -> JSON
        """
        Create the test group.

        :raises AssertionError: if the request does not have expected response matching successful creation.
        """
        app_or_url = get_app_or_url(test_case)
        data = override_data
        if override_data is null:
            data = {"group_name": override_group_name if override_group_name is not null else test_case.test_group_name}
            # only add 'discoverable' if explicitly provided here to preserve original behaviour of 'no value provided'
            if override_discoverable is not null:
                data["discoverable"] = override_discoverable
            if override_terms is not null:
                data["terms"] = override_terms
        grp_name = (data or {}).get("group_name")
        if grp_name:
            test_case.extra_group_names.add(grp_name)  # indicate potential removal at a later point
        resp = test_request(app_or_url, "POST", "/groups", json=data, expect_errors=override_exist,
                            headers=override_headers if override_headers is not null else test_case.json_headers,
                            cookies=override_cookies if override_cookies is not null else test_case.cookies)
        if resp.status_code == 409 and override_exist:
            TestSetup.delete_TestGroup(test_case,
                                       override_group_name=override_group_name,
                                       override_headers=override_headers,
                                       override_cookies=override_cookies)
            return TestSetup.create_TestGroup(test_case,
                                              override_group_name=override_group_name,
                                              override_discoverable=override_discoverable,
                                              override_data=override_data,
                                              override_headers=override_headers,
                                              override_cookies=override_cookies,
                                              override_exist=False)
        return check_response_basic_info(resp, 201, expected_method="POST")

    @staticmethod
    def delete_TestGroup(test_case, override_group_name=null, override_headers=null, override_cookies=null):
        # type: (AnyMagpieTestCaseType, Optional[Str], Optional[HeadersType], Optional[CookiesType]) -> None
        """
        Delete the test group.

        Skip operation if the group does not exist. Otherwise, proceed to delete it and validate its removal.

        :raises AssertionError: if the request does not have expected response matching successful deletion.
        :return: nothing. Group is ensured to not exist.
        """
        app_or_url = get_app_or_url(test_case)
        headers = override_headers if override_headers is not null else test_case.json_headers
        cookies = override_cookies if override_cookies is not null else test_case.cookies
        groups = TestSetup.get_RegisteredGroupsList(test_case, override_headers=headers, override_cookies=cookies)
        group_name = override_group_name if override_group_name is not null else test_case.test_group_name
        # delete as required, skip if non-existing
        if group_name in groups:
            path = "/groups/{grp}".format(grp=group_name)
            resp = test_request(app_or_url, "DELETE", path, headers=headers, cookies=cookies)
            check_response_basic_info(resp, 200, expected_method="DELETE")
        TestSetup.check_NonExistingTestGroup(test_case, override_group_name=group_name,
                                             override_headers=headers, override_cookies=cookies)

    @staticmethod
    def delete_TestUserResourcePermission(test_case,                        # type: AnyMagpieTestCaseType
                                          resource_info=null,               # type: Optional[JSON]
                                          override_resource_id=null,        # type: Optional[int]
                                          override_permission=null,         # type: Optional[AnyPermissionType]
                                          override_user_name=null,          # type: Optional[Str]
                                          override_headers=null,            # type: Optional[HeadersType]
                                          override_cookies=null,            # type: Optional[CookiesType]
                                          ignore_missing=True,              # type: bool
                                          ):                                # type: (...) -> JSON
        """
        Utility method to delete a permission on given resource for the user.

        Employs the resource information returned from one of the creation utilities:
            - :meth:`create_TestResource`
            - :meth:`create_TestService`
            - :meth:`create_TestServiceResource`

        If resource information container is not provided, the resource ID must be given as parameter for deletion.
        If the permission cannot be found, the operation assumes that nothing needs to be done (no failure).
        """
        result = TestSetup.update_TestAnyResourcePermission(
            test_case, "user", "DELETE", resource_info=resource_info,
            override_resource_id=override_resource_id, override_permission=override_permission,
            override_item_name=override_user_name, override_headers=override_headers, override_cookies=override_cookies
        )
        if not ignore_missing:
            check_val_equal(result["code"], 200)
        return result

    @staticmethod
    def delete_TestGroupResourcePermission(test_case,                        # type: AnyMagpieTestCaseType
                                           resource_info=null,               # type: Optional[JSON]
                                           override_resource_id=null,        # type: Optional[int]
                                           override_permission=null,         # type: Optional[AnyPermissionType]
                                           override_group_name=null,         # type: Optional[Str]
                                           override_headers=null,            # type: Optional[HeadersType]
                                           override_cookies=null,            # type: Optional[CookiesType]
                                           ignore_missing=True,              # type: bool
                                           ):                                # type: (...) -> JSON
        """
        Utility method to delete a permission on given resource for the group.

        Employs the resource information returned from one of the creation utilities:
            - :meth:`create_TestResource`
            - :meth:`create_TestService`
            - :meth:`create_TestServiceResource`

        If resource information container is not provided, the resource ID must be given as parameter for deletion.
        If the permission cannot be found, the operation assumes that nothing needs to be done (no failure).
        """
        result = TestSetup.update_TestAnyResourcePermission(
            test_case, "group", "DELETE", resource_info=resource_info,
            override_resource_id=override_resource_id, override_permission=override_permission,
            override_item_name=override_group_name, override_headers=override_headers, override_cookies=override_cookies
        )
        if not ignore_missing:
            check_val_equal(result["code"], 200)
        return result

    @staticmethod
    def check_GetUserResourcePermissions(test_case, user_name, resource_id, query=None):
        # type: (AnyMagpieTestCaseType, Str, int, Optional[Str]) -> JSON
        query = "?{}".format(query) if query else ""
        path = "/users/{usr}/resources/{res}/permissions{q}".format(usr=user_name, res=resource_id, q=query)
        resp = test_request(test_case, "GET", path, headers=test_case.json_headers, cookies=test_case.cookies)
        body = check_response_basic_info(resp, 200, expected_method="GET")
        check_val_is_in("permission_names", body)
        check_val_type(body["permission_names"], list)
        return body

    @staticmethod
    def check_GetUserResourcesOrService(test_case, user_name, service_or_resource_path, query=None):
        # type: (AnyMagpieTestCaseType, Str, Str, Optional[Str]) -> JSON
        query = "?{}".format(query) if query else ""
        path = "/users/{usr}/{sr}{q}".format(usr=user_name, sr=service_or_resource_path, q=query)
        resp = test_request(test_case, "GET", path, headers=test_case.json_headers, cookies=test_case.cookies)
        body = check_response_basic_info(resp, 200, expected_method="GET")
        check_val_is_in("resources", body)
        check_val_type(body["resources"], dict)
        return body

    @staticmethod
    def check_GetUserServices(test_case, user_name, query=None):
        # type: (AnyMagpieTestCaseType, Str, Optional[Str]) -> JSON
        return TestSetup.check_GetUserResourcesOrService(test_case, user_name, "services", query=query)

    @staticmethod
    def check_GetUserResources(test_case, user_name, query=None):
        # type: (AnyMagpieTestCaseType, Str, Optional[Str]) -> JSON
        return TestSetup.check_GetUserResourcesOrService(test_case, user_name, "resources", query=query)<|MERGE_RESOLUTION|>--- conflicted
+++ resolved
@@ -1124,12 +1124,13 @@
     raise Exception("logout did not succeed" + msg)
 
 
-def create_or_assign_user_group_with_terms(test_case,       # type: AnyMagpieTestCaseType
-                                           path,            # type: Str
-                                           data,            # type: Union[JSON, Str]
-                                           headers,         # type: HeadersType
-                                           cookies,         # type: CookiesType
-                                           accept_terms     # type: bool
+def create_or_assign_user_group_with_terms(test_case,               # type: AnyMagpieTestCaseType
+                                           path,                    # type: Str
+                                           data,                    # type: Union[JSON, Str]
+                                           headers,                 # type: HeadersType
+                                           cookies,                 # type: CookiesType
+                                           accept_terms,            # type: bool
+                                           expect_errors=False      # type: bool
                                            ):
     """
     Executes a request to create or assign a user to a group with terms and conditions, and accepts the terms and
@@ -1146,7 +1147,11 @@
     with mocked_get_settings(settings=settings):
         with mock_send_email("magpie.api.management.user.user_utils.send_email") as email_contexts:
             _, wrapped_contents, mocked_send = email_contexts
-            query_resp = test_request(test_case, "POST", path, json=data, headers=headers, cookies=cookies)
+            query_resp = test_request(test_case, "POST", path, json=data, expect_errors=expect_errors,
+                                      headers=headers, cookies=cookies)
+
+            if query_resp.status_code == 409 and expect_errors:
+                return query_resp
             check_val_equal(mocked_send.call_count, 1,
                             msg="Expected sent notifications to user for an email confirmation "
                                 "of terms and conditions.")
@@ -2640,46 +2645,33 @@
         cookies = override_cookies if override_cookies is not null else test_case.cookies
         if usr_name:
             test_case.extra_user_names.add(usr_name)  # indicate potential removal at a later point
-<<<<<<< HEAD
 
         # Prepare request to create user
         path = "/register/users" if pending else "/users"
 
-        is_member = True  # Default expected test result
-
+        grp_terms = ""
         if grp_name:
             # Get group info
             grp_info_path = "/groups/{grp}".format(grp=grp_name)
             resp = test_request(app_or_url, "GET", grp_info_path, headers=headers, cookies=cookies)
             body = check_response_basic_info(resp, 200, expected_method="GET")
             check_val_is_in("group", body)
-            group_info = body["group"]
-
-            if group_info.get("terms"):
-                is_member = accept_terms  # Expected test result, should be false if terms are not accepted
-                create_user_resp = create_or_assign_user_group_with_terms(test_case=test_case, path=path, data=data,
-                                                                          headers=headers, cookies=cookies,
-                                                                          accept_terms=accept_terms)
-            else:
-                create_user_resp = test_request(app_or_url, "POST", path, json=data, headers=headers, cookies=cookies)
-
-            TestSetup.check_UserGroupMembership(test_case, override_user_name=usr_name, override_group_name=grp_name,
-                                                override_headers=headers, override_cookies=cookies, member=is_member)
+            grp_terms = body["group"].get("terms")
+
+        if grp_terms:
+            create_user_resp = create_or_assign_user_group_with_terms(test_case=test_case, path=path, data=data,
+                                                                      expect_errors=override_exist,
+                                                                      headers=headers, cookies=cookies,
+                                                                      accept_terms=accept_terms)
         else:
-            create_user_resp = test_request(app_or_url, "POST", path, json=data, headers=headers, cookies=cookies)
-
-        return check_response_basic_info(create_user_resp, 201, expected_method="POST")
-=======
-        override_headers = override_headers if override_headers is not null else test_case.json_headers
-        override_cookies = override_cookies if override_cookies is not null else test_case.cookies
-        path = "/register/users" if pending else "/users"
-        resp = test_request(app_or_url, "POST", path, json=data, expect_errors=override_exist,
-                            headers=override_headers, cookies=override_cookies)
-        if resp.status_code == 409 and override_exist and usr_name:
+            create_user_resp = test_request(app_or_url, "POST", path, json=data, expect_errors=override_exist,
+                                            headers=headers, cookies=cookies)
+
+        if create_user_resp.status_code == 409 and override_exist and usr_name:
             TestSetup.delete_TestUser(test_case,
                                       override_user_name=usr_name,
-                                      override_headers=override_headers,
-                                      override_cookies=override_cookies,
+                                      override_headers=headers,
+                                      override_cookies=cookies,
                                       pending=pending)
             return TestSetup.create_TestUser(test_case,
                                              override_data=override_data,
@@ -2687,12 +2679,12 @@
                                              override_email=override_email,
                                              override_password=override_password,
                                              override_group_name=override_group_name,
-                                             override_headers=override_headers,
-                                             override_cookies=override_cookies,
+                                             override_headers=headers,
+                                             override_cookies=cookies,
                                              override_exist=False,
-                                             pending=pending)
-        return check_response_basic_info(resp, 201, expected_method="POST")
->>>>>>> b9563976
+                                             pending=pending,
+                                             accept_terms=accept_terms)
+        return check_response_basic_info(create_user_resp, 201, expected_method="POST")
 
     @staticmethod
     def delete_TestUser(test_case,                  # type: AnyMagpieTestCaseType
