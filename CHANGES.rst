--- conflicted
+++ resolved
@@ -10,14 +10,11 @@
 ------------------------------------------------------------------------------------
 
 Features / Changes
-<<<<<<< HEAD
 ~~~~~~~~~~~~~~~~~~
 
 * Introduce "Network Mode" which allows other Magpie instances to act as external authentication providers using access
   tokens. This allows users registered across multiple Magpie instances in a network to more easily gain access to the
   resources within the network, without requiring the duplication of user credentials across the network.
-=======
-~~~~~~~~~~~~~~~~~~~~~
 * Add CLI helper ``batch_update_permissions`` that allows registering one or more `Permission` configuration files
   against a running `Magpie` instance.
 * Security fix: bump Docker base ``python:3.11-alpine3.19``.
@@ -25,7 +22,6 @@
 Bug Fixes
 ~~~~~~~~~
 * Fix `Permission` update from configuration file using the ``requests`` code path.
->>>>>>> c349520a
 
 .. _changes_4.0.0:
 
