--- conflicted
+++ resolved
@@ -9,15 +9,9 @@
 
 Features / Changes
 ~~~~~~~~~~~~~~~~~~~~~
-<<<<<<< HEAD
+* Add URL endpoint to receive temporary tokens to complete pending operations.
 * Add a list of webhook urls, defined in the configuration, that will be called when creating or deleting a user.
   (resolves `#343 <https://github.com/Ouranosinc/Magpie/issues/343>`_).
-
-Bug Fixes
-~~~~~~~~~~~~~~~~~~~~~
-* N/A
-=======
-* Add URL endpoint to receive temporary tokens to complete pending operations.
 
 Bug Fixes
 ~~~~~~~~~~~~~~~~~~~~~
@@ -47,7 +41,6 @@
   corresponding ID unresolvable until invalidated by timeout or forgotten, or by plain forgery of invalid tokens.
 * Fix returned ``Group`` ID in response from creation request. Value was ``None`` and required second request to get
   the actual value. The ID is returned immediately with expected value.
->>>>>>> 2edb9a63
 
 `3.4.0 <https://github.com/Ouranosinc/Magpie/tree/3.4.0>`_ (2020-12-09)
 ------------------------------------------------------------------------------------
