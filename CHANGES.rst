    .. explicit references must be used in this file (not references.rst) to ensure they are directly rendered on Github
.. :changelog:

Changes
*******

.. _changes_latest:

`Unreleased <https://github.com/Ouranosinc/Magpie/tree/master>`_ (latest)
------------------------------------------------------------------------------------

Features / Changes
~~~~~~~~~~~~~~~~~~~~~
<<<<<<< HEAD
* n/a

Bug Fixes
~~~~~~~~~~~~~~~~~~~~~
* Fix returned headers in ``401 Unauthenticated`` response which did not properly employ ``Authentication-Control``
  header to return the ``location-when-unauthenticated`` parameter instead of returning it directly as invalid header.
=======
* Add `API` endpoint ``GET /services/{service_name}/resources/{resource_id}`` similar to
  existing endpoint ``GET /resources/{resource_id}`` allowing retrieval of a `Resource` details
  with prior validation that it lies under the referenced `Service`
  (fixes `#347 <https://github.com/Ouranosinc/Magpie/issues/347>`_).
* Improve ``JSON`` typing definitions to reduce false-positives linting errors and add missing typing definitions.
>>>>>>> 157006c9

.. _changes_3.35.0:

`3.35.0 <https://github.com/Ouranosinc/Magpie/tree/3.35.0>`_ (2023-08-31)
------------------------------------------------------------------------------------

Features / Changes
~~~~~~~~~~~~~~~~~~~~~
* Add support of RESTful API endpoints (i.e.: ``ServiceAPI``) under ``ServiceGeoserver`` using ``Route`` resources
  (fixes `#584 <https://github.com/Ouranosinc/Magpie/issues/584>`_).
  Requires the `Service` to be configured either with the default ``configuration``,
  or by explicitly setting ``api: true``. When a HTTP request is sent toward a `Service` typed ``ServiceGeoserver``,
  any non-`OWS` request (i.e.: `WFS`, `WMS`, `WPS`) will default to the resolution handling of typical ``ServiceAPI``.
  This can be used notably to access the ``/web`` and ``/ogc`` endpoints of a `GeoServer` instance.

Bug Fixes
~~~~~~~~~~~~~~~~~~~~~
* Fix `UI` rendering of the `Permission` label list under a `Service` edition page when a large amount of possible
  permissions is applicable. This was notably the case of ``ServiceGeoserver`` that combines permissions of multiple
  `OWS`-based services, which where going out of bound of the UI page.
* Fix `UI` scrollbars going over the `Permission` titles in the `User` and `Group` permission edition pages.

.. _changes_3.34.0:

`3.34.0 <https://github.com/Ouranosinc/Magpie/tree/3.34.0>`_ (2023-05-31)
------------------------------------------------------------------------------------

Features / Changes
~~~~~~~~~~~~~~~~~~~~~
* Add the ``service.type`` data in the `Webhooks` for a `Permission` change, even if the resource is not a service,
  since the root service type is necessary to `Cowbird`.

.. _changes_3.33.0:

`3.33.0 <https://github.com/Ouranosinc/Magpie/tree/3.33.0>`_ (2023-03-20)
------------------------------------------------------------------------------------

Features / Changes
~~~~~~~~~~~~~~~~~~~~~
* Add a new ``tween`` that enforces active database transaction to be closed after handling the request and
  generating response to limit potential ``idle in transaction`` states.
* Unpin ``alembic`` to allow latest versions to be installed for Python versions supporting it.

.. _changes_3.32.0:

`3.32.0 <https://github.com/Ouranosinc/Magpie/tree/3.32.0>`_ (2023-02-09)
------------------------------------------------------------------------------------

Features / Changes
~~~~~~~~~~~~~~~~~~~~~
* Use Python 3.11 in the `Magpie` Docker application to take advantage of performance improvements and security fixes.
* Use ``twitcher>=0.9.0`` based on Python 3.11 for the `Twitcher` Docker with ``MagpieAdapter`` preinstalled.
* Use Python 3.11 by default for CI tests and linting checks.

.. _changes_3.31.0:

`3.31.0 <https://github.com/Ouranosinc/Magpie/tree/3.31.0>`_ (2023-02-07)
------------------------------------------------------------------------------------

Features / Changes
~~~~~~~~~~~~~~~~~~~~~
* Use ``twitcher>=0.8.0``.
* Register a ``ResponseFactory`` that inserts the ``request`` reference within produced ``response`` objects when
  handled by ``pyramid`` handlers. This is to ensure better alignment of expected object references with other code
  sections, such as in the ``MagpieAdapter``.
* Add ``get_registry`` utility function and adjust ``get_settings`` that reuses common operations between them.

Bug Fixes
~~~~~~~~~~~~~~~~~~~~~
* Fix ``MagpieAdapter`` to employ the new ``send_request`` method (``twitcher>=0.8.0``) in order to inject the
  missing ``response.request`` reference within the proxied response when the ``requests`` module was used to perform
  the request. This resolves a ``None`` reference that caused most of the ``MagpieAdapter.response_hook`` to fail.

.. _changes_3.30.0:

`3.30.0 <https://github.com/Ouranosinc/Magpie/tree/3.30.0>`_ (2023-01-23)
------------------------------------------------------------------------------------

Features / Changes
~~~~~~~~~~~~~~~~~~~~~
* Add HTML filtering rule when generating Mako Templates employed for email notifications to ensure safe parameters.
* Add common regex patterns as precompiled definitions to speedup their use when provided to ``verify_param`` function.
* Improve the documentation regarding the configuration of `GitHub` as `External Provider` for login identity.

Bug Fixes
~~~~~~~~~~~~~~~~~~~~~
* Fix duplicate ``Location`` header causing issues during HTTP redirection for `External Provider` login procedure.

.. _changes_3.29.0:

`3.29.0 <https://github.com/Ouranosinc/Magpie/tree/3.29.0>`_ (2022-12-12)
------------------------------------------------------------------------------------

Features / Changes
~~~~~~~~~~~~~~~~~~~~~
* Add ``service_sync_type`` field to `Service` edition UI page.
* Add missing Python typing annotations for ``magpie.cli.sync_resources`` and ``magpie.cli.sync_services`` functions.
* Add Python 3.9, 3.10 and 3.11 support.
* Drop Python 2.7 support.
* Mark Python 3.5 and 3.6 as legacy versions.
  Those are not recommended for security reasons, but are technically still functional to run `Magpie`.
  To run `Magpie` within `Twitcher`, Python 3.6 is required.

Bug Fixes
~~~~~~~~~~~~~~~~~~~~~
* Fix missing ``resource_type`` field following synchronization with ``RemoteResource`` causing UI views ``KeyError``
  when rendering their Mako template (resolves `#549 <https://github.com/Ouranosinc/Magpie/issues/549>`_).
* Maintenance updates for security fixes of dependency packages.

.. _changes_3.28.0:

`3.28.0 <https://github.com/Ouranosinc/Magpie/tree/3.28.0>`_ (2022-11-15)
------------------------------------------------------------------------------------

Features / Changes
~~~~~~~~~~~~~~~~~~~~~
* Raise HTTP conflict on `Permission` update when the new `Permission` to be generated matches perfectly with the
  existing one to avoid unnecessary `Webhooks` calls (subsequent delete and create of the same `Permission` definition).
* Add debug logging details of processed `Webhooks` to facilitate integration with other services sending or
  receiving requests from this functionality.

Bug Fixes
~~~~~~~~~~~~~~~~~~~~~
* Fix ``verify_param`` indirectly causing an error with ``PermissionSet`` object passed as ``param_compare`` argument
  when attempting to resolve if that comparison argument is of ``str`` type, which was not handled as valid second
  argument for the ``PermissionSet.__eq__`` operation.
* Minor adjustment in typing definitions.

.. _changes_3.27.0:

`3.27.0 <https://github.com/Ouranosinc/Magpie/tree/3.27.0>`_ (2022-09-02)
------------------------------------------------------------------------------------

Features / Changes
~~~~~~~~~~~~~~~~~~~~~
* | Add database unique index to ensure case-insensitive ``User`` email cannot be stored.
  |
  | **IMPORTANT**:
  | If any ``User`` entries with duplicate case-insensitive emails are present in the database, the application
    will fail when performing the database migration. Resolve those cases manually before starting `Magpie`.

* Display ``User`` email field in UI page providing the list of registered and pending users.
* Add ``mailto:`` link for all ``User`` email fields displayed in UI.

Bug Fixes
~~~~~~~~~~~~~~~~~~~~~
* Fix conflicting ``User`` email not properly reported in UI with an appropriate message in creation page.
  The ``User`` name was instead reported as the conflicting property, although it was not the problematic field
  (resolves `#521 <https://github.com/Ouranosinc/Magpie/issues/521>`_).

.. _changes_3.26.0:

`3.26.0 <https://github.com/Ouranosinc/Magpie/tree/3.26.0>`_ (2022-05-26)
------------------------------------------------------------------------------------

Features / Changes
~~~~~~~~~~~~~~~~~~~~~
* Add ``context`` parameter available for `Service Hook` functions, offering more handlers to obtain references to
  the adapter, the request's `Service` implementation, and the corresponding database `Resource`. This can be used,
  amongst other things, to perform advanced operations such as validating other `Resource` and `Permission` conditions
  to modify the handled ``request`` or ``response`` by the hook.

Bug Fixes
~~~~~~~~~~~~~~~~~~~~~
* Fix ``request.user`` property attempting ``setattr`` for unauthenticated use-case (*anonymous* pseudo user) when
  other piece of code (``MagpieAdapter``, `Twitcher`, etc.) except ``None`` since no actual user is authenticated.
  Identified during implementation testing of
  `bird-house/birdhouse-deploy#245 <https://github.com/bird-house/birdhouse-deploy/pull/245>`_ feature.

.. _changes_3.25.0:

`3.25.0 <https://github.com/Ouranosinc/Magpie/tree/3.25.0>`_ (2022-05-20)
------------------------------------------------------------------------------------

Features / Changes
~~~~~~~~~~~~~~~~~~~~~
* Add JSON schema validation of loaded `Service` configuration (``providers.cfg``).
* Add optional ``hooks`` section under each `Service` definition of the ``providers.cfg`` or combined configuration
  file that allows pre/post request/response processing operations using plugin Python scripts.
* Add settings/environment variable ``MAGPIE_PROVIDERS_HOOKS_PATH`` to override the base directory where hook ``target``
  functions can be found when relative references are employed.
* Store the validated `Service` configuration in ``magpie.services`` settings for later access to ``hooks`` definitions
  by the ``MagpieAdapter``.
* Rename the ``webhooks`` section stored in settings to ``magpie.webhooks`` to avoid possible name clashes.

Bug Fixes
~~~~~~~~~~~~~~~~~~~~~
* Fix typo in UI edit user page when listing order of resolution of permissions.
* Apply multiple typing improvements and fixes.

.. _changes_3.24.0:

`3.24.0 <https://github.com/Ouranosinc/Magpie/tree/3.24.0>`_ (2022-03-23)
------------------------------------------------------------------------------------

Features / Changes
~~~~~~~~~~~~~~~~~~~~~
* Add ``PATCH /permissions`` endpoint that updates permissions and creates related resources if necessary.
* Add support of new format for ``permissions.cfg`` for the ``type`` parameter, using multiple types separated
  by a slash character, matching each type with each resource found in the ``resource`` parameter.

.. _changes_3.23.0:

`3.23.0 <https://github.com/Ouranosinc/Magpie/tree/3.23.0>`_ (2022-03-21)
------------------------------------------------------------------------------------

Features / Changes
~~~~~~~~~~~~~~~~~~~~~
* Add ``parents``, ``flatten`` and ``invert`` query parameters for request ``GET /resources/{id}`` allowing listing
  of the hierarchy of *parent* resources leading down to that requested ``Resource``, rather than listing all possible
  *children* resources branches under it. Combined with the ``flatten`` and/or ``invert`` parameters, the representation
  format and order of returned resources can also be adjusted.
* Refactor `OpenAPI` schema definitions for query parameters to ensure proper names are reused across endpoints.

Bug Fixes
~~~~~~~~~~~~~~~~~~~~~
* Update linting configuration rules to validate all migration scripts employed by ``alembic``.
* Apply applicable linting fixes over ``alembic`` migration scripts.

.. _changes_3.22.0:

`3.22.0 <https://github.com/Ouranosinc/Magpie/tree/3.22.0>`_ (2022-03-10)
------------------------------------------------------------------------------------

Features / Changes
~~~~~~~~~~~~~~~~~~~~~
* Remove auto-creation of ``GetCapabilities`` allowed ``Permission`` applied directly onto any ``Service`` type that
  supports it, for the ``MAGPIE_ANONYMOUS_USER``, for a ``Service`` registered at startup from a definition retrieved
  from ``providers.cfg`` configuration file. Platforms that desire to maintain a similar auto-creation of the public
  ``Permission`` should consider instead defining an entry in ``permissions.cfg`` for the targeted ``Service``.
* Forbid the creation, edition or deletion of any ``Permission`` onto a ``Service`` or ``Resource`` associated
  to ``MAGPIE_ANONYMOUS_USER``. Any such erroneous ``Permission`` that could already existing in the database will
  be converted automatically to the corresponding ``MAGPIE_ANONYMOUS_GROUP`` with database migration at application
  startup. If a conflict occurs, the existing ``Permission`` for ``MAGPIE_ANONYMOUS_GROUP`` will be prioritized and
  the one for ``MAGPIE_ANONYMOUS_USER`` will be dropped.
* Ignore any explicit entry in ``permissions.cfg`` (or any of its variants) that attempts to create or delete
  any ``Permission`` for ``MAGPIE_ANONYMOUS_USER``.
* Update UI to better represent disallowed operations for ``MAGPIE_ANONYMOUS_USER``.

Bug Fixes
~~~~~~~~~~~~~~~~~~~~~
* When the option is provided to auto-create ``GetCapabilities`` on a ``Service`` that supports it, the ``Permission``
  is now applied onto ``MAGPIE_ANONYMOUS_GROUP`` instead of ``MAGPIE_ANONYMOUS_USER``, as it was originally intended
  and documented in function parameters. User ``MAGPIE_ANONYMOUS_USER`` will not be accessible from the API, which
  would cause auto-creation of allowed ``GetCapabilities`` to be impossible to remove. Given ``User``-level permission
  has an higher priority in resolution order than ``Group``-level, it was also impossible to revert it with ``deny``.
* Fix missing link to *OpenAPI Specification* in generated `ReadTheDocs` TOC.
* Update ``bandit`` version and resolve flagged ``lxml`` uses with secured `XML` parsing utilities.

.. _changes_3.21.0:

`3.21.0 <https://github.com/Ouranosinc/Magpie/tree/3.21.0>`_ (2022-02-02)
------------------------------------------------------------------------------------

Features / Changes
~~~~~~~~~~~~~~~~~~~~~
* Add missing ``ServiceWFS`` permissions according to `OGC WFS standard <https://www.ogc.org/standards/wfs>`_.
* Add missing ``DescribeLayer`` permission to ``ServiceGeoserverWMS`` according
  to `GeoServer WMS implementation <https://docs.geoserver.org/latest/en/user/services/wms/reference.html>`_.
* Add support of specific hierarchy of ``Resource`` type ``Layer`` nested under ``Workspace``
  for ``ServiceGeoserverWMS``.
* Add support of ``Resource`` type ``Layer`` under ``ServiceWFS``.
* Allow ``Resource`` and ``Service`` name to contain colon (``:``) character in order to define scoped names
  as it is often the case for ``Layer`` names.
* Add ``child_structure_allowed`` attribute to ``Service`` implementations allowing them to define specific
  structures of allowed ``Resource`` types hierarchies in order to control which combinations of nested ``Resource``
  types are valid under their root ``Service``. When not defined under a ``Service`` implementation, any defined
  ``Resource`` type will remain available for creation at any level of the hierarchy, unless the corresponding
  ``Resource`` in the tree already defined ``child_resource_allowed = False``. This was already the original behaviour
  in previous versions.
* Add ``GET /resources/{id}/types`` endpoint that allows retrieval of applicable children ``Resource`` types under
  a given ``Resource`` considering the nested hierarchy definition of its root ``Service`` defined by the new
  attribute ``child_structure_allowed``.
* Add ``child_structure_allowed`` attribute to the response of ``GET /service/{name}`` endpoint.
  For backward compatibility, ``resource_types_allowed`` parameter already available in the same response will continue
  to report all possible ``Resource`` types *at any level* under the ``Service`` hierarchy, although not necessarily
  applicable as immediate child ``Resource`` under that ``Service``.
* Add ``configurable`` attribute to ``Service`` types that supports custom definitions modifying their behaviour.
* Add ``service_configurable`` to response of ``GET /service/{name}`` endpoint.
* Adjust UI to consider ``child_structure_allowed`` definitions to propose only applicable ``Resource`` types in the
  combobox when creating a new ``Resource`` in the tree hierarchy.
* Add UI submission field to provide ``Service`` JSON configuration at creation when supported by the type.
* Add ``child_structure_allowed`` to ``ServiceAPI`` and ``ServiceTHREDDS`` to be more explicit about allowed structure
  hierarchies in API responses. Their original behaviour remains unchanged, but is further enforced during validation
  of their children resource type creation against explicit structure.
* Add multi-``Resource`` ACL resolution within the same request to support ``Service`` implementations that can refer
  to multiple items simultaneously. An example of this is the comma-separated list of ``Layer`` defined by ``typeNames``
  of new ``ServiceGeoserverWMS`` implementation. Access is granted if the ``User`` has access to **ALL** ``Resource``
  resolved from parsing the request.
* Add auto-restore of previous scroll position in UI page following submitted form.
* Add UI tooltip `Resource` ID to elements rendered in the ``Service`` and ``Permission`` hierarchy trees
  (relates to `#335 <https://github.com/Ouranosinc/Magpie/issues/335>`_).
* Add UI horizontal multi-scroll (all tree lines simultaneously) of ``Permission`` selectors when there are more that
  can fit naturally within the tab view for a given ``Service`` type
  (relates to `#498 <https://github.com/Ouranosinc/Magpie/issues/498>`_).

Bug Fixes
~~~~~~~~~~~~~~~~~~~~~
* Remove invalid ``params_expected`` parameter from ``Service`` implementations (``ServiceAccess``, ``ServiceAPI``,
  ``ServiceTHREDDS``) that don't make use of it since they don't derive from ``ServiceOWS``.
* Fix base ``Permission`` definitions for all variants of `WMS` according to their reference implementations.
* Remove multiple invalid schema path definitions that are not mapped against any concrete API endpoint.
* Fix reporting of ``Service`` configuration for any type that supports it. Unless overridden during creation with a
  custom configuration, ``ServiceTHREDDS`` instances would not report their default ``configuration`` field and would
  instead return ``null``, making it difficult to know from the API if default or no configuration was being applied
  for a given ``Service``.
* Fix `Effective Resolution` of ``Permission`` applied for ``ServiceGeoserverWMS`` to consider ``Scope`` modifier
  of ``Service`` and ``Workspace`` for access to be resolved at the ``Layer`` level.
* Fix UI alignment of permission titles with their corresponding permission selectors
  (relates to `#498 <https://github.com/Ouranosinc/Magpie/issues/498>`_).

.. _changes_3.20.1:

`3.20.1 <https://github.com/Ouranosinc/Magpie/tree/3.20.1>`_ (2022-01-19)
------------------------------------------------------------------------------------

Bug Fixes
~~~~~~~~~~~~~~~~~~~~~
* Fix `Twitcher` ``/verify`` endpoint integrated through ``MagpieAdapter`` to validate synchronized authentication
  policies across both services. The endpoint now supports query parameter credentials to facilitate call directly
  within a web browser (not assuming JSON contents) and properly parses cookies from both policies to report more
  detailed error messages in case of failure.
* Fix ``error`` and ``type`` representation when handling raised exception by ``evaluate_call`` utility function.

.. _changes_3.20.0:

`3.20.0 <https://github.com/Ouranosinc/Magpie/tree/3.20.0>`_ (2022-01-06)
------------------------------------------------------------------------------------

Features / Changes
~~~~~~~~~~~~~~~~~~~~~
* Add improved UI display of long ``Permission`` titles for ``Resource`` hierarchy tree headers.
* Add improved UI display of ``Permission`` titles using capitalization for better readability.
* Add UI display of the ``Resource`` type as label before its name for each item within the hierarchy tree.
* Add UI display of lock icon and message for special ``Group`` that are not editable.
* Move invalid reference to ``Resource`` within UI tree rendering function under the relevant item rendering function.
* Improve UI icons and messages related to ``User`` and ``Group`` edit not allowed when applicable to special members.

Bug Fixes
~~~~~~~~~~~~~~~~~~~~~
* Fix ``matches`` operation of ``verify_param`` function to consider ignored case and verbose (extended) regexes as
  defined in reference ``colander`` module to provide the intended validation.
* Fix invalid line above UI tree hierarchy (resolves `#434 <https://github.com/Ouranosinc/Magpie/issues/434>`_).
* Fix UI edit buttons for disallowed users (resolves `#457 <https://github.com/Ouranosinc/Magpie/issues/457>`_).

.. _changes_3.19.1:

`3.19.1 <https://github.com/Ouranosinc/Magpie/tree/3.19.1>`_ (2021-12-08)
------------------------------------------------------------------------------------

Bug Fixes
~~~~~~~~~~~~~~~~~~~~~
* Fix initial request reference sometimes lost before cached service can finish its resolution in rare situations where
  another inbound request unsets the ``adapter`` request handle by hitting the same cached service key being computed
  (resolves issue detected with feature in PR `#490 <https://github.com/Ouranosinc/Magpie/pull/490>`_ and observed in
  `bird-house/birdhouse-deploy#224 <https://github.com/bird-house/birdhouse-deploy/pull/224#issuecomment-985668339>`_).

.. _changes_3.19.0:

`3.19.0 <https://github.com/Ouranosinc/Magpie/tree/3.19.0>`_ (2021-12-02)
------------------------------------------------------------------------------------

Features / Changes
~~~~~~~~~~~~~~~~~~~~~
* Add ``pyramid_retry`` package to attempt auto-recovering from still unhandled errors
  ``sqlalchemy.orm.exc.DetachedInstanceError`` and ``transaction.interfaces.NoTransaction``
  following invalid cached/reset sessions and objects.
* Refactor application configuration from ``magpie.__init__`` to ``magpie.app`` to setup all relevant modules and
  utilities in a common location and let the initialization part only include sub-modules.
* Avoid double call of ``setup_ziggurat_config`` detected during refactor.
* Adjust handling and ordering of tweens to ensure intended behaviour and compatibility with ``pyramid_retry``.
* Update `Twitcher` base ``Docker.adapter`` image to ``v0.6.2`` to provide fixes related to session transaction
  handling (relates to `bird-house/twitcher#111 <https://github.com/bird-house/twitcher/pull/111>`_).

.. _changes_3.18.2:

`3.18.2 <https://github.com/Ouranosinc/Magpie/tree/3.18.2>`_ (2021-11-26)
------------------------------------------------------------------------------------

Bug Fixes
~~~~~~~~~~~~~~~~~~~~~
* Address more cases where ``sqlalchemy.orm.exc.DetachedInstanceError`` and ``transaction.interfaces.NoTransaction``
  could occur by enforcing scoped session redefinition when needed and recreation of the transaction for fetched models.

.. _changes_3.18.1:

`3.18.1 <https://github.com/Ouranosinc/Magpie/tree/3.18.1>`_ (2021-11-25)
------------------------------------------------------------------------------------

Bug Fixes
~~~~~~~~~~~~~~~~~~~~~
* Fix erroneous config variable name. Changed ``magpie.user_registration_email_template`` to
  ``magpie.user_registration_submission_email_template``.
* Fix ``sqlalchemy.orm.exc.DetachedInstanceError`` and ``transaction.interfaces.NoTransaction`` that
  could occur on the first ``user.groups`` or ``GroupService.by_group_name`` operations
  within ``ServiceInterface.effective_permissions`` resolution when caching states differed
  between ``service`` and ``acl`` regions.

.. _changes_3.18.0:

`3.18.0 <https://github.com/Ouranosinc/Magpie/tree/3.18.0>`_ (2021-10-27)
------------------------------------------------------------------------------------

Features / Changes
~~~~~~~~~~~~~~~~~~~~~
* Add support of `Twitcher` ``0.6.x`` branch for ``MagpieAdapter``
  (relates to `bird-house/twitcher#110 <https://github.com/bird-house/twitcher/pull/110>`_).
* Add ``tm.annotate_user = False`` in settings to limit chances of sporadic errors
  (``sqlalchemy.orm.exc.DetachedInstanceError``, ``transaction.interfaces.NoTransaction``) that are observed
  when different session/transaction scopes are handling the user attached to the request
  (relates to
  `Pylons/pyramid_tm#75 <https://github.com/Pylons/pyramid_tm/issues/74>`_,
  `Ouranosinc/Magpie#466 <https://github.com/Ouranosinc/Magpie/issues/466>`_,
  `Ouranosinc/Magpie#473 <https://github.com/Ouranosinc/Magpie/pull/473>`_,
  see also
  `Avoid Accessing the Authentication Policy
  <https://docs.pylonsproject.org/projects/pyramid_tm/en/latest/#avoid-accessing-the-authentication-policy>`_).

.. _changes_3.17.1:

`3.17.1 <https://github.com/Ouranosinc/Magpie/tree/3.17.1>`_ (2021-10-27)
------------------------------------------------------------------------------------

Features / Changes
~~~~~~~~~~~~~~~~~~~~~
- Bump ``sqlalchemy_utils==0.37.9`` to resolve vulnerability issue.

.. _changes_3.17.0:

`3.17.0 <https://github.com/Ouranosinc/Magpie/tree/3.17.0>`_ (2021-10-27)
------------------------------------------------------------------------------------

Features / Changes
~~~~~~~~~~~~~~~~~~~~~
* Add new `Terms and conditions` field for ``Group`` creation. When a request is made to assign a ``User`` to a
  ``Group`` with terms and conditions, an email is now sent to the ``User`` with the terms and conditions. The ``User``
  is assigned to the ``Group`` when receiving the ``User``'s approval of terms and conditions, and another email is
  then sent to notify the ``User`` of the successful operation.
* Changed ``/groups/{group_name}/users``, ``/users/current/groups`` and ``/users/{user_name}/groups`` endpoints with
  new query parameter `status` to either get active, pending or all ``Users`` or ``Groups``. This new parameter is
  useful to display any pending ``Users``/``Groups`` on the UI.
* Added new field `has_pending_group` in the user info returned by ``/users/{user_name}`` endpoint, indicating if
  the user has any pending group.

Bug Fixes
~~~~~~~~~~~~~~~~~~~~~
* Fix HTTP ``Internal Server Error [500]`` on the page to edit a ``Group``
  when deleting the last ``User`` of a ``Group``.

.. _changes_3.16.1:

`3.16.1 <https://github.com/Ouranosinc/Magpie/tree/3.16.1>`_ (2021-10-18)
------------------------------------------------------------------------------------

Features / Changes
~~~~~~~~~~~~~~~~~~~~~
* N/A

Bug Fixes
~~~~~~~~~~~~~~~~~~~~~
* Add ``scoped_session`` directly within the ``get_session_factory`` creating the default session and transaction
  objects for all requests in order to better separate their execution across worker/thredds
  (address errors identified by issue `#466 <https://github.com/Ouranosinc/Magpie/issues/466>`_).
* Add more fallback operations to detect invalid database ``Session`` objects when caching is involved and attempt
  fixing their references such that ``Service`` and ``Resources`` can use them during following `ACL` resolution
  (address errors identified by issue `#466 <https://github.com/Ouranosinc/Magpie/issues/466>`_).
* Add more logging entries to identify specific cases where ``Session`` objects are invalid.
* Add more specific ``TWITCHER``-prefixed names with specific modules where loggers employed within ``MagpieAdapter``
  are defined in order to better identify which log entries are called (code lines) when resolving `ACL`.

.. _changes_3.16.0:

`3.16.0 <https://github.com/Ouranosinc/Magpie/tree/3.16.0>`_ (2021-10-05)
------------------------------------------------------------------------------------

Features / Changes
~~~~~~~~~~~~~~~~~~~~~
* Add ``type`` query parameter to multiple requests returning ``Services`` or ``Resources`` regrouped
  by ``ServiceType``, either in general or for a given ``User`` or ``Group`` in order to limit listing in responses
  and optimise some operations where only a subset of details are needed.
* When requesting specific ``type`` with new query parameters, the relevant sections will always be added to the
  response content, even when no ``Service`` are to be returned when ``User`` as no `Direct` or `Inherited` permissions
  on it. This is to better illustrate that ``type`` was properly interpreted and indicate that nothing was found.
* Using new ``type`` query to filter ``ServiceType``, improve ``Permissions`` listing in UI pages with faster processing
  because ``Services`` that are not required (since they are not currently being displayed by the tab-panel view) can
  be skipped entirely, removing the need to compute their underlying ``Resource`` and ``Permissions`` tree hierarchy.
* Add various test utility improvements to parse and retrieve ``Permissions`` from HTML pages combo-boxes to facilitate
  development and increase validation of UI functionalities.
  This will also help for futures tests (relates to `#193 <https://github.com/Ouranosinc/Magpie/issues/193>`_).
* Reapply ``list`` (prior name in ``2.x`` releases) as permitted alternative query parameter name to official
  query parameter ``flatten`` for requests that support it.
* Sort items by type and name for better readability of returned content by the various ``Service`` endpoints.

Bug Fixes
~~~~~~~~~~~~~~~~~~~~~
* Replace invalid schema definitions using old ``combined`` query parameter by ``resolve`` query parameter actually
  employed by request views in order to properly report this query parameter in the `OpenAPI` specification.
* Apply ``resolve=true`` query parameter to UI page sub-request when resolving inherited user/group permissions in
  order to display the highest priority ``Permission`` for each corresponding ``Resource`` in the tree hierarchy.
  Without this option, the first permission was displayed based on naming ordering methodology, which made it more
  confusing for administrators to understand how effective permissions could be obtained
  (fixes `#463 <https://github.com/Ouranosinc/Magpie/issues/463>`_).
* Fix a situation where the response from the API for ``GET /users/{}/resources`` endpoint would not correctly
  list `Resolved Permissions` only for the top-most ``Resource`` in the hierarchy (i.e.: ``Service``) due to different
  resolution methodologies applied between both types. This does **NOT** affect `Effective Resolution` which has its
  own algorithm for access resolution to ``Resources``.
* Add links to `Magpie's ReadTheDocs Terms <https://pavics-magpie.readthedocs.io/en/latest/glossary.html>`_ for
  all corresponding ``Permissions`` definitions rendered in information note within the UI ``User`` edit page.
  Notes indicate the resolution priority and methodology from the documentation to remind the administrator about what
  is being displayed according to applied options.
* Replace all instances to any variation of `Permissions` mention
  within `Magpie's ReadTheDocs Permissions <https://pavics-magpie.readthedocs.io/en/latest/permissions.html>`_ page
  from a ``term`` glossary reference to corresponding detailed section reference in `Types of Permissions` chapter
  to avoid back and forth redirects between the `Permissions` page and their generic term glossary.
* Fix incorrectly generated references from `Permissions` terms in glossary to detailed descriptions in `ReadTheDocs`.

.. _changes_3.15.1:

`3.15.1 <https://github.com/Ouranosinc/Magpie/tree/3.15.1>`_ (2021-09-29)
------------------------------------------------------------------------------------

Features / Changes
~~~~~~~~~~~~~~~~~~~~~
* Add multiple new log entries during ``Permission`` effective resolution and ``Service`` retrieval
  within ``MagpieAdapter`` to debug procedure and attempt identifying any problem with it when caching is involved
  (relates to `#466 <https://github.com/Ouranosinc/Magpie/issues/466>`_).

Bug Fixes
~~~~~~~~~~~~~~~~~~~~~
* Pin ``sqlalchemy``, ``sqlalchemy_utils``, ``zope.sqlalchemy`` and ``ziggurat_foundations`` to specific package
  versions to avoid underlying issues when combining dependencies with `Twitcher` (in ``Docker.adapter``).
  Some definitions at lower level in ``ziggurat_foundations`` cause an issue when moving to ``sqlalchemy>=1.4``,
  which was allowed since `Twitcher` ``v0.5.5``
  (see `ergo/ziggurat_foundations#71 <https://github.com/ergo/ziggurat_foundations/issues/71>`_).
  It is temporarily addressed by reducing requirements of `Twitcher`
  (see `bird-house/twitcher#108 <https://github.com/bird-house/twitcher/pull/108>`_) and referencing its associated
  release ``v0.5.6`` in the ``Docker.adapter``, which downgrades needed packages when extending it with `Magpie`.
* Use ``pip`` legacy and faster resolver as per
  `pypa/pip#9187 (comment) <https://github.com/pypa/pip/issues/9187#issuecomment-853091201>`_
  since current one is endlessly failing to resolve development packages (linting tools from ``check`` targets).
* Add possible detached ``Resource`` reconnection (``merge``) to active session during ``Permission`` effective
  resolution with mixed caching state between `ACL` and `Service` regions in case they mismatch
  (potential fix to `#466 <https://github.com/Ouranosinc/Magpie/issues/466>`_).

.. _changes_3.15.0:

`3.15.0 <https://github.com/Ouranosinc/Magpie/tree/3.15.0>`_ (2021-08-11)
------------------------------------------------------------------------------------

Features / Changes
~~~~~~~~~~~~~~~~~~~~~
* Improve API update operation of ``Service`` for allowed fields in order to accept body containing only the
  new value for the custom ``configuration`` without additional parameters. It was not possible to
  update ``configuration`` by itself, as ``service_name`` and ``service_url`` were independently validated
  for new values beforehand.

Bug Fixes
~~~~~~~~~~~~~~~~~~~~~
* Fix lookup error of setting ``MAGPIE_USER_REGISTRATION_ENABLED`` when omitted from configuration during
  user email update (fixes `#459 <https://github.com/Ouranosinc/Magpie/issues/459>`_).
* Fix erasure value ``None`` (JSON ``null``) validation when updating ``Service`` field ``configuration`` to
  properly distinguish explicitly provided ``None`` against default value when the field is omitted.
* Fix incorrect OpenAPI body schema indicated in response of ``POST /services`` request.

.. _changes_3.14.0:

`3.14.0 <https://github.com/Ouranosinc/Magpie/tree/3.14.0>`_ (2021-07-14)
------------------------------------------------------------------------------------

Features / Changes
~~~~~~~~~~~~~~~~~~~~~
* Improve error reporting of ``MagpieAdapter`` when validating the *requested* ``Permission``. If the `Service`
  implementation raises an ``HTTP Bad Request [400]`` due to insufficient, invalid or missing parameters from
  the request to properly resolve the corresponding `Magpie` ``Permission``, more details about the cause will
  be reported in the `Twitcher` response body. Also, code ``400`` is returned instead of ``500``
  (relates to `#433 <https://github.com/Ouranosinc/Magpie/issues/433>`_).
* Improve caches invalidation of computed `ACL` permissions following corresponding `Service` cache invalidation.
* Enforce disabled caching of ``service`` and ``acl`` regions if corresponding settings where not provided
  in INI configuration files of both `Magpie` and `Twitcher` (via ``MagpieAdapter``).
* Add more tests that validate invalidation and resolution behaviours of caching.
* Add test that validates performance speedup caching provides when enabled.

Bug Fixes
~~~~~~~~~~~~~~~~~~~~~
* | Fix an issue in ``MagpieAdapter`` when `Service` caching is enabled (in `Twitcher` INI configuration) that caused
    implementations derived from ``ServiceOWS`` (WPS, WMS, WFS) to incorrectly retrieve and parse the cached request
    parameters instead of the new ones from the incoming request.
  |
  | **SECURITY**:
  | Because ``ServiceOWS`` implementations employ request parameter ``request`` (in query or body based on HTTP method)
    to infer their corresponding `Magpie` ``Permission`` (e.g.: ``GetCapabilities``, ``GetMap``, etc.), this produced
    potential inconsistencies between the *requested* ``Permission`` that `Twitcher` was evaluating with `Magpie`, and
    the *actual request* sent to the `Service` behind the proxy. Depending on the request order and cache expiration
    times, this could lead to permissions incorrectly resolved for some requests, granting or rejecting wrong user
    access to resources.

.. _changes_3.13.0:

`3.13.0 <https://github.com/Ouranosinc/Magpie/tree/3.13.0>`_ (2021-06-29)
------------------------------------------------------------------------------------

Features / Changes
~~~~~~~~~~~~~~~~~~~~~
* Changed ``UserStatuses.WebhookErrorStatus = 0`` to ``UserStatuses.WebhookError = 2`` to provide further
  functionalities. Migration script applies this change to existing ``User`` entries.
* Changed the returned ``status`` value by the API routes to use the string name representation instead of the integer.
* Changed ``status`` search query handling of ``GET /users`` path for improved search and filtering capabilities.
* Add new ``UserStatuses.Pending = 4`` value that can be queried by administrators.
* Add ``UserPending`` object with corresponding table for pending approval by an administrator for some new
  self-registered user. Migration script creates the table with expected fields.
* Add new requests under ``/register/users`` and ``/ui/register/users`` endpoints for user account self-registration.
* Add UI view to display pending user registration details.
* Add UI icon to indicate when a listed user is pending registration approval or email validation.
* Disable user email self-update (when not administrator) both on the API and UI side
  whenever ``MAGPIE_USER_REGISTRATION_ENABLED`` was activated to avoid losing the confirmation of the original email
  (see feature `#436 <https://github.com/Ouranosinc/Magpie/issues/436>`_).
* Add configuration setting ``MAGPIE_USER_REGISTRATION_ENABLED`` to control whether user account self-registration
  feature should be employed.
  With it comes multiple other ``MAGPIE_USER_REGISTRATION_<...>`` settings to customize notification emails.
* Add multiple ``MAGPIE_SMTP_<...>`` configuration settings to control connections to notification email SMTP server.
* Add ``empty_missing`` flag to ``get_constant`` utility to allow validation against existing environment variables or
  settings that should be considered as invalid when resolved value is an empty string.
* Add missing ``format`` for applicable ``url`` and ``email`` elements in the OpenAPI specification.
* Add better logging options control in CLI operations.
* Add new CLI helper ``send_email`` to test various email template generation and SMTP configurations to send emails.
* Replace ``-d`` option of ``register_providers`` CLI operation (previously used to select database mode)
  by ``--db`` to avoid conflict with logging flags.
* Replace ``-d`` and ``-l`` options of ``batch_update_users`` CLI operation respectively by ``-D`` and ``-L``
  to avoid conflict with logging flags.

Bug Fixes
~~~~~~~~~~~~~~~~~~~~~
* | Explicitly disallow duplicate email entries, both with pre-validation and literal database values.
    Note that any duplicate email will be raised an migration script will fail. Manual cleanup of the undesired entry
    will be required, as `Magpie` will not be able to assume which one corresponds to the valid user to preserve.
  |
  | **SECURITY**:
  | Since email can be employed as another mean of login credential instead of the more typically used username,
    this caused potential denial of authentication for some user accounts where email was matched against another
    account with duplicate email.
* Add ``ziggurat_foundations`` extensions for Pyramid directly in the code during application setup such that an INI
  configuration file that omits them from ``pyramid.include`` won't cause `Magpie` to break.
* Define the various constants expected by GitHub as WSO2 external identity connectors with defaults to avoid
  unnecessary log warnings when calling CLI helper.

.. _changes_3.12.0:

`3.12.0 <https://github.com/Ouranosinc/Magpie/tree/3.12.0>`_ (2021-05-11)
------------------------------------------------------------------------------------

Features / Changes
~~~~~~~~~~~~~~~~~~~~~
* Add explicit typing definitions of configuration files and resolved settings to facilitate discovery of invalid
  handling of formats or parameters during parsing and startup registration.
* Apply many documentation updates in both configuration sections and the corresponding configuration example headers.
* Add ``MAGPIE_WEBHOOKS_CONFIG_PATH`` configuration setting / environment variable that allows potentially using
  multiple configuration files for `Webhooks`. This parameter is notably important for developers that where using the
  ``MAGPIE_PROVIDERS_CONFIG_PATH`` or ``MAGPIE_PERMISSIONS_CONFIG_PATH`` settings to load multiple files, as they
  cannot be combined with single configuration provided by ``MAGPIE_CONFIG_PATH``, which was the only supported way to
  provide `Webhooks` definitions.

Bug Fixes
~~~~~~~~~~~~~~~~~~~~~
* Fix ``users`` and ``groups`` registration configurations not respecting update method when conflicting
  definitions occur. They will respect alphabetical file name order and later ones remain.
* Fix ``users`` and ``groups`` registration configurations not correctly parsed when multiple files where employed
  (fixes `#429 <https://github.com/Ouranosinc/Magpie/issues/429>`_).
* Fix inappropriate validation of ``payload`` field when loading `Webhooks`.
  Empty ``{}``, ``""``, ``null`` payloads, or even omitting the parameter itself, will now be allowed since this
  can be valid use cases when sending requests without any body.
* Fix ``url`` parameter of `Webhooks` not allowing empty string for path portion of the URL.
* Fix incorrect documentation of ``name`` parameter handling for `Webhooks` in configurations files (single or multiple)
  with respect to the code. Duplicate entries are not enforced, but will be warned in logs.

.. _changes_3.11.0:

`3.11.0 <https://github.com/Ouranosinc/Magpie/tree/3.11.0>`_ (2021-05-06)
------------------------------------------------------------------------------------

Features / Changes
~~~~~~~~~~~~~~~~~~~~~
* Add UI icons for `locked` and `delete` button operations on ``Users``, ``Groups`` and ``Services`` pages.
* Add ``detail`` query parameter to obtain user details from ``GET /users`` to avoid individual requests for each
  user when those information are needed (fixes `#202 <https://github.com/Ouranosinc/Magpie/issues/202>`_).
* Add the missing ``status`` and ``user_id`` fields in API schema of returned ``User`` responses.

Bug Fixes
~~~~~~~~~~~~~~~~~~~~~
* Fix issue related to parsing cookies identified while submitting user creation from UI
  (fixes `#427 <https://github.com/Ouranosinc/Magpie/issues/427>`_).
  Added corresponding test (relates to `#193 <https://github.com/Ouranosinc/Magpie/issues/193>`_).

.. _changes_3.10.0:

`3.10.0 <https://github.com/Ouranosinc/Magpie/tree/3.10.0>`_ (2021-04-12)
------------------------------------------------------------------------------------

Features / Changes
~~~~~~~~~~~~~~~~~~~~~
* | Update ``gunicorn>=20.x`` to receive latest security patches
    (fixes `#410 <https://github.com/Ouranosinc/Magpie/issues/410>`_).
  |
  | **IMPORTANT**:
  | Because ``gunicorn`` changed how its CLI handles INI files, ``pserve`` should be employed instead to ensure the
    configured web application port is properly applied with the provided ``magpie.ini`` configuration file.
    Furthermore, the (``host``, ``port``) or ``bind`` should be updated to employ ``0.0.0.0:2001`` instead of
    ``localhost:2001``, or any other combination of desired port to serve the application.

* Modify `Webhook` template variables to employ double braces (i.e.: ``{{<variable>}}``) to avoid ambiguity during
  parsing by YAML configuration files. Also employ dotted notation (e.g.: ``{{user.name}}``) to better represent which
  parameters come from a given entity.
* Update documentation to provide further details about `Webhook` configuration, examples and resulting event requests.
* Add `Webhook` implementations for ``User`` status update operation.
* Add `Webhook` implementations for every combination of ``User``/``Group``, ``Service``/``Resource``,
  creation/deletion operation of a ``Permission``.
* Add ``Permission`` tag to applicable OpenAPI schemas to regroup them and facilitate retrieving their operations that
  were otherwise scattered around in the various ``User``/``Group``, ``Service``/``Resource`` sections, amongst their
  already crowded listing.

Bug Fixes
~~~~~~~~~~~~~~~~~~~~~
* Fix an edge case where `Webhook` template replacement could sporadically raise an error according to the replaced
  value not being a string.
* Fix default ``MAGPIE_PORT`` value not applied and validate other parsing resolution order for any environment
  variable or settings that can interact with ``MAGPIE_URL`` definition
  (resolves `#417 <https://github.com/Ouranosinc/Magpie/issues/417>`_).
* Fix OpenAPI schema definitions to employ the cookie authenticated security scheme when doing ``/users/...`` requests.
  Although *some* requests are public (i.e.: getting items related to ``MAGPIE_ANONYMOUS_USER``), every other request
  do require authentication, and is the most common method that the API is employed.

.. _changes_3.9.0:

`3.9.0 <https://github.com/Ouranosinc/Magpie/tree/3.9.0>`_ (2021-04-06)
------------------------------------------------------------------------------------

Features / Changes
~~~~~~~~~~~~~~~~~~~~~
* Add missing ``WWW-Authentication`` and ``Location-When-Unauthenticated`` headers when HTTP ``Unauthorized [401]``
  response is returned (addresses `#96 <https://github.com/bird-house/twitcher/issues/96>`_ and
  fixes `#330 <https://github.com/Ouranosinc/Magpie/issues/330>`_).
* Add documentation details about ``Authentication`` and ``Authorization`` methods
  (fixes `#344 <https://github.com/Ouranosinc/Magpie/issues/344>`_).
* Change the default provider employed with ``Authorization`` header by the ``MagpieAdapter`` to match the default
  internal login operation applied when using the normal sign-in API path.
* Change the query ``provider`` to ``provider_name`` when using the ``Authorization`` header in order to aligned with
  ``provider_name`` employed for every other sign-in related operation.
* Ensure ``MagpieAdapter`` returns the appropriate code (``Unauthorized [401]`` vs ``Forbidden [403]``) according to
  missing or specified authentication headers.
* Forbid ``anonymous`` special user login as it corresponds to *"not logged in"* definition.
* Change HTTP ``Forbidden [403]`` responses during login to generic ``Unauthorized [401]`` to avoid leaking details
  about which are valid and invalid user names. Any failure to login using correctly formatted credentials will be
  errored out indistinctly as ``Unauthorized [401]``.
* Add API user ``status`` update operation using ``PATCH`` request (admin-only).
* Add API user list ``status`` to filter query by given user account statuses.
* Add UI icon to provide user status feedback on individual user info page and through user list summary.
* Change ``tmp_url`` to ``callback_url`` for `Webhook` template and provided parameter to `Webhook` requests to better
  represent its intended use.
* Improve `Webhook` template replacement to allow specification of ``format`` (default ``json``) and preserve non-string
  parameters following replacement. Other content-types will enforce string of the whole body.

Bug Fixes
~~~~~~~~~~~~~~~~~~~~~
* Add missing ``Max-Age`` and ``expires`` indications in generated ``Cookie`` when ``MAGPIE_COOKIE_EXPIRE`` is defined.
* Fix incorrect metadata and format of response from login using ``GET`` method with contents generated by dispatched
  ``POST`` request.

.. _changes_3.8.0:

`3.8.0 <https://github.com/Ouranosinc/Magpie/tree/3.8.0>`_ (2021-03-29)
------------------------------------------------------------------------------------

Features / Changes
~~~~~~~~~~~~~~~~~~~~~
* Explicitly require ``MAGPIE_ADMIN_USER`` and ``MAGPIE_ADMIN_PASSWORD`` to be updated through configuration and
  application restart. Update is forbidden through the API and UI.
* Add UI loading animation while sync operation is in progress to indicate some user feedback that it was registered
  and is running until completion as it can take a while to parse all remote resources (depends on amount and latency).

Bug Fixes
~~~~~~~~~~~~~~~~~~~~~
* Fix incorrect migration operation of old permission names to new permission-set scheme introduced in
  (`PR#353 <https://github.com/Ouranosinc/Magpie/issues/353>`_, database revision ``a2a039e2cff5``) that were omitting
  check of affected user/group, causing inconsistent drop of mismatching permissions. Resolution is retroactively
  compatible for every `Magpie` ``1.x → 2.x`` migration
  (fixes `#403 <https://github.com/Ouranosinc/Magpie/issues/403>`_).
* Fix UI erroneously displaying edit or delete operations for reserved user names that does not apply for such updates.
* Fix UI not handling returned error related to forbidden operation during user edition
  (identified by issue `#402 <https://github.com/Ouranosinc/Magpie/issues/402>`_).
* Fix password update of pre-registered administrator upon configuration change of ``MAGPIE_ADMIN_PASSWORD`` without
  modification to ``MAGPIE_ADMIN_USER`` (fixes `#402 <https://github.com/Ouranosinc/Magpie/issues/402>`_).
* Apply backward compatibility fixes to handle regexes in Python 3.5 (pending deprecation).
* Remove ``MagpieAdapter`` from Python 2.7 test suite to get passing results against obsolete version and unsupported
  code by `Twitcher`.
* Fix default value resolution of ``MAGPIE_CONFIG_DIR`` if the specified value is parsed as empty string.
* Fix mismatching resolution of database URL from different locations because of invalid settings forwarding.
* Patch broken sync ``RemoteResource`` due to invalid resolution of ziggurat-foundations model in tree generator
  (relates to `ergo/ziggurat_foundations PR#70 <https://github.com/ergo/ziggurat_foundations/pull/70>`_,
  fixes `#401 <https://github.com/Ouranosinc/Magpie/issues/401>`_).

.. _changes_3.7.1:

`3.7.1 <https://github.com/Ouranosinc/Magpie/tree/3.7.1>`_ (2021-03-18)
------------------------------------------------------------------------------------

Bug Fixes
~~~~~~~~~~~~~~~~~~~~~
* Pin version of ``sqlalchemy<1.4`` breaking integrations with ``sqlalchemy_utils`` and ``zope.sqlalchemy``.

.. _changes_3.7.0:

`3.7.0 <https://github.com/Ouranosinc/Magpie/tree/3.7.0>`_ (2021-03-16)
------------------------------------------------------------------------------------

Features / Changes
~~~~~~~~~~~~~~~~~~~~~
* Introduce caching of ``Service`` definitions using ``beaker``, which can be use in conjunction with ``ACL`` caching
  to improve performance of `Twitcher` requests.
* Apply cache invalidation when it can be resolved upon changes to instances that should be reflected immediately.
* Update performance docs and INI related to caching.

Bug Fixes
~~~~~~~~~~~~~~~~~~~~~
* Improve error message in case of failure to load INI file instead of misleading index error.
* Fix broken link to remote authentication provider in documentation.
* Fix JSON rendering of ``Group`` response specifically for ``MAGPIE_ADMIN_GROUP`` where ``inf`` value could not
  be converted. Literal string ``"max"`` is instead returned in that case, and the corresponding ``int`` for others.
* Fix conversion of ``expire`` value to integer when retrieved from ``MAGPIE_TOKEN_EXPIRE`` setting as string.

.. _changes_3.6.0:

`3.6.0 <https://github.com/Ouranosinc/Magpie/tree/3.6.0>`_ (2021-02-09)
------------------------------------------------------------------------------------

Features / Changes
~~~~~~~~~~~~~~~~~~~~~
* Add a list of `Webhook` URLs, defined in the configuration, that will be called when creating or deleting a user
  (resolves `#343 <https://github.com/Ouranosinc/Magpie/issues/343>`_).

.. _changes_3.5.1:

`3.5.1 <https://github.com/Ouranosinc/Magpie/tree/3.5.1>`_ (2021-02-08)
------------------------------------------------------------------------------------

Features / Changes
~~~~~~~~~~~~~~~~~~~~~
* Add URL endpoint to receive temporary tokens to complete pending operations
  (in preparation of PR `#378 <https://github.com/Ouranosinc/Magpie/issues/378>`_).

Bug Fixes
~~~~~~~~~~~~~~~~~~~~~
* Fix rendering of path parameter details within OpenAPI schemas.
* Fix ``alembic`` migration failing due to new version updates of package
  (see `diff 1.4.3 => 1.5.2 <https://github.com/sqlalchemy/alembic/compare/rel_1_4_3..rel_1_5_2>`_).
* Fix documentation references and generation with updated Sphinx extension packages.
* Bump version of ``Twitcher`` to ``v0.5.5`` to obtain its Docker dependency fixes
  (see PR `bird-house/twitcher#99 <https://github.com/bird-house/twitcher/pull/99>`_).

.. _changes_3.5.0:

`3.5.0 <https://github.com/Ouranosinc/Magpie/tree/3.5.0>`_ (2021-01-06)
------------------------------------------------------------------------------------

Features / Changes
~~~~~~~~~~~~~~~~~~~~~
* Add ``Group`` priority to resolve inherited permission resolution in case of multiple entries from different
  group memberships of the evaluated ``User``.
* Add ``reason`` field to returned ``Permission`` objects to help better comprehend the provenance of a composed
  set of permissions from ``User`` and its multiple ``Group`` memberships.
* Make *special* ``MAGPIE_ANONYMOUS_GROUP`` have less priority than other *generic* ``Group`` to allow reverting
  public ``DENY`` permission by one of those more specific ``Group`` with ``ALLOW`` permission.
* Simplify and combine multiple permission resolution steps into ``PermissionSet.resolve`` method.
* Resolve permissions according to *closest* ``Resource`` scope against applicable priorities.
* Update documentation with more permission resolution concepts and examples.

Bug Fixes
~~~~~~~~~~~~~~~~~~~~~
* Fix invalid submission of ``Group`` memberships from ``User`` edit UI page to ignore ``MAGPIE_ANONYMOUS_GROUP``
  presence or omission since it cannot be edited regardless (blocked by API).
* Fix session retrieval in case of erroneous cookie token provided in request and not matching any valid ``User``.
  This could happen in case of previously valid ``User`` token employed right after it got deleted, making
  corresponding ID unresolvable until invalidated by timeout or forgotten, or by plain forgery of invalid tokens.
* Fix returned ``Group`` ID in response from creation request. Value was ``None`` and required second request to get
  the actual value. The ID is returned immediately with expected value.

.. _changes_3.4.0:

`3.4.0 <https://github.com/Ouranosinc/Magpie/tree/3.4.0>`_ (2020-12-09)
------------------------------------------------------------------------------------

Features / Changes
~~~~~~~~~~~~~~~~~~~~~
* Add option to delete the ``User``'s own account.
* Add ``MAGPIE_TEST_VERSION`` to control (override) the local version to consider against test `safeguards`.
  Allows development of *future* versions using ``MAGPIE_TEST_VERSION=latest``.
* Add documentation about testing methodologies and setup configuration.
* Bump version of ``Twitcher`` to ``v0.5.4`` to provide Docker image with integrated ``MagpieAdapter`` using
  performance fix (see PR `bird-house/twitcher#98 <https://github.com/bird-house/twitcher/pull/98>`_).

Bug Fixes
~~~~~~~~~~~~~~~~~~~~~
* Fix inconsistent UI spacing of *tabs* for panel selector and employ mako function to avoid duplicated code fragments.

.. _changes_3.3.0:

`3.3.0 <https://github.com/Ouranosinc/Magpie/tree/3.3.0>`_ (2020-11-25)
------------------------------------------------------------------------------------

Features / Changes
~~~~~~~~~~~~~~~~~~~~~
* Add better details of HTTP error cause in returned UI page
  (resolves `#369 <https://github.com/Ouranosinc/Magpie/issues/369>`_).
* Ensure that general programming internal errors are not bubbled up in UI error page.
* Add function to parse output body and redact potential leaks of flagged fields.
* Align HTML format and structure of all edit forms portions of ``Users``, ``Groups`` and ``Services`` UI pages to
  simplify and unify their rendering.
* Add inline UI error messages to ``User`` edition fields.
* Improve resolution of `Twitcher` URL using ``TWITCHER_HOST`` explicitly provided  setting (or environment variable)
  before falling back to default ``HOSTNAME`` value.
* Employ `Pyramid`'s local thread registry to resolve application settings if not explicitly provided to
  ``magpie.constants.get_constant``, avoiding inconsistent resolution of setting value versus environment variable
  wherever the settings container was not passed down everywhere over deeply nested function calls.
* Handle `Twitcher`, `PostgreSQL` and `Phoenix` setting prefix conversion from corresponding environment variable names.
* Store custom configuration of ``Service`` into database for same definition retrieval between `Magpie` and `Twitcher`
  without need to provide the same configuration file to both on startup.
* Update ``Service`` registration operations at startup to update entries if custom configuration was modified.
* Update API to allow POST and PATCH operations with ``Service`` custom configuration.
* Display custom ``Service`` configuration as JSON/YAML on its corresponding UI edit page when applicable.

Bug Fixes
~~~~~~~~~~~~~~~~~~~~~
* Fix validation of edited user fields to handle and adequately indicate returned error on UI
  (resolves `#370 <https://github.com/Ouranosinc/Magpie/issues/370>`_).

.. _changes_3.2.1:

`3.2.1 <https://github.com/Ouranosinc/Magpie/tree/3.2.1>`_ (2020-11-17)
------------------------------------------------------------------------------------

Bug Fixes
~~~~~~~~~~~~~~~~~~~~~
* Fix incorrect flag that made some registration unittests to be skipped.
* Fix parsing of JSON and explicit string formatted permissions during their registration from configuration files.
* Update ``config/permissions.cfg`` documentation about omitted ``type`` field.

.. _changes_3.2.0:

`3.2.0 <https://github.com/Ouranosinc/Magpie/tree/3.2.0>`_ (2020-11-10)
------------------------------------------------------------------------------------

Features / Changes
~~~~~~~~~~~~~~~~~~~~~
* Add ``catalog`` specific pattern by default for metadata ``BROWSE`` access of top-level ``ServiceTHREDDS`` directory.
  This resolves an issue where THREDDS accessed as ``<PROXY_URL>/thredds/catalog.html`` for listing the root directory
  attempted to compare ``catalog.html`` against the format-related *prefix* that is normally expected at this sub-path
  position (``<PROXY_URL>/thredds/catalog/[...]/catalog.html``) during children resource listing.
* Added pattern support for ``prefixes`` entries of ``ServiceTHREDDS``.

Bug Fixes
~~~~~~~~~~~~~~~~~~~~~
* Adjust visual alignment of UI notices on individual newlines when viewing user inherited permissions.

.. _changes_3.1.0:

`3.1.0 <https://github.com/Ouranosinc/Magpie/tree/3.1.0>`_ (2020-10-23)
------------------------------------------------------------------------------------

Features / Changes
~~~~~~~~~~~~~~~~~~~~~
* Add ``BROWSE`` permission for ``ServiceTHREDDS`` to parse request against *metadata* or *data* contents according to
  specified configuration of the specific service (resolves `#361 <https://github.com/Ouranosinc/Magpie/issues/361>`_).
* Add documentation details about parsing methodologies, specific custom configurations and respective usage of the
  various ``Service`` types provided by `Magpie`.
* Adjust ``MagpieAdapter`` such that ``OWSAccessForbidden`` is raised by default if the ``Service`` implementation fails
  to provide a valid ``Permission`` enum from ``permission_requested`` method. Incorrectly defined ``Service`` will
  therefore not unexpectedly grant access to protected resources. Behaviour also aligns with default ``DENY`` access
  obtained when resolving effective permissions through `Magpie` API routes.

* | Upgrade migration script is added to duplicate ``BROWSE`` permissions from existing ``READ`` permissions on every
    ``ServiceTHREDDS`` and all their children resource to preserve previous functionality where both *metadata* and
    *data* access where both managed by the same ``READ`` permission.
  |
  | **WARNING**:
  | Downgrade migration drops every ``BROWSE`` permission that could exist in later versions. This is done like so
    to avoid granting additional access to some ``THREDDS`` directories or file if only ``BROWSE`` was specified.
    When doing downgrade migration, ensure to have ``READ`` where both *metadata* and *data* should be granted access.

Bug Fixes
~~~~~~~~~~~~~~~~~~~~~
* Fix parsing of ``ServiceAPI`` routes during retrieval of the deepest *available* ``Resource`` to ensure that even when
  the targeted ``Resource`` is actually missing, the *closest* parent permissions with ``Scope.RECURSIVE`` will still
  take effect. Same fix applied for ``ServiceTHREDDS`` for corresponding directory and file typed ``Resource``.
* Propagate SSL verify option of generated service definition if provided to `Twitcher` obtained from ``MagpieAdapter``.
* Adjust and validate parsing of ``ServiceWPS`` request using ``POST`` XML body
  (fixes `#157 <https://github.com/Ouranosinc/Magpie/issues/157>`_).

.. _changes_3.0.0:

`3.0.0 <https://github.com/Ouranosinc/Magpie/tree/3.0.0>`_ (2020-10-19)
------------------------------------------------------------------------------------

Features / Changes
~~~~~~~~~~~~~~~~~~~~~
* Adjust ``alembic`` migration scripts to employ date-ordered naming convention to help searching features within them.
* Add ``DENY`` permission access concept with new ``PermissionSet`` object and ``Access`` enum
  (resolves `#235 <https://github.com/Ouranosinc/Magpie/issues/235>`_).
* Remove ``-match`` suffixed entries from ``Permission`` enum in favor of new ``Scope`` enum employed by
  new ``PermissionSet`` definition.
* Update permission entries to employ explicit string representation as ``[name]-[access]-[scope]`` in the database
  (resolves `#342 <https://github.com/Ouranosinc/Magpie/issues/342>`_).
* Add ``PermissionType`` enum that details the type of permission being represented in any given response
  (values correspond to types detailed in documentation).
* Provide new ``permissions`` list in applicable API responses, with explicit ``name``, ``access``, ``scope`` and
  ``type`` fields for each ``PermissionSet`` represented as individual JSON object. Responses will also return the
  *explicit* string representations (see above) combined with the older *implicit* representation still returned
  in ``permission_names`` field for backward compatibility
  (note: ``DENY`` elements are only represented as *explicit* as there was no such *implicit* permissions before).
* Add more documentation details and examples about new permission concepts introduced.
* Add ``DELETE`` request views with ``permission`` object provided in body to allow deletion using ``PermissionSet``
  JSON representation instead of literal string by path variable.
  Still support ``permission_name`` path variable requests for backward compatibility for equivalent names.
* Add ``POST`` request support of ``permission`` JSON representation of ``PermissionSet`` provided in request body.
  Fallback to ``permission_name`` field for backward compatibility if equivalent ``permission`` is not found.
* Add new ``PUT`` request that updates a *possibly* existing ``permission`` (or create it if missing) without needing
  to execute any prior ``GET`` and/or ``DELETE`` requests that would normally be required to validate the existence or
  not of previously defined ``permission`` to avoid HTTP Conflict on ``POST``. This allows quicker changes of ``access``
  and ``scope`` modifiers applied on a given ``permission`` with a single operation
  (see details in issue `#342 <https://github.com/Ouranosinc/Magpie/issues/342>`_).
* Add many omitted tests regarding validation of operations on user/group service/resource permissions API routes.
* Add functional tests that evaluate ``MagpieAdapter`` behaviour and access control of service/resource from resolution
  of effective permissions upon incoming requests as they would be received by `Twitcher` proxy.
* Add ``Cache-Control: no-cache`` header support during ACL resolution of effective permissions on service/resource to
  ignore any caching optimization provided by ``beaker``.
* Add resource of type ``Process`` for ``ServiceWPS`` which can take advantage of new effective permission resolution
  method shared across service types to apply ``DescribeProcess`` and ``Execute`` permission on per-``Process`` basis
  (``match`` scope) or globally for all processes using permission on the parent WPS service (``recursive`` scope).
  (resolves `#266 <https://github.com/Ouranosinc/Magpie/issues/266>`_).
* Modify all implementations of ``Service`` to support effective permission resolution to natively support new
  permissions modifiers ``Access`` and ``Scope``.
* Adjust all API routes that provide ``effective`` query parameter to return resolved effective permissions of the
  ``User`` onto the targeted ``Resource``, and this for all applicable permissions on this ``Resource``, using new
  ``Access`` permission modifier.
* Adjust UI pages to provide selector of ``Access`` and ``Scope`` modifiers for all available permission names.
* Change UI permission pages to *Apply* batch edition of multiple entries simultaneously instead of one at the time.
* Improve rendering of UI disabled items such as inactive checkboxes or selectors when not applicable for given context.
* Refactor UI tree renderer to reuse same code for both ``User`` and ``Group`` resource permissions.
* Add UI button on ``User`` edit page to test its *effective permission* on a given resource.
  Must be in *inherited permissions* display mode to have access to test button, in order to help understand the result.

* | Upgrade migration script is added to convert existing implicit names to new explicit permission names.
  |
  | **WARNING**:
  | Downgrade migration drops any ``DENY`` permission that would be added in future versions,
    as they do not exist prior to this introduced version. The same applies for ``Process`` resources.

Bug Fixes
~~~~~~~~~~~~~~~~~~~~~
* Fix incorrect regex employed for validation of service URL during registration.
* Replace HTTP status code ``400`` by ``403`` and ``422`` where applicable for invalid resource creation due to failing
  validations against reference parent service (relates to `#359 <https://github.com/Ouranosinc/Magpie/issues/359>`_).
* Fix UI rendering of ``Push to Phoenix`` notification when viewing service page with type ``WPS``.
* Fix UI rendering of some incorrect title background color for alert notifications.
* Fix UI rendering of tree view items with collapsible/expandable resource nodes.

.. _changes_2.0.1:

`2.0.1 <https://github.com/Ouranosinc/Magpie/tree/2.0.1>`_ (2020-09-30)
------------------------------------------------------------------------------------

Features / Changes
~~~~~~~~~~~~~~~~~~~~~
* N/A

Bug Fixes
~~~~~~~~~~~~~~~~~~~~~
* Fix ``users`` typo in example ``config/config.yml`` (fixes `#354 <https://github.com/Ouranosinc/Magpie/issues/354>`_).
* Fix CLI operation ``batch_update_users`` to employ provided ``password`` from input file ``config/config.yml``
  instead of overriding it by random value. Omitted information will still auto-generate a random user password.
  (fixes `#355 <https://github.com/Ouranosinc/Magpie/issues/355>`_).

.. _changes_2.0.0:

`2.0.0 <https://github.com/Ouranosinc/Magpie/tree/2.0.0>`_ (2020-07-31)
------------------------------------------------------------------------------------

Features / Changes
~~~~~~~~~~~~~~~~~~~~~
* Add ``/ui`` route redirect to frontpage when UI is enabled.
* Add ``/json`` route information into generated Swagger API documentation.
* Add tag description into generated Swagger API documentation.
* Add more usage details to start `Magpie` web application in documentation.
* Add database migration for new ``discoverable`` column of groups.
* Allow logged user to update its own information both via API and UI
  (relates to `#170 <https://github.com/Ouranosinc/Magpie/issues/170>`_).
* Allow logged user of any access-level to register by itself to ``discoverable`` groups.
* Change some UI CSS for certain pages to improve table readability.
* Add UI page to render error details from API responses (instead of default server-side HTML error rendering).
* Add ``MAGPIE_UI_THEME`` with new default *blue* theme and legacy *green* theme (with few improvements).
* Add more validation and inputs parameters to update ``Group`` information.
* Add UI input fields to allow administrator to update group description and group discoverability.
* Allow combined configuration files (``providers``, ``permissions``, ``users`` and ``groups`` sections) with
  resolution of inter-references between them. File can be specified with ``MAGPIE_CONFIG_PATH`` environment variable
  or ``magpie.config_path`` setting (example in ``configs``).
* Add configurable ``User`` creation parameters upon `Magpie` application startup through configuration files
  (fixes `#47 <https://github.com/Ouranosinc/Magpie/issues/47>`_ and
  `#204 <https://github.com/Ouranosinc/Magpie/issues/204>`_).
* Add disabled checkboxes for UI rendering of non-editable items to avoid user doing operations that will always be
  blocked by corresponding API validation (relates to `#164 <https://github.com/Ouranosinc/Magpie/issues/164>`_).
* Add more tests to validate forbidden operations such as update or delete of reserved ``User`` and ``Group`` details.
* Add active version tag at bottom of UI pages (same version as returned by API ``/version`` route).
* Enforce configuration parameters ``MAGPIE_SECRET``, ``MAGPIE_ADMIN_USER`` and ``MAGPIE_ADMIN_PASSWORD`` by explicitly
  defined values (either by environment variable or INI settings) to avoid using defaults for security purposes.
* Change CLI helper ``create_users`` to ``batch_update_users`` to better represent provided functionalities.
* Change CLI helper ``register_default_users`` to ``register_defaults`` to avoid confusion on groups also created.
* Extend CLI ``batch_update_users`` functionality with additional options and corresponding tests.
* Move all CLI helpers under ``magpie.cli`` and provide more details about them in documentation.
* Allow unspecified ``group_name`` during user creation request to employ ``MAGPIE_ANONYMOUS_GROUP`` by default
  (i.e.: created user will have no other apparent group membership since it is always attributed for public access).
* Change all ``PUT`` requests to ``PATCH`` to better reflect their actual behaviour according to RESTful best practices
  (partial field updates instead of complete resource replacement and conflict responses on duplicate identifiers).
* Add support of ``Accept`` header and ``format`` query parameter for all API responses, for content-types variations
  in either plain text, HTML, XML or JSON (default), and include applicable values in schemas for Swagger generation.
* Add support of new response content-type as XML (must request using ``Accept`` header or ``format`` query parameter).
* Add documentation details about different types of ``Permission``, interaction between various `Magpie` models,
  glossary and other general improvements (relates to `#332 <https://github.com/Ouranosinc/Magpie/issues/332>`_ and
  `#341 <https://github.com/Ouranosinc/Magpie/issues/341>`_).
* Add alternative response format for service and service-type paths using ``flatten`` query parameter to obtain a flat
  list of services instead of nested dictionaries (fixes `#345 <https://github.com/Ouranosinc/Magpie/issues/345>`_).
* Change pre-existing ``list`` query parameter of user-scoped views to ``flatten`` response format to match new query
  of service-scoped views.
* Add ``filtered`` query parameter for user-scoped resources permission listing when request user is an administrator.
* Obsolete all API routes using ``inherited_permission`` format (deprecated since ``0.7.4``) in favor of equivalent
  ``permissions?inherited=true`` query parameter modifier.
* Replace ``inherit`` query parameter wherever applicable by ``inherited`` to match documentation names, but preserve
  backward compatibility support of old name.
* Add ``MAGPIE_PASSWORD_MIN_LENGTH`` setting with corresponding validation of field during ``User`` creation and update.
* Avoid returning ``Service`` entries where user, group or both (according to request path and query options) does not
  actually have any permission set either directly on them or onto one of their respective children ``Resource``. This
  avoids unnecessarily exposing all ``Service`` for which the user cannot (or should not) be interacting with anyway.
* Add ``TWITCHER_HOST`` as alternative configuration parameter to define the service public URL, to have a similar
  naming convention as other use cases covered by ``MAGPIE_HOST`` and ``PHOENIX_HOST``.
* Modify ``PHOENIX_PUSH`` to be *disabled* by default to be consistent across all locations where corresponding
  feature is referenced (startup registration, CLI utility, API requests and UI checkbox option) and because this
  option is an advanced extension not to be considered as default behavior.
* Python 2.7 and Python 3.5 marked for deprecation (they remain in CI, but are not required to pass), as both
  reached their EOL as of January/September 2020.

Bug Fixes
~~~~~~~~~~~~~~~~~~~~~
* Fix invalid API documentation of request body for ``POST /users/{user_name}/groups``.
* Fix `#164 <https://github.com/Ouranosinc/Magpie/issues/164>`_ (forbid *special* users and groups update and delete).
* Fix `#84 <https://github.com/Ouranosinc/Magpie/issues/84>`_ and
  `#171 <https://github.com/Ouranosinc/Magpie/issues/171>`_ with additional input validation.
* Fix `#194 <https://github.com/Ouranosinc/Magpie/issues/194>`_ to render API error responses according to content-type.
* Fix `#337 <https://github.com/Ouranosinc/Magpie/issues/337>`_ documentation mismatch with previously denied request
  users since they are now allowed to run these requests with new user-scoped functionalities
  (`#340 <https://github.com/Ouranosinc/Magpie/issues/340>`_).
* Fix bug introduced in `0.9.4 <https://github.com/Ouranosinc/Magpie/tree/0.9.4>`_
  (`4a23a49 <https://github.com/Ouranosinc/Magpie/commit/4a23a497e3ce1dc39ccaf31ba1857fc199d399db>`_) where some
  API routes would not return the `Allowed Permissions` for children ``Resource`` under ``Service``
  (only ``Service`` permissions would be filled), or when requesting ``Resource`` details directly.
* Fix input check to avoid situations where updating ``Resource`` name could cause involuntary duplicate errors.
* Fix minor HTML issues in mako templates.
* Fix invalid generation of default ``postgres.env`` file from ``magpie.env.example``.
  File ``postgres.env.example`` will now be correctly employed as documented.
* Make environment variable ``PHOENIX_PUSH`` refer to ``phoenix.push`` instead of ``magpie.phoenix_push`` to employ
  same naming schema as all other variables.

.. _changes_1.11.0:

`1.11.0 <https://github.com/Ouranosinc/Magpie/tree/1.11.0>`_ (2020-06-19)
------------------------------------------------------------------------------------

Features / Changes
~~~~~~~~~~~~~~~~~~~~~
* Update this changelog to provide direct URL references to issues and tags from both `GitHub` and `Readthedocs`.
* Add generic ``magpie_helper`` CLI and prefix others using ``magpie_`` to help finding them in environment.
* Add minimal tests for CLI helpers to validate they can be found and called as intended
  (`#74 <https://github.com/Ouranosinc/Magpie/issues/74>`_).
* Add ``CLI`` tag for running specific tests related to helpers.

Bug Fixes
~~~~~~~~~~~~~~~~~~~~~
* Remove some files from built docker image that shouldn't be there with more explicit ``COPY`` operations.
* Fix ``Dockerfile`` dependency of ``python3-dev`` causing build to fail.

.. _changes_1.10.2:

`1.10.2 <https://github.com/Ouranosinc/Magpie/tree/1.10.2>`_ (2020-04-21)
------------------------------------------------------------------------------------

Features / Changes
~~~~~~~~~~~~~~~~~~~~~
* Add more documentation detail and references to existing `Magpie` utilities.
* Add ``readthedocs`` API page auto-generated from latest schemas extracted from source (redoc rendering of OpenAPI).
* Combine and update requirements for various python versions. Update setup parsing to support ``python_version``.
* Slack some requirements to obtain patches and bug fixes. Limit only when needed.

Bug Fixes
~~~~~~~~~~~~~~~~~~~~~
* Fix issue related to ``sphinx-autoapi`` dependency (`#251 <https://github.com/Ouranosinc/Magpie/issues/251>`_).
* Fix reference link problems for generated documentation.

.. _changes_1.10.1:

`1.10.1 <https://github.com/Ouranosinc/Magpie/tree/1.10.1>`_ (2020-04-02)
------------------------------------------------------------------------------------

Bug Fixes
~~~~~~~~~~~~~~~~~~~~~
* Fix failing generation of children resource tree when calling routes ``/resources/{id}`` due to literal ``Resource``
  class being used instead of the string representation. This also fixes UI Edit menu of a ``Service`` that add more
  at least one child ``Resource``.

.. _changes_1.10.0:

`1.10.0 <https://github.com/Ouranosinc/Magpie/tree/1.10.0>`_ (2020-03-18)
------------------------------------------------------------------------------------

Features / Changes
~~~~~~~~~~~~~~~~~~~~~
* | When using logging level ``DEBUG``, `Magpie` requests will log additional details.
  |
  | **WARNING**:
  | Log entries with ``DEBUG`` level will potentially also include sensible information such as authentication cookies.
  | This level **SHOULD NOT** be used in production environments.

Bug Fixes
~~~~~~~~~~~~~~~~~~~~~
* Adjust mismatching log levels across `Magpie` packages in case ``MAGPIE_LOG_LEVEL`` and corresponding
  ``magpie.log_level`` setting or ``logger_magpie`` configuration section were defined simultaneously.
  The values are back-propagated to ``magpie.constants`` for matching values and prioritize the `INI` file definitions.

.. _changes_1.9.5:

`1.9.5 <https://github.com/Ouranosinc/Magpie/tree/1.9.5>`_ (2020-03-11)
------------------------------------------------------------------------------------

Bug Fixes
~~~~~~~~~~~~~~~~~~~~~
* Fix handling of ``Accept`` header introduced in PR `#259 <https://github.com/Ouranosinc/Magpie/issues/259>`_
  (i.e.: ``1.9.3`` and ``1.9.4``) specifically in the situation where a resource has the value ``magpie`` within
  its name (e.g.: such as the logo ``magpie.png``).

.. _changes_1.9.4:

`1.9.4 <https://github.com/Ouranosinc/Magpie/tree/1.9.4>`_ (2020-03-10)
------------------------------------------------------------------------------------

Bug Fixes
~~~~~~~~~~~~~~~~~~~~~
* Add further handling of ``Accept`` header introduced in PR
  `#259 <https://github.com/Ouranosinc/Magpie/issues/259>`_ (ie: ``1.9.3``) as more use cases where not handled.

.. _changes_1.9.3:

`1.9.3 <https://github.com/Ouranosinc/Magpie/tree/1.9.3>`_ (2020-03-10)
------------------------------------------------------------------------------------

Bug Fixes
~~~~~~~~~~~~~~~~~~~~~
* Add handling of ``Accept`` header to allow additional content-type when requesting UI related routes while
  `Magpie` application is being served under a route with additional prefix.
* Fix requirements dependency issue related to ``zope.interface`` and ``setuptools`` version mismatch.

.. _changes_1.9.2:

`1.9.2 <https://github.com/Ouranosinc/Magpie/tree/1.9.2>`_ (2020-03-09)
------------------------------------------------------------------------------------

Features / Changes
~~~~~~~~~~~~~~~~~~~~~
* Remove ``MAGPIE_ALEMBIC_INI_FILE_PATH`` configuration parameter in favor of ``MAGPIE_INI_FILE_PATH``.
* Forward ``.ini`` file provided as argument to ``MAGPIE_INI_FILE_PATH`` (e.g.: when using ``gunicorn --paste <ini>``).
* Load configuration file (previously only ``.cfg``) also using ``.yml``, ``.yaml`` and ``.json`` extensions.
* Add argument parameter for ``run_db_migration`` helper to specify the configuration ``ini`` file to employ.

Bug Fixes
~~~~~~~~~~~~~~~~~~~~~
* Use forwarded input argument to ``MAGPIE_INI_FILE_PATH`` to execute database migration.
* Handle trailing ``/`` of HTTP path that would fail an ACL lookup of the corresponding service or resource.

.. _changes_1.9.1:

`1.9.1 <https://github.com/Ouranosinc/Magpie/tree/1.9.1>`_ (2020-02-20)
------------------------------------------------------------------------------------

Features / Changes
~~~~~~~~~~~~~~~~~~~~~
* Update adapter docker image reference to ``birdhouse/twitcher:v0.5.3``.

.. _changes_1.9.0:

`1.9.0 <https://github.com/Ouranosinc/Magpie/tree/1.9.0>`_ (2020-01-29)
------------------------------------------------------------------------------------

Features / Changes
~~~~~~~~~~~~~~~~~~~~~
* Change database user name setting to lookup for ``MAGPIE_POSTGRES_USERNAME`` (and corresponding INI file setting)
  instead of previously employed ``MAGPIE_POSTGRES_USER``, but leave backward support if old parameter if not resolved
  by the new one.
* Add support of variables not prefixed by ``MAGPIE_`` for ``postgres`` database connection parameters, as well as
  all their corresponding ``postgres.<param>`` definitions in the INI file.

.. _changes_1.8.0:

`1.8.0 <https://github.com/Ouranosinc/Magpie/tree/1.8.0>`_ (2020-01-10)
------------------------------------------------------------------------------------

Features / Changes
~~~~~~~~~~~~~~~~~~~~~
* Add ``MAGPIE_DB_URL`` configuration parameter to define a database connection with full URL instead of individual
  parts (notably ``MAGPIE_POSTGRES_<>`` variables).
* Add ``bandit`` security code analysis and apply some detected issues
  (`#168 <https://github.com/Ouranosinc/Magpie/issues/168>`_).
* Add more code linting checks using various test tools.
* Add smoke test of built docker image to `Travis-CI` pipeline.
* Bump ``alembic>=1.3.0`` to remove old warnings and receive recent fixes.
* Move ``magpie.utils.SingletonMeta`` functionality from adapter to reuse it in ``null`` test checks.
* Rename ``resource_tree_service`` and ``remote_resource_tree_service`` to their uppercase equivalents.
* Removed module ``magpie.definitions`` in favor of directly importing appropriate references as needed.
* Improve ``make help`` targets descriptions.
* Change to Apache license.

Bug Fixes
~~~~~~~~~~~~~~~~~~~~~
* Fix incorrectly installed ``authomatic`` library following update of reference branch
  (https://github.com/fmigneault/authomatic/tree/httplib-port) with ``master`` branch merged update
  (https://github.com/authomatic/authomatic/pull/195/commits/d7897c5c4c20486b55cb2c70724fa390c9aa7de6).
* Fix documentation links incorrectly generated for `readthedocs` pages.
* Fix missing or incomplete configuration documentation details.
* Fix many linting issues detected by integrated tools.

.. _changes_1.7.4:

`1.7.4 <https://github.com/Ouranosinc/Magpie/tree/1.7.4>`_ (2019-12-03)
------------------------------------------------------------------------------------

Features / Changes
~~~~~~~~~~~~~~~~~~~~~

* Add sorting by name of configuration files (permissions/providers) when loaded from a containing directory path.
* Add `readthedocs` references to README.

.. _changes_1.7.3:

`1.7.3 <https://github.com/Ouranosinc/Magpie/tree/1.7.3>`_ (2019-11-20)
------------------------------------------------------------------------------------

Bug Fixes
~~~~~~~~~~~~~~~~~~~~~
* Fix 500 error when getting user's services on ``/users/{user_name}/services``.

.. _changes_1.7.2:

`1.7.2 <https://github.com/Ouranosinc/Magpie/tree/1.7.2>`_ (2019-11-15)
------------------------------------------------------------------------------------

Bug Fixes
~~~~~~~~~~~~~~~~~~~~~
* Fix ``gunicorn>=20.0.0`` breaking change not compatible with alpine: pin ``gunicorn==19.9.0``.

.. _changes_1.7.1:

`1.7.1 <https://github.com/Ouranosinc/Magpie/tree/1.7.1>`_ (2019-11-12)
------------------------------------------------------------------------------------

Bug Fixes
~~~~~~~~~~~~~~~~~~~~~
* Fix resource sync process and update cron job running it
  (`#226 <https://github.com/Ouranosinc/Magpie/issues/226>`_).
* Fix configuration files not loaded from directory by application due to more restrictive file check.
* Fix a test validating applicable user resources and permissions that could fail if `anonymous` permissions where
  generated into the referenced database connection (eg: from loading a ``permissions.cfg`` or manually created ones).

.. _changes_1.7.0:

`1.7.0 <https://github.com/Ouranosinc/Magpie/tree/1.7.0>`_ (2019-11-04)
------------------------------------------------------------------------------------

Features / Changes
~~~~~~~~~~~~~~~~~~~~~
* Add ``docs/configuration.rst`` file that details all configuration settings that are employed by ``Magpie``
  (`#180 <https://github.com/Ouranosinc/Magpie/issues/180>`_).
* Add more details about basic usage of `Magpie` in ``docs/usage.rst``.
* Add details about external provider setup in ``docs/configuration``
  (`#173 <https://github.com/Ouranosinc/Magpie/issues/173>`_).
* Add specific exception classes for ``register`` sub-package operations.
* Add ``PHOENIX_HOST`` variable to override default ``HOSTNAME`` as needed.
* Add support of ``MAGPIE_PROVIDERS_CONFIG_PATH`` and ``MAGPIE_PERMISSIONS_CONFIG_PATH`` pointing to a directory to
  load multiple similar configuration files contained in it.
* Add environment variable expansion support for all fields within ``providers.cfg`` and ``permissions.cfg`` files.

.. _changes_1.6.3:

`1.6.3 <https://github.com/Ouranosinc/Magpie/tree/1.6.3>`_ (2019-10-31)
------------------------------------------------------------------------------------

Bug Fixes
~~~~~~~~~~~~~~~~~~~~~
* Fix the alembic database version number in the /version route
  (`#165 <https://github.com/Ouranosinc/Magpie/issues/165>`_).
* Fix failing migration step due to missing ``root_service_id`` column in database at that time and version.

.. _changes_1.6.2:

`1.6.2 <https://github.com/Ouranosinc/Magpie/tree/1.6.2>`_ (2019-10-04)
------------------------------------------------------------------------------------

Bug Fixes
~~~~~~~~~~~~~~~~~~~~~
* Fix a bug in ``ows_parser_factory`` that caused query parameters for wps services to be case sensitive.

.. _changes_1.6.1:

`1.6.1 <https://github.com/Ouranosinc/Magpie/tree/1.6.1>`_ (2019-10-01)
------------------------------------------------------------------------------------

Bug Fixes
~~~~~~~~~~~~~~~~~~~~~
* Fix migration script for ``project-api`` service type.

.. _changes_1.6.0:

`1.6.0 <https://github.com/Ouranosinc/Magpie/tree/1.6.0>`_ (2019-09-20)
------------------------------------------------------------------------------------

Features / Changes
~~~~~~~~~~~~~~~~~~~~~
* Add an utility script ``create_users`` for quickly creating multiple users from a list of email addresses
  (`#219 <https://github.com/Ouranosinc/Magpie/issues/219>`_).
* Add PEP8 auto-fix make target ``lint-fix`` that will correct any PEP8 and docstring problem to expected format.
* Add auto-doc of make target ``help`` message.
* Add ACL caching option and documentation (`#218 <https://github.com/Ouranosinc/Magpie/issues/218>`_).

.. _changes_1.5.0:

`1.5.0 <https://github.com/Ouranosinc/Magpie/tree/1.5.0>`_ (2019-09-09)
------------------------------------------------------------------------------------

Features / Changes
~~~~~~~~~~~~~~~~~~~~~
* Use singleton interface for ``MagpieAdapter`` and ``MagpieServiceStore`` to avoid class recreation and reduce request
  time by `Twitcher` when checking for a service by name.

Bug Fixes
~~~~~~~~~~~~~~~~~~~~~
* Fix issue of form submission not behaving as expected when pressing ``<ENTER>`` key
  (`#209 <https://github.com/Ouranosinc/Magpie/issues/209>`_).
* Fix 500 error when deleting a service resource from UI (`#195 <https://github.com/Ouranosinc/Magpie/issues/195>`_).

.. _changes_1.4.0:

`1.4.0 <https://github.com/Ouranosinc/Magpie/tree/1.4.0>`_ (2019-08-28)
------------------------------------------------------------------------------------

Features / Changes
~~~~~~~~~~~~~~~~~~~~~
* Apply ``MAGPIE_ANONYMOUS_GROUP`` to every new user to ensure they can access public resources when they are logged in
  and that they don't have the same resource permission explicitly set for them.

Bug Fixes
~~~~~~~~~~~~~~~~~~~~~
* Fix migration script hastily removing anonymous group permissions without handling and transferring them accordingly.
* Use settings during default user creation instead of relying only on environment variables, to reflect runtime usage.

.. _changes_1.3.4:

`1.3.4 <https://github.com/Ouranosinc/Magpie/tree/1.3.4>`_ (2019-08-09)
------------------------------------------------------------------------------------

Bug Fixes
~~~~~~~~~~~~~~~~~~~~~
* Fix migration script errors due to incorrect object fetching from db
  (`#149 <https://github.com/Ouranosinc/PAVICS/pull/149>`_).

.. _changes_1.3.3:

`1.3.3 <https://github.com/Ouranosinc/Magpie/tree/1.3.3>`_ (2019-07-11)
------------------------------------------------------------------------------------

Features / Changes
~~~~~~~~~~~~~~~~~~~~~
* Update ``MagpieAdapter`` to use `Twitcher` version ``0.5.2`` to employ HTTP status code fixes and additional
  API route details :
  - https://github.com/bird-house/twitcher/pull/79
  - https://github.com/bird-house/twitcher/pull/84

.. _changes_1.3.2:

`1.3.2 <https://github.com/Ouranosinc/Magpie/tree/1.3.2>`_ (2019-07-09)
------------------------------------------------------------------------------------

Features / Changes
~~~~~~~~~~~~~~~~~~~~~
* Add ``use_tweens=True`` to ``request.invoke_subrequest`` calls in order to properly handle the nested database
  transaction states with the manager (`#203 <https://github.com/Ouranosinc/Magpie/issues/203>`_).
  Automatically provides ``pool_threadlocal`` functionality added in ``1.3.1`` as per implementation of
  ``pyramid_tm`` (`#201 <https://github.com/Ouranosinc/Magpie/issues/201>`_).

.. _changes_1.3.1:

`1.3.1 <https://github.com/Ouranosinc/Magpie/tree/1.3.1>`_ (2019-07-05)
------------------------------------------------------------------------------------

Features / Changes
~~~~~~~~~~~~~~~~~~~~~
* Add ``pool_threadlocal=True`` setting for database session creation to allow further connections across workers
  (see `#201 <https://github.com/Ouranosinc/Magpie/issues/201>`_,
  `#202 <https://github.com/Ouranosinc/Magpie/issues/202>`_ for further information).

.. _changes_1.3.0:

`1.3.0 <https://github.com/Ouranosinc/Magpie/tree/1.3.0>`_ (2019-07-02)
------------------------------------------------------------------------------------

Features / Changes
~~~~~~~~~~~~~~~~~~~~~
* Move ``get_user`` function used specifically for `Twitcher` via ``MagpieAdapter`` where it is employed.
* Remove obsolete, unused and less secure code that converted a token to a matching user by ID.
* Avoid overriding a logger level specified by configuration by checking for ``NOTSET`` beforehand.
* Add debug logging of Authentication Policy employed within ``MagpieAdapter``.
* Add debug logging of Authentication Policy at config time for both `Twitcher` and `Magpie`.
* Add debug logging of Cookie identification within ``MagpieAdapter``.
* Add route ``/verify`` with ``POST`` request to verify matching Authentication Policy tokens retrieved between
  `Magpie` and `Twitcher` (via ``MagpieAdapter``).

Bug Fixes
~~~~~~~~~~~~~~~~~~~~~
* Fix ``MagpieAdapter`` name incorrectly called when displayed using route ``/info`` from `Twitcher`.

.. _changes_1.2.1:

`1.2.1 <https://github.com/Ouranosinc/Magpie/tree/1.2.1>`_ (2019-06-28)
------------------------------------------------------------------------------------

Features / Changes
~~~~~~~~~~~~~~~~~~~~~
* Log every permission requests.

.. _changes_1.2.0:

`1.2.0 <https://github.com/Ouranosinc/Magpie/tree/1.2.0>`_ (2019-06-27)
------------------------------------------------------------------------------------

Features / Changes
~~~~~~~~~~~~~~~~~~~~~
* Provide some documentation about ``magpie.constants`` module behaviour.
* Remove some inspection comments by using combined requirements files.
* Add constant ``MAGPIE_LOG_PRINT`` (default: ``False``) to enforce printing logs to console
  (equivalent to specifying a ``sys.stdout/stderr StreamHandler`` in ``magpie.ini``, but is not enforced anymore).
* Update logging config to avoid duplicate outputs and adjust code to respect specified config.
* Add some typing for ACL methods.

Bug Fixes
~~~~~~~~~~~~~~~~~~~~~
* Fix ``Permission`` enum vs literal string usage during ACL resolution for some services and return enums when calling.
  ``ServiceInterface.permission_requested`` method.
* Fix user/group permission checkboxes not immediately reflected in UI after clicking them
  (`#160 <https://github.com/Ouranosinc/Magpie/issues/160>`_).

.. _changes_1.1.0:

`1.1.0 <https://github.com/Ouranosinc/Magpie/tree/1.1.0>`_ (2019-05-28)
------------------------------------------------------------------------------------

Features / Changes
~~~~~~~~~~~~~~~~~~~~~
* Prioritize settings (ie: ``magpie.ini`` values) before environment variables and ``magpie.constants`` globals.
* Allow specifying ``magpie.scheme`` setting to generate the ``magpie.url`` with it if the later was omitted.
* Look in settings for required parameters for function ``get_admin_cookies``.
* Use API definitions instead of literal strings for routes employed in ``MagpieAdapter``.

Bug Fixes
~~~~~~~~~~~~~~~~~~~~~
* Fix erroneous ``Content-Type`` header retrieved from form submission getting forwarded to API requests.
* Fix user name update failing because of incomplete db transaction.

.. _changes_1.0.0:

`1.0.0 <https://github.com/Ouranosinc/Magpie/tree/1.0.0>`_ (2019-05-24)
------------------------------------------------------------------------------------

Features / Changes
~~~~~~~~~~~~~~~~~~~~~
* Add ``Dockerfile.adapter`` to build and configure ``MagpieAdapter`` on top of ``Twitcher >= 0.5.0``.
* Add auto-bump of history version.
* Update history with more specific sections.
* Improve ``Makefile`` targets with more checks and re-using variables.
* Add constant alternative search of variant ``magpie.[variable_name]`` for ``MAGPIE_[VARIABLE_NAME]``.
* Add tests for ``get_constant`` function.
* Regroup all configurations in a common file located in ``config/magpie.ini``.
* Remove all other configuration files (``tox.ini``, ``alembic.ini``, ``logging.ini``).
* Drop `Makefile` target ``test-tox``.

Bug Fixes
~~~~~~~~~~~~~~~~~~~~~
* Use an already created configurator when calling ``MagpieAdapter.configurator_factory``
  instead of recreating it from settings to preserve potential previous setup and includes.
* Use default ``WPSGet``/``WPSPost`` for ``magpie.owsrequest.OWSParser`` when no ``Content-Type`` header is specified
  (``JSONParser`` was used by default since missing ``Content-Type`` was resolved to ``application/json``, which
  resulted in incorrect parsing of `WPS` requests parameters).
* Actually fetch required `JSON` parameter from the request body if ``Content-Type`` is ``application/json``.
* Convert ``Permission`` enum to string for proper ACL comparison in ``MagpieOWSSecurity``.
* Fix ``raise_log`` function to allow proper evaluation against ``Exception`` type instead of ``message`` property.

.. _changes_0.10.0:

`0.10.0 <https://github.com/Ouranosinc/Magpie/tree/0.10.0>`_ (2019-04-15)
------------------------------------------------------------------------------------

Features / Changes
~~~~~~~~~~~~~~~~~~~~~
* Refactoring of literal strings to corresponding ``Permission`` enum
  (`#167 <https://github.com/Ouranosinc/Magpie/issues/167>`_).
* Change all incorrect usages of HTTP ``Not Acceptable [406]`` to ``Bad Request [400]``
  (`#163 <https://github.com/Ouranosinc/Magpie/issues/163>`_).
* Add ``Accept`` header type checking before requests and return HTTP ``Not Acceptable [406]`` if invalid.
* Code formatting changes for consistency and cleanup of redundant/misguiding names
  (`#162 <https://github.com/Ouranosinc/Magpie/issues/162>`_).
* Add option ``MAGPIE_UI_ENABLED`` allowing to completely disable all ``/ui`` route (enabled by default).
* Add more unittests (`#74 <https://github.com/Ouranosinc/Magpie/issues/74>`_).

Bug Fixes
~~~~~~~~~~~~~~~~~~~~~
* Fix swagger responses status code and description and fix erroneous body
  (`#126 <https://github.com/Ouranosinc/Magpie/issues/126>`_).
* Fix invalid member count value returned on ``/groups/{id}`` request.
* Fix invalid ``DELETE /users/{usr}/services/{svc}/permissions/{perm}`` request not working.

.. _changes_0.9.6:

`0.9.6 <https://github.com/Ouranosinc/Magpie/tree/0.9.6>`_ (2019-03-28)
------------------------------------------------------------------------------------

Features / Changes
~~~~~~~~~~~~~~~~~~~~~
* Update `Travis-CI` test suite execution by enabling directly running PEP8 lint checks.
* Change some `PyCharm` specific inspection comment in favor of IDE independent ``noqa`` equivalents.

.. _changes_0.9.5:

`0.9.5 <https://github.com/Ouranosinc/Magpie/tree/0.9.5>`_ (2019-02-28)
------------------------------------------------------------------------------------

Features / Changes
~~~~~~~~~~~~~~~~~~~~~
* Logging requests and exceptions according to `MAGPIE_LOG_REQUEST` and `MAGPIE_LOG_EXCEPTION` values.
* Better handling of HTTP ``Unauthorized [401]`` and ``Forbidden [403]`` according to unauthorized view
  (invalid access token/headers or forbidden operation under view).
* Better handling of HTTP ``Not Found [404]`` and ``Method Not Allowed [405]`` on invalid routes and request methods.
* Adjust ``Dockerfile`` copy order to save time if requirements did not change.

.. _changes_0.9.4:

`0.9.4 <https://github.com/Ouranosinc/Magpie/tree/0.9.4>`_ (2019-02-19)
------------------------------------------------------------------------------------

Features / Changes
~~~~~~~~~~~~~~~~~~~~~
* Address YAML security issue using updated package distribution.
* Improve permission warning details in case of error when parsing.
* Add multiple tests for item registration via API.
* Minor changes to some variable naming to respect convention across the source code.

Bug Fixes
~~~~~~~~~~~~~~~~~~~~~
* Use sub-transaction when running service update as a session can already be in effect with a transaction due to
  previous steps employed to fetch service details and/or UI display.

.. _changes_0.9.3:

`0.9.3 <https://github.com/Ouranosinc/Magpie/tree/0.9.3>`_ (2019-02-18)
------------------------------------------------------------------------------------

Features / Changes
~~~~~~~~~~~~~~~~~~~~~
* Greatly reduce docker image size using ``Alpine`` base and redefining its creation steps.
* Use ``get_constant`` function to allow better retrieval of database related configuration from all setting variations.
* Simplify database creation using ``sqlalchemy_utils``.

.. _changes_0.9.2:

`0.9.2 <https://github.com/Ouranosinc/Magpie/tree/0.9.2>`_ (2019-02-15)
------------------------------------------------------------------------------------

Features / Changes
~~~~~~~~~~~~~~~~~~~~~
* Allow quick functional testing using sequences of local app form submissions.
* Add test methods for UI redirects to other views from button click in displayed page.
* Change resource response for generic ``resource: {<info>}`` instead of ``{resource-id}: {<info>}``.
* Add more typing hints of headers and cookies parameters to functions.
* Improve handling of invalid request input parameter causing parsing errors using ``error_badrequest`` decorator.

Bug Fixes
~~~~~~~~~~~~~~~~~~~~~
* Fix UI add child button broken by introduced ``int`` resource id type checking.

.. _changes_0.9.1:

`0.9.1 <https://github.com/Ouranosinc/Magpie/tree/0.9.1>`_ (2019-02-14)
------------------------------------------------------------------------------------

Features / Changes
~~~~~~~~~~~~~~~~~~~~~
* Reduce docker image build time by skipping irrelevant files causing long context loading using ``.dockerignore``.
* Use sub-requests API call for UI operations (fixes issue `#114 <https://github.com/Ouranosinc/Magpie/issues/114>`_).
* Add new route ``/services/types`` to obtain a list of available service types.
* Add ``resource_child_allowed`` and ``resource_types_allowed`` fields in service response.
* Change service response for generic ``service: {<info>}`` instead of ``{service-name}: {<info>}``.
* Add new route ``/services/types/{svc_type}/resources`` for details about child service type resources.
* Add error handling of reserved route keywords service ``types`` for ``/services/{svc}`` routes and current user
  defined by ``MAGPIE_LOGGED_USER`` for ``/users/{usr}`` routes.
* Additional tests for new routes and operations previously left unevaluated.

.. _changes_0.9.0:

`0.9.0 <https://github.com/Ouranosinc/Magpie/tree/0.9.0>`_ (2019-02-01)
------------------------------------------------------------------------------------

Features / Changes
~~~~~~~~~~~~~~~~~~~~~
* Add permissions config to auto-generate user/group rules on startup.
* Attempt db creation on first migration if not existing.
* Add continuous integration testing and deployment (with python 2/3 tests).
* Ensure python compatibility for Python 2.7, 3.5, 3.6 (via `Travis-CI`).
* Reduce excessive ``sqlalchemy`` logging using ``MAGPIE_LOG_LEVEL >= INFO``.
* Use schema API route definitions for UI calls.

Bug Fixes
~~~~~~~~~~~~~~~~~~~~~
* Fix invalid conflict service name check on service update request.
* Fix many invalid or erroneous swagger specifications.

.. _changes_0.8.2:

`0.8.2 <https://github.com/Ouranosinc/Magpie/tree/0.8.2>`_ (2019-01-21)
------------------------------------------------------------------------------------

Features / Changes
~~~~~~~~~~~~~~~~~~~~~
* Provide user ID on API routes returning user info.

.. _changes_0.8.1:

`0.8.1 <https://github.com/Ouranosinc/Magpie/tree/0.8.1>`_ (2018-12-20)
------------------------------------------------------------------------------------

Features / Changes
~~~~~~~~~~~~~~~~~~~~~
* Update ``MagpieAdapter`` to match process store changes.

.. _changes_0.8.0:

`0.8.0 <https://github.com/Ouranosinc/Magpie/tree/0.8.0>`_ (2018-12-18)
------------------------------------------------------------------------------------

Features / Changes
~~~~~~~~~~~~~~~~~~~~~
* Adjust typing of ``MagpieAdapter``.
* Reuse `store` objects in ``MagpieAdapter`` to avoid recreation on each request.
* Add ``HTTPNotImplemented [501]`` error in case of incorrect adapter configuration.

.. _changes_0.7.12:

`0.7.12 <https://github.com/Ouranosinc/Magpie/tree/0.7.12>`_ (2018-12-06)
------------------------------------------------------------------------------------

Features / Changes
~~~~~~~~~~~~~~~~~~~~~
* Add flag to return `effective` permissions from user resource permissions requests.

.. _changes_0.7.11:

`0.7.11 <https://github.com/Ouranosinc/Magpie/tree/0.7.11>`_ (2018-12-03)
------------------------------------------------------------------------------------

Features / Changes
~~~~~~~~~~~~~~~~~~~~~
* Allow more processes to be returned by an administrator user when parsing items in ``MagpieAdapter.MagpieProcess``.

.. _changes_0.7.10:

`0.7.10 <https://github.com/Ouranosinc/Magpie/tree/0.7.10>`_ (2018-11-30)
------------------------------------------------------------------------------------

Features / Changes
~~~~~~~~~~~~~~~~~~~~~
* Updates to ``MagpieAdapter.MagpieProcess`` according to process visibility.

.. _changes_0.7.9:

`0.7.9 <https://github.com/Ouranosinc/Magpie/tree/0.7.9>`_ (2018-11-20)
------------------------------------------------------------------------------------

Features / Changes
~~~~~~~~~~~~~~~~~~~~~
* Add ``isTrue`` and ``isFalse`` options to ``api_except.verify_param`` utility function.
* Add better detail and error code for login failure instead of generic failure.
* Use ``UserService`` for some user operations that were still using the old method.
* Add multiple tests for ``/users/[...]`` related routes.

Bug Fixes
~~~~~~~~~~~~~~~~~~~~~
* Fixes to JSON body to be returned by some ``MagpieAdapter.MagpieProcess`` operations.

.. _changes_0.7.8:

`0.7.8 <https://github.com/Ouranosinc/Magpie/tree/0.7.8>`_ (2018-11-16)
------------------------------------------------------------------------------------

Features / Changes
~~~~~~~~~~~~~~~~~~~~~
* Hide service private URL on non administrator level requests.
* Make cookies expire-able by setting ``MAGPIE_COOKIE_EXPIRE`` and provide cookie only on http
  (`JS CSRF` attack protection).
* Update ``MagpieAdapter.MagpieOWSSecurity`` for `WSO2` seamless integration with Authentication header token.
* Update ``MagpieAdapter.MagpieProcess`` for automatic handling of REST-API WPS process route access permissions.
* Update ``MagpieAdapter.MagpieService`` accordingly to inherited resources and service URL changes.

Bug Fixes
~~~~~~~~~~~~~~~~~~~~~
* Fixes related to postgres DB entry conflicting inserts and validations.

.. _changes_0.7.7:

`0.7.7 <https://github.com/Ouranosinc/Magpie/tree/0.7.7>`_ (2018-11-06)
------------------------------------------------------------------------------------

Features / Changes
~~~~~~~~~~~~~~~~~~~~~
* Add error handing during user permission creation in ``MagpieAdapter.MagpieProcess``.

.. _changes_0.7.6:

0.7.6 (n/a)
------------------------------------------------------------------------------------

* Invalid version skipped due to generation error.

.. _changes_0.7.5:

`0.7.5 <https://github.com/Ouranosinc/Magpie/tree/0.7.5>`_ (2018-11-05)
------------------------------------------------------------------------------------

Bug Fixes
~~~~~~~~~~~~~~~~~~~~~
* Fix handling of resource type in case the resource ID refers to a ``service``.
* Pin ``pyramid_tm==2.2.1``.

.. _changes_0.7.4:

`0.7.4 <https://github.com/Ouranosinc/Magpie/tree/0.7.4>`_ (2018-11-01)
------------------------------------------------------------------------------------

Features / Changes
~~~~~~~~~~~~~~~~~~~~~
* Add inherited resource permission with querystring (deprecate ``inherited_<>`` routes warnings).

.. _changes_0.7.3:

`0.7.3 <https://github.com/Ouranosinc/Magpie/tree/0.7.3>`_ (2018-10-26)
------------------------------------------------------------------------------------

Features / Changes
~~~~~~~~~~~~~~~~~~~~~
* Improve ``MagpieAdapter`` logging.
* Add ``MagpieAdapter`` initialization with parent object initialization and configuration.

.. _changes_0.7.2:

`0.7.2 <https://github.com/Ouranosinc/Magpie/tree/0.7.2>`_ (2018-10-19)
------------------------------------------------------------------------------------

Features / Changes
~~~~~~~~~~~~~~~~~~~~~
* Add ``MagpieAdapter.MagpieOWSSecurity.update_request_cookies`` method that handles conversion of ``Authorization``
  header into the required authentication cookie employed by `Magpie` and `Twitcher` via integrated ``MagpieAdapter``.
* Add multiple cosmetic improvements to UI (images, styles, etc.).
* Improve login error reporting in UI.
* Improve reporting of invalid parameters on creation UI pages.
* Add better display of the logged user if any in the UI.
* Add more Swagger API documentation details for returned resources per HTTP status codes.
* Add external provider type ``WSO2`` and relevant setting variables to configure the referenced instance.

Bug Fixes
~~~~~~~~~~~~~~~~~~~~~
* Fix external providers login support with ``authomatic`` using API/UI (validated for `DKRZ`, `GitHub` and `WSO2`).
* Fix login/logout button in UI.

.. _changes_0.7.1:

`0.7.1 <https://github.com/Ouranosinc/Magpie/tree/0.7.1>`_ (2018-10-16)
------------------------------------------------------------------------------------

Features / Changes
~~~~~~~~~~~~~~~~~~~~~
* Avoid displaying the private service URL when not permitted for the current user.
* Add more test and documentation updates.

.. _changes_0.7.0:

`0.7.0 <https://github.com/Ouranosinc/Magpie/tree/0.7.0>`_ (2018-10-05)
------------------------------------------------------------------------------------

Features / Changes
~~~~~~~~~~~~~~~~~~~~~
* Add service resource auto-sync feature.
* Return user/group services if any sub-resource has permissions.

.. _changes_0.6.5:

`0.6.5 <https://github.com/Ouranosinc/Magpie/tree/0.6.5>`_ (2018-09-13)
------------------------------------------------------------------------------------

Bug Fixes
~~~~~~~~~~~~~~~~~~~~~
* Fix ``MagpieAdapter`` setup using ``TWITCHER_PROTECTED_URL`` setting.
* Fix ``MagpieAdapter.MagpieService`` handling of returned list of services.
* Fix Swagger JSON path retrieval for some edge case configuration values.

.. _changes_0.6.4:

`0.6.4 <https://github.com/Ouranosinc/Magpie/tree/0.6.4>`_ (2018-10-10)
------------------------------------------------------------------------------------

.. _changes_0.6.3:
.. _changes_0.6.2:

0.6.2 - 0.6.3 (n/a)
------------------------------------------------------------------------------------

* Invalid versions skipped due to generation error.

.. _changes_0.6.1:

`0.6.1 <https://github.com/Ouranosinc/Magpie/tree/0.6.1>`_ (2018-06-29)
------------------------------------------------------------------------------------

Features / Changes
~~~~~~~~~~~~~~~~~~~~~
* Update ``Makefile`` targets.
* Change how ``postgres`` configurations are retrieved using variables specific to `Magpie`.

Bug Fixes
~~~~~~~~~~~~~~~~~~~~~
* Properly return values of field ``permission_names`` under ``/services/.*`` routes.

.. _changes_0.6.0:

`0.6.0 <https://github.com/Ouranosinc/Magpie/tree/0.6.0>`_ (2018-06-26)
------------------------------------------------------------------------------------

Features / Changes
~~~~~~~~~~~~~~~~~~~~~
* Add ``/magpie/api/`` route to locally display the Magpie REST API documentation.
* Move many source files around to regroup by API/UI functionality.
* Auto-generation of swagger REST API documentation using ``cornice_swagger``.
* Add more unit tests.
* Validation of permitted resource types children under specific parent service or resource.
* ``ServiceAPI`` to filter ``read``/``write`` of specific HTTP methods on route parts.
* ``ServiceAccess`` to filter top-level route ``access`` permission of a generic service URL.

.. _changes_0.5.4:

`0.5.4 <https://github.com/Ouranosinc/Magpie/tree/0.5.4>`_ (2018-06-08)
------------------------------------------------------------------------------------

Features / Changes
~~~~~~~~~~~~~~~~~~~~~
* Improve some routes returned codes, inputs check, and requests formats (JSON).

.. _changes_0.5.3:

`0.5.3 <https://github.com/Ouranosinc/Magpie/tree/0.5.3>`_ (2018-06-07)
------------------------------------------------------------------------------------

Features / Changes
~~~~~~~~~~~~~~~~~~~~~
* Add utility functions like ``get_multiformat_any`` to help retrieving contents regardless of
  request method and/or content-type.

.. _changes_0.5.2:

`0.5.2 <https://github.com/Ouranosinc/Magpie/tree/0.5.2>`_ (2018-06-06)
------------------------------------------------------------------------------------

Bug Fixes
~~~~~~~~~~~~~~~~~~~~~
* Fix returned inherited group permissions of a user.
* Fix clearing of cookies when logout is accomplished.

.. _changes_0.5.1:

`0.5.1 <https://github.com/Ouranosinc/Magpie/tree/0.5.1>`_ (2018-06-06)
------------------------------------------------------------------------------------

Features / Changes
~~~~~~~~~~~~~~~~~~~~~
* Independent user/group permissions, no more 'personal' group to reflect user permissions.
* Service specific resources with service*-typed* Resource permissions.
* More verification of resources permissions under specific services.
* Reference to root service from each sub-resource.

.. _changes_0.5.0:

`0.5.0 <https://github.com/Ouranosinc/Magpie/tree/0.5.0>`_ (2018-06-06)
------------------------------------------------------------------------------------

Features / Changes
~~~~~~~~~~~~~~~~~~~~~
* Change defaults for ``ADMIN_GROUP`` and ``USER_GROUP`` variables.
* Major refactoring of ``Magpie`` application, both for API and UI.
* Split utilities and view functions into corresponding files for each type of item.
* Add more ``alembic`` database migration scripts steps for missing incremental versioning of schema and data.
* Inheritance of user and group permissions with different routes.

.. _changes_0.4.5:

`0.4.5 <https://github.com/Ouranosinc/Magpie/tree/0.4.5>`_ (2018-05-14)
------------------------------------------------------------------------------------

Features / Changes
~~~~~~~~~~~~~~~~~~~~~
* Handle login failure into different use cases in order to return appropriate HTTP status code and message.
* Add login error reporting with a banner in UI.

.. _changes_0.4.4:

`0.4.4 <https://github.com/Ouranosinc/Magpie/tree/0.4.4>`_ (2018-05-11)
------------------------------------------------------------------------------------

Features / Changes
~~~~~~~~~~~~~~~~~~~~~
* Add UI view for user detail edition, including personal information and group membership.

.. _changes_0.4.3:

`0.4.3 <https://github.com/Ouranosinc/Magpie/tree/0.4.3>`_ (2018-05-09)
------------------------------------------------------------------------------------

Features / Changes
~~~~~~~~~~~~~~~~~~~~~
* Loosen ``psycopg2`` version requirement.

.. _changes_0.4.2:

`0.4.2 <https://github.com/Ouranosinc/Magpie/tree/0.4.2>`_ (2018-05-09)
------------------------------------------------------------------------------------

Features / Changes
~~~~~~~~~~~~~~~~~~~~~
* Loosen ``PyYAML`` version requirement.
* Update documentation details.

Bug Fixes
~~~~~~~~~~~~~~~~~~~~~
* Fix installation error (`#27 <https://github.com/Ouranosinc/Magpie/issues/27>`_).

.. _changes_0.4.1:

`0.4.1 <https://github.com/Ouranosinc/Magpie/tree/0.4.1>`_ (2018-05-08)
------------------------------------------------------------------------------------

Features / Changes
~~~~~~~~~~~~~~~~~~~~~
* Improvement to UI element rendering with focus/hover/etc.
* Push to Phoenix adjustments and new push button option and alert/confirmation banner.

.. _changes_0.4.0:

`0.4.0 <https://github.com/Ouranosinc/Magpie/tree/0.4.0>`_ (2018-03-23)
------------------------------------------------------------------------------------

Features / Changes
~~~~~~~~~~~~~~~~~~~~~
* Default admin permissions.
* Block UI view permissions of all pages if not logged in.

.. _changes_0.3.x:

0.3.x
------------------------------------------------------------------------------------

Features / Changes
~~~~~~~~~~~~~~~~~~~~~
* Add `ncWMS` support for `getmap`, `getcapabilities`, `getmetadata` on ``thredds`` resource.
* Add `ncWMS2` to default providers.
* Add `geoserverwms` service.
* Remove load balanced `Malleefowl` and `Catalog`.
* Push service provider updates to `Phoenix` on service edit or initial setup with `getcapabilities` for `anonymous`.
* Major update of `Magpie REST API 0.2.x documentation` to match returned codes/messages from 0.2.0 changes.
* Normalise additional HTTP request responses omitted from 0.2.0 (404, 500, and other missed responses).
* Remove internal api call, separate login external from local, direct access to `ziggurat` login.

Bug Fixes
~~~~~~~~~~~~~~~~~~~~~
* Fix UI ``"Magpie Administration"`` to redirect toward home page instead of `PAVICS` platform.
* Fix bug during user creation against preemptive checks.
* Fix issues from `0.2.x` versions.

.. _changes_0.2.0:

0.2.0
------------------------------------------------------------------------------------

Features / Changes
~~~~~~~~~~~~~~~~~~~~~
* Revamp HTTP standard error output format, messages, values and general error/exception handling.
* Update `Magpie REST API 0.2.0 documentation`.

.. _changes_0.1.1:

0.1.1
------------------------------------------------------------------------------------

Features / Changes
~~~~~~~~~~~~~~~~~~~~~
* Add edition of service URL via ``PUT /{service_name}``.

.. _changes_0.1.0:

0.1.0
------------------------------------------------------------------------------------

* First structured release.<|MERGE_RESOLUTION|>--- conflicted
+++ resolved
@@ -11,20 +11,17 @@
 
 Features / Changes
 ~~~~~~~~~~~~~~~~~~~~~
-<<<<<<< HEAD
 * n/a
 
 Bug Fixes
 ~~~~~~~~~~~~~~~~~~~~~
 * Fix returned headers in ``401 Unauthenticated`` response which did not properly employ ``Authentication-Control``
   header to return the ``location-when-unauthenticated`` parameter instead of returning it directly as invalid header.
-=======
 * Add `API` endpoint ``GET /services/{service_name}/resources/{resource_id}`` similar to
   existing endpoint ``GET /resources/{resource_id}`` allowing retrieval of a `Resource` details
   with prior validation that it lies under the referenced `Service`
   (fixes `#347 <https://github.com/Ouranosinc/Magpie/issues/347>`_).
 * Improve ``JSON`` typing definitions to reduce false-positives linting errors and add missing typing definitions.
->>>>>>> 157006c9
 
 .. _changes_3.35.0:
 
