.. explicit references must be used in this file (not references.rst) to ensure they are directly rendered on Github
.. :changelog:

Changes
*******

`Unreleased <https://github.com/Ouranosinc/Magpie/tree/master>`_ (latest)
------------------------------------------------------------------------------------

<<<<<<< HEAD
Features / Changes
~~~~~~~~~~~~~~~~~~~~~
* Add new `Terms and conditions` field for ``Group`` creation. When a request is made to assign a ``User`` to a
  ``Group`` with terms and conditions, an email is now sent to the ``User`` with the terms and conditions. The ``User``
  is assigned to the ``Group`` when receiving the ``User``'s approval of terms and conditions, and another email is
  then sent to notify the ``User`` of the successful operation.
* Changed ``/groups/{group_name}/users``, ``/users/current/groups`` and ``/users/{user_name}/groups`` endpoints with
  new query parameter `status` to either get active, pending or all ``Users`` or ``Groups``. This new parameter is
  useful to display any pending ``Users``/``Groups`` on the UI.
=======
* Nothing new for the moment.

`3.16.0 <https://github.com/Ouranosinc/Magpie/tree/3.16.0>`_ (2021-10-05)
------------------------------------------------------------------------------------

Features / Changes
~~~~~~~~~~~~~~~~~~~~~
* Add ``type`` query parameter to multiple requests returning ``Services`` or ``Resources`` regrouped
  by ``ServiceType``, either in general or for a given ``User`` or ``Group`` in order to limit listing in responses
  and optimise some operations where only a subset of details are needed.
* When requesting specific ``type`` with new query parameters, the relevant sections will always be added to the
  response content, even when no ``Service`` are to be returned when ``User`` as no `Direct` or `Inherited` permissions
  on it. This is to better illustrate that ``type`` was properly interpreted and indicate that nothing was found.
* Using new ``type`` query to filter ``ServiceType``, improve ``Permissions`` listing in UI pages with faster processing
  because ``Services`` that are not required (since they are not currently being displayed by the tab-panel view) can
  be skipped entirely, removing the need to compute their underlying ``Resource`` and ``Permissions`` tree hierarchy.
* Add various test utility improvements to parse and retrieve ``Permissions`` from HTML pages combo-boxes to facilitate
  development and increase validation of UI functionalities.
  This will also help for futures tests (relates to `#193 <https://github.com/Ouranosinc/Magpie/issues/193>`_).
* Reapply ``list`` (prior name in ``2.x`` releases) as permitted alternative query parameter name to official
  query parameter ``flatten`` for requests that support it.
* Sort items by type and name for better readability of returned content by the various ``Service`` endpoints.

Bug Fixes
~~~~~~~~~~~~~~~~~~~~~
* Replace invalid schema definitions using old ``combined`` query parameter by ``resolve`` query parameter actually
  employed by request views in order to properly report this query parameter in the `OpenAPI` specification.
* Apply ``resolve=true`` query parameter to UI page sub-request when resolving inherited user/group permissions in
  order to display the highest priority ``Permission`` for each corresponding ``Resource`` in the tree hierarchy.
  Without this option, the first permission was displayed based on naming ordering methodology, which made it more
  confusing for administrators to understand how effective permissions could be obtained
  (fixes `#463 <https://github.com/Ouranosinc/Magpie/issues/463>`_).
* Fix a situation where the response from the API for ``GET /users/{}/resources`` endpoint would not correctly
  list `Resolved Permissions` only for the top-most ``Resource`` in the hierarchy (i.e.: ``Service``) due to different
  resolution methodologies applied between both types. This does **NOT** affect `Effective Resolution` which has its
  own algorithm for access resolution to ``Resources``.
* Add links to `Magpie's ReadTheDocs Terms <https://pavics-magpie.readthedocs.io/en/latest/glossary.html>`_ for
  all corresponding ``Permissions`` definitions rendered in information note within the UI ``User`` edit page.
  Notes indicate the resolution priority and methodology from the documentation to remind the administrator about what
  is being displayed according to applied options.
* Replace all instances to any variation of `Permissions` mention
  within `Magpie's ReadTheDocs Permissions <https://pavics-magpie.readthedocs.io/en/latest/permissions.html>`_ page
  from a ``term`` glossary reference to corresponding detailed section reference in `Types of Permissions` chapter
  to avoid back and forth redirects between the `Permissions` page and their generic term glossary.
* Fix incorrectly generated references from `Permissions` terms in glossary to detailed descriptions in `ReadTheDocs`.

`3.15.1 <https://github.com/Ouranosinc/Magpie/tree/3.15.1>`_ (2021-09-29)
------------------------------------------------------------------------------------

Features / Changes
~~~~~~~~~~~~~~~~~~~~~
* Add multiple new log entries during ``Permission`` effective resolution and ``Service`` retrieval
  within ``MagpieAdapter`` to debug procedure and attempt identifying any problem with it when caching is involved
  (relates to `#466 <https://github.com/Ouranosinc/Magpie/issues/466>`_).
>>>>>>> b9563976

Bug Fixes
~~~~~~~~~~~~~~~~~~~~~
* Fix HTTP ``Internal Server Error [500]`` on the page to edit a ``Group`` when deleting the last ``User`` of a ``Group``.
* Pin ``sqlalchemy``, ``sqlalchemy_utils``, ``zope.sqlalchemy`` and ``ziggurat_foundations`` to specific package
  versions to avoid underlying issues when combining dependencies with `Twitcher` (in ``Docker.adapter``).
  Some definitions at lower level in ``ziggurat_foundations`` cause an issue when moving to ``sqlalchemy>=1.4``,
  which was allowed since `Twitcher` ``v0.5.5``
  (see `ergo/ziggurat_foundations#71 <https://github.com/ergo/ziggurat_foundations/issues/71>`_).
  It is temporarily addressed by reducing requirements of `Twitcher`
  (see `bird-house/twitcher#108 <https://github.com/bird-house/twitcher/pull/108>`_) and referencing its associated
  release ``v0.5.6`` in the ``Docker.adapter``, which downgrades needed packages when extending it with `Magpie`.
* Use ``pip`` legacy and faster resolver as per
  `pypa/pip#9187 (comment) <https://github.com/pypa/pip/issues/9187#issuecomment-853091201>`_
  since current one is endlessly failing to resolve development packages (linting tools from ``check`` targets).
* Add possible detached ``Resource`` reconnection (``merge``) to active session during ``Permission`` effective
  resolution with mixed caching state between `ACL` and `Service` regions in case they mismatch
  (potential fix to `#466 <https://github.com/Ouranosinc/Magpie/issues/466>`_).

`3.15.0 <https://github.com/Ouranosinc/Magpie/tree/3.15.0>`_ (2021-08-11)
------------------------------------------------------------------------------------

Features / Changes
~~~~~~~~~~~~~~~~~~~~~
* Improve API update operation of ``Service`` for allowed fields in order to accept body containing only the
  new value for the custom ``configuration`` without additional parameters. It was not possible to
  update ``configuration`` by itself, as ``service_name`` and ``service_url`` were independently validated
  for new values beforehand.

Bug Fixes
~~~~~~~~~~~~~~~~~~~~~
* Fix lookup error of setting ``MAGPIE_USER_REGISTRATION_ENABLED`` when omitted from configuration during
  user email update (fixes `#459 <https://github.com/Ouranosinc/Magpie/issues/459>`_).
* Fix erasure value ``None`` (JSON ``null``) validation when updating ``Service`` field ``configuration`` to
  properly distinguish explicitly provided ``None`` against default value when the field is omitted.
* Fix incorrect OpenAPI body schema indicated in response of ``POST /services`` request.

`3.14.0 <https://github.com/Ouranosinc/Magpie/tree/3.14.0>`_ (2021-07-14)
------------------------------------------------------------------------------------

Features / Changes
~~~~~~~~~~~~~~~~~~~~~
* Improve error reporting of ``MagpieAdapter`` when validating the *requested* ``Permission``. If the `Service`
  implementation raises an ``HTTP Bad Request [400]`` due to insufficient, invalid or missing parameters from
  the request to properly resolve the corresponding `Magpie` ``Permission``, more details about the cause will
  be reported in the `Twitcher` response body. Also, code ``400`` is returned instead of ``500``
  (relates to `#433 <https://github.com/Ouranosinc/Magpie/issues/433>`_).
* Improve caches invalidation of computed `ACL` permissions following corresponding `Service` cache invalidation.
* Enforce disabled caching of ``service`` and ``acl`` regions if corresponding settings where not provided
  in INI configuration files of both `Magpie` and `Twitcher` (via ``MagpieAdapter``).
* Add more tests that validate invalidation and resolution behaviours of caching.
* Add test that validates performance speedup caching provides when enabled.

Bug Fixes
~~~~~~~~~~~~~~~~~~~~~
* | Fix an issue in ``MagpieAdapter`` when `Service` caching is enabled (in `Twitcher` INI configuration) that caused
    implementations derived from ``ServiceOWS`` (WPS, WMS, WFS) to incorrectly retrieve and parse the cached request
    parameters instead of the new ones from the incoming request.
  |
  | **SECURITY**:
  | Because ``ServiceOWS`` implementations employ request parameter ``request`` (in query or body based on HTTP method)
    to infer their corresponding `Magpie` ``Permission`` (e.g.: ``GetCapabilities``, ``GetMap``, etc.), this produced
    potential inconsistencies between the *requested* ``Permission`` that `Twitcher` was evaluating with `Magpie`, and
    the *actual request* sent to the `Service` behind the proxy. Depending on the request order and cache expiration
    times, this could lead to permissions incorrectly resolved for some requests, granting or rejecting wrong user
    access to resources.

`3.13.0 <https://github.com/Ouranosinc/Magpie/tree/3.13.0>`_ (2021-06-29)
------------------------------------------------------------------------------------

Features / Changes
~~~~~~~~~~~~~~~~~~~~~
* Changed ``UserStatuses.WebhookErrorStatus = 0`` to ``UserStatuses.WebhookError = 2`` to provide further
  functionalities. Migration script applies this change to existing ``User`` entries.
* Changed the returned ``status`` value by the API routes to use the string name representation instead of the integer.
* Changed ``status`` search query handling of ``GET /users`` path for improved search and filtering capabilities.
* Add new ``UserStatuses.Pending = 4`` value that can be queried by administrators.
* Add ``UserPending`` object with corresponding table for pending approval by an administrator for some new
  self-registered user. Migration script creates the table with expected fields.
* Add new requests under ``/register/users`` and ``/ui/register/users`` endpoints for user account self-registration.
* Add UI view to display pending user registration details.
* Add UI icon to indicate when a listed user is pending registration approval or email validation.
* Disable user email self-update (when not administrator) both on the API and UI side
  whenever ``MAGPIE_USER_REGISTRATION_ENABLED`` was activated to avoid losing the confirmation of the original email
  (see feature `#436 <https://github.com/Ouranosinc/Magpie/issues/436>`_).
* Add configuration setting ``MAGPIE_USER_REGISTRATION_ENABLED`` to control whether user account self-registration
  feature should be employed.
  With it comes multiple other ``MAGPIE_USER_REGISTRATION_<...>`` settings to customize notification emails.
* Add multiple ``MAGPIE_SMTP_<...>`` configuration settings to control connections to notification email SMTP server.
* Add ``empty_missing`` flag to ``get_constant`` utility to allow validation against existing environment variables or
  settings that should be considered as invalid when resolved value is an empty string.
* Add missing ``format`` for applicable ``url`` and ``email`` elements in the OpenAPI specification.
* Add better logging options control in CLI operations.
* Add new CLI helper ``send_email`` to test various email template generation and SMTP configurations to send emails.
* Replace ``-d`` option of ``register_providers`` CLI operation (previously used to select database mode)
  by ``--db`` to avoid conflict with logging flags.
* Replace ``-d`` and ``-l`` options of ``batch_update_users`` CLI operation respectively by ``-D`` and ``-L``
  to avoid conflict with logging flags.

Bug Fixes
~~~~~~~~~~~~~~~~~~~~~
* | Explicitly disallow duplicate email entries, both with pre-validation and literal database values.
    Note that any duplicate email will be raised an migration script will fail. Manual cleanup of the undesired entry
    will be required, as `Magpie` will not be able to assume which one corresponds to the valid user to preserve.
  |
  | **SECURITY**:
  | Since email can be employed as another mean of login credential instead of the more typically used username,
    this caused potential denial of authentication for some user accounts where email was matched against another
    account with duplicate email.
* Add ``ziggurat_foundations`` extensions for Pyramid directly in the code during application setup such that an INI
  configuration file that omits them from ``pyramid.include`` won't cause `Magpie` to break.
* Define the various constants expected by GitHub as WSO2 external identity connectors with defaults to avoid
  unnecessary log warnings when calling CLI helper.

`3.12.0 <https://github.com/Ouranosinc/Magpie/tree/3.12.0>`_ (2021-05-11)
------------------------------------------------------------------------------------

Features / Changes
~~~~~~~~~~~~~~~~~~~~~
* Add explicit typing definitions of configuration files and resolved settings to facilitate discovery of invalid
  handling of formats or parameters during parsing and startup registration.
* Apply many documentation updates in both configuration sections and the corresponding configuration example headers.
* Add ``MAGPIE_WEBHOOKS_CONFIG_PATH`` configuration setting / environment variable that allows potentially using
  multiple configuration files for `Webhooks`. This parameter is notably important for developers that where using the
  ``MAGPIE_PROVIDERS_CONFIG_PATH`` or ``MAGPIE_PERMISSIONS_CONFIG_PATH`` settings to load multiple files, as they
  cannot be combined with single configuration provided by ``MAGPIE_CONFIG_PATH``, which was the only supported way to
  provide `Webhooks` definitions.

Bug Fixes
~~~~~~~~~~~~~~~~~~~~~
* Fix ``users`` and ``groups`` registration configurations not respecting update method when conflicting
  definitions occur. They will respect alphabetical file name order and later ones remain.
* Fix ``users`` and ``groups`` registration configurations not correctly parsed when multiple files where employed
  (fixes `#429 <https://github.com/Ouranosinc/Magpie/issues/429>`_).
* Fix inappropriate validation of ``payload`` field when loading `Webhooks`.
  Empty ``{}``, ``""``, ``null`` payloads, or even omitting the parameter itself, will now be allowed since this
  can be valid use cases when sending requests without any body.
* Fix ``url`` parameter of `Webhooks` not allowing empty string for path portion of the URL.
* Fix incorrect documentation of ``name`` parameter handling for `Webhooks` in configurations files (single or multiple)
  with respect to the code. Duplicate entries are not enforced, but will be warned in logs.

`3.11.0 <https://github.com/Ouranosinc/Magpie/tree/3.11.0>`_ (2021-05-06)
------------------------------------------------------------------------------------

Features / Changes
~~~~~~~~~~~~~~~~~~~~~
* Add UI icons for `locked` and `delete` button operations on ``Users``, ``Groups`` and ``Services`` pages.
* Add ``detail`` query parameter to obtain user details from ``GET /users`` to avoid individual requests for each
  user when those information are needed (fixes `#202 <https://github.com/Ouranosinc/Magpie/issues/202>`_).
* Add the missing ``status`` and ``user_id`` fields in API schema of returned ``User`` responses.

Bug Fixes
~~~~~~~~~~~~~~~~~~~~~
* Fix issue related to parsing cookies identified while submitting user creation from UI
  (fixes `#427 <https://github.com/Ouranosinc/Magpie/issues/427>`_).
  Added corresponding test (relates to `#193 <https://github.com/Ouranosinc/Magpie/issues/193>`_).

`3.10.0 <https://github.com/Ouranosinc/Magpie/tree/3.10.0>`_ (2021-04-12)
------------------------------------------------------------------------------------

Features / Changes
~~~~~~~~~~~~~~~~~~~~~
* | Update ``gunicorn>=20.x`` to receive latest security patches
    (fixes `#410 <https://github.com/Ouranosinc/Magpie/issues/410>`_).
  |
  | **IMPORTANT**:
  | Because ``gunicorn`` changed how its CLI handles INI files, ``pserve`` should be employed instead to ensure the
    configured web application port is properly applied with the provided ``magpie.ini`` configuration file.
    Furthermore, the (``host``, ``port``) or ``bind`` should be updated to employ ``0.0.0.0:2001`` instead of
    ``localhost:2001``, or any other combination of desired port to serve the application.

* Modify `Webhook` template variables to employ double braces (i.e.: ``{{<variable>}}``) to avoid ambiguity during
  parsing by YAML configuration files. Also employ dotted notation (e.g.: ``{{user.name}}``) to better represent which
  parameters come from a given entity.
* Update documentation to provide further details about `Webhook` configuration, examples and resulting event requests.
* Add `Webhook` implementations for ``User`` status update operation.
* Add `Webhook` implementations for every combination of ``User``/``Group``, ``Service``/``Resource``,
  creation/deletion operation of a ``Permission``.
* Add ``Permission`` tag to applicable OpenAPI schemas to regroup them and facilitate retrieving their operations that
  were otherwise scattered around in the various ``User``/``Group``, ``Service``/``Resource`` sections, amongst their
  already crowded listing.

Bug Fixes
~~~~~~~~~~~~~~~~~~~~~
* Fix an edge case where `Webhook` template replacement could sporadically raise an error according to the replaced
  value not being a string.
* Fix default ``MAGPIE_PORT`` value not applied and validate other parsing resolution order for any environment
  variable or settings that can interact with ``MAGPIE_URL`` definition
  (resolves `#417 <https://github.com/Ouranosinc/Magpie/issues/417>`_).
* Fix OpenAPI schema definitions to employ the cookie authenticated security scheme when doing ``/users/...`` requests.
  Although *some* requests are public (i.e.: getting items related to ``MAGPIE_ANONYMOUS_USER``), every other request
  do require authentication, and is the most common method that the API is employed.

`3.9.0 <https://github.com/Ouranosinc/Magpie/tree/3.9.0>`_ (2021-04-06)
------------------------------------------------------------------------------------

Features / Changes
~~~~~~~~~~~~~~~~~~~~~
* Add missing ``WWW-Authentication`` and ``Location-When-Unauthenticated`` headers when HTTP ``Unauthorized [401]``
  response is returned (addresses `#96 <https://github.com/bird-house/twitcher/issues/96>`_ and
  fixes `#330 <https://github.com/Ouranosinc/Magpie/issues/330>`_).
* Add documentation details about ``Authentication`` and ``Authorization`` methods
  (fixes `#344 <https://github.com/Ouranosinc/Magpie/issues/344>`_).
* Change the default provider employed with ``Authorization`` header by the ``MagpieAdapter`` to match the default
  internal login operation applied when using the normal sign-in API path.
* Change the query ``provider`` to ``provider_name`` when using the ``Authorization`` header in order to aligned with
  ``provider_name`` employed for every other sign-in related operation.
* Ensure ``MagpieAdapter`` returns the appropriate code (``Unauthorized [401]`` vs ``Forbidden [403]``) according to
  missing or specified authentication headers.
* Forbid ``anonymous`` special user login as it corresponds to *"not logged in"* definition.
* Change HTTP ``Forbidden [403]`` responses during login to generic ``Unauthorized [401]`` to avoid leaking details
  about which are valid and invalid user names. Any failure to login using correctly formatted credentials will be
  errored out indistinctly as ``Unauthorized [401]``.
* Add API user ``status`` update operation using ``PATCH`` request (admin-only).
* Add API user list ``status`` to filter query by given user account statuses.
* Add UI icon to provide user status feedback on individual user info page and through user list summary.
* Change ``tmp_url`` to ``callback_url`` for `Webhook` template and provided parameter to `Webhook` requests to better
  represent its intended use.
* Improve `Webhook` template replacement to allow specification of ``format`` (default ``json``) and preserve non-string
  parameters following replacement. Other content-types will enforce string of the whole body.

Bug Fixes
~~~~~~~~~~~~~~~~~~~~~
* Add missing ``Max-Age`` and ``expires`` indications in generated ``Cookie`` when ``MAGPIE_COOKIE_EXPIRE`` is defined.
* Fix incorrect metadata and format of response from login using ``GET`` method with contents generated by dispatched
  ``POST`` request.

`3.8.0 <https://github.com/Ouranosinc/Magpie/tree/3.8.0>`_ (2021-03-29)
------------------------------------------------------------------------------------

Features / Changes
~~~~~~~~~~~~~~~~~~~~~
* Explicitly require ``MAGPIE_ADMIN_USER`` and ``MAGPIE_ADMIN_PASSWORD`` to be updated through configuration and
  application restart. Update is forbidden through the API and UI.
* Add UI loading animation while sync operation is in progress to indicate some user feedback that it was registered
  and is running until completion as it can take a while to parse all remote resources (depends on amount and latency).

Bug Fixes
~~~~~~~~~~~~~~~~~~~~~
* Fix incorrect migration operation of old permission names to new permission-set scheme introduced in
  (`PR#353 <https://github.com/Ouranosinc/Magpie/issues/353>`_, database revision ``a2a039e2cff5``) that were omitting
  check of affected user/group, causing inconsistent drop of mismatching permissions. Resolution is retroactively
  compatible for every `Magpie` ``1.x → 2.x`` migration
  (fixes `#403 <https://github.com/Ouranosinc/Magpie/issues/403>`_).
* Fix UI erroneously displaying edit or delete operations for reserved user names that does not apply for such updates.
* Fix UI not handling returned error related to forbidden operation during user edition
  (identified by issue `#402 <https://github.com/Ouranosinc/Magpie/issues/402>`_).
* Fix password update of pre-registered administrator upon configuration change of ``MAGPIE_ADMIN_PASSWORD`` without
  modification to ``MAGPIE_ADMIN_USER`` (fixes `#402 <https://github.com/Ouranosinc/Magpie/issues/402>`_).
* Apply backward compatibility fixes to handle regexes in Python 3.5 (pending deprecation).
* Remove ``MagpieAdapter`` from Python 2.7 test suite to get passing results against obsolete version and unsupported
  code by `Twitcher`.
* Fix default value resolution of ``MAGPIE_CONFIG_DIR`` if the specified value is parsed as empty string.
* Fix mismatching resolution of database URL from different locations because of invalid settings forwarding.
* Patch broken sync ``RemoteResource`` due to invalid resolution of ziggurat-foundations model in tree generator
  (relates to `ergo/ziggurat_foundations PR#70 <https://github.com/ergo/ziggurat_foundations/pull/70>`_,
  fixes `#401 <https://github.com/Ouranosinc/Magpie/issues/401>`_).

`3.7.1 <https://github.com/Ouranosinc/Magpie/tree/3.7.1>`_ (2021-03-18)
------------------------------------------------------------------------------------

Bug Fixes
~~~~~~~~~~~~~~~~~~~~~
* Pin version of ``sqlalchemy<1.4`` breaking integrations with ``sqlalchemy_utils`` and ``zope.sqlalchemy``.

`3.7.0 <https://github.com/Ouranosinc/Magpie/tree/3.7.0>`_ (2021-03-16)
------------------------------------------------------------------------------------

Features / Changes
~~~~~~~~~~~~~~~~~~~~~
* Introduce caching of ``Service`` definitions using ``beaker``, which can be use in conjunction with ``ACL`` caching
  to improve performance of `Twitcher` requests.
* Apply cache invalidation when it can be resolved upon changes to instances that should be reflected immediately.
* Update performance docs and INI related to caching.

Bug Fixes
~~~~~~~~~~~~~~~~~~~~~
* Improve error message in case of failure to load INI file instead of misleading index error.
* Fix broken link to remote authentication provider in documentation.
* Fix JSON rendering of ``Group`` response specifically for ``MAGPIE_ADMIN_GROUP`` where ``inf`` value could not
  be converted. Literal string ``"max"`` is instead returned in that case, and the corresponding ``int`` for others.
* Fix conversion of ``expire`` value to integer when retrieved from ``MAGPIE_TOKEN_EXPIRE`` setting as string.

`3.6.0 <https://github.com/Ouranosinc/Magpie/tree/3.6.0>`_ (2021-02-09)
------------------------------------------------------------------------------------

Features / Changes
~~~~~~~~~~~~~~~~~~~~~
* Add a list of `Webhook` URLs, defined in the configuration, that will be called when creating or deleting a user
  (resolves `#343 <https://github.com/Ouranosinc/Magpie/issues/343>`_).

`3.5.1 <https://github.com/Ouranosinc/Magpie/tree/3.5.1>`_ (2021-02-08)
------------------------------------------------------------------------------------

Features / Changes
~~~~~~~~~~~~~~~~~~~~~
* Add URL endpoint to receive temporary tokens to complete pending operations
  (in preparation of PR `#378 <https://github.com/Ouranosinc/Magpie/issues/378>`_).

Bug Fixes
~~~~~~~~~~~~~~~~~~~~~
* Fix rendering of path parameter details within OpenAPI schemas.
* Fix ``alembic`` migration failing due to new version updates of package
  (see `diff 1.4.3 => 1.5.2 <https://github.com/sqlalchemy/alembic/compare/rel_1_4_3..rel_1_5_2>`_).
* Fix documentation references and generation with updated Sphinx extension packages.
* Bump version of ``Twitcher`` to ``v0.5.5`` to obtain its Docker dependency fixes
  (see PR `bird-house/twitcher#99 <https://github.com/bird-house/twitcher/pull/99>`_).

`3.5.0 <https://github.com/Ouranosinc/Magpie/tree/3.5.0>`_ (2021-01-06)
------------------------------------------------------------------------------------

Features / Changes
~~~~~~~~~~~~~~~~~~~~~
* Add ``Group`` priority to resolve inherited permission resolution in case of multiple entries from different
  group memberships of the evaluated ``User``.
* Add ``reason`` field to returned ``Permission`` objects to help better comprehend the provenance of a composed
  set of permissions from ``User`` and its multiple ``Group`` memberships.
* Make *special* ``MAGPIE_ANONYMOUS_GROUP`` have less priority than other *generic* ``Group`` to allow reverting
  public ``DENY`` permission by one of those more specific ``Group`` with ``ALLOW`` permission.
* Simplify and combine multiple permission resolution steps into ``PermissionSet.resolve`` method.
* Resolve permissions according to *closest* ``Resource`` scope against applicable priorities.
* Update documentation with more permission resolution concepts and examples.

Bug Fixes
~~~~~~~~~~~~~~~~~~~~~
* Fix invalid submission of ``Group`` memberships from ``User`` edit UI page to ignore ``MAGPIE_ANONYMOUS_GROUP``
  presence or omission since it cannot be edited regardless (blocked by API).
* Fix session retrieval in case of erroneous cookie token provided in request and not matching any valid ``User``.
  This could happen in case of previously valid ``User`` token employed right after it got deleted, making
  corresponding ID unresolvable until invalidated by timeout or forgotten, or by plain forgery of invalid tokens.
* Fix returned ``Group`` ID in response from creation request. Value was ``None`` and required second request to get
  the actual value. The ID is returned immediately with expected value.

`3.4.0 <https://github.com/Ouranosinc/Magpie/tree/3.4.0>`_ (2020-12-09)
------------------------------------------------------------------------------------

Features / Changes
~~~~~~~~~~~~~~~~~~~~~
* Add option to delete the ``User``'s own account.
* Add ``MAGPIE_TEST_VERSION`` to control (override) the local version to consider against test `safeguards`.
  Allows development of *future* versions using ``MAGPIE_TEST_VERSION=latest``.
* Add documentation about testing methodologies and setup configuration.
* Bump version of ``Twitcher`` to ``v0.5.4`` to provide Docker image with integrated ``MagpieAdapter`` using
  performance fix (see PR `bird-house/twitcher#98 <https://github.com/bird-house/twitcher/pull/98>`_).

Bug Fixes
~~~~~~~~~~~~~~~~~~~~~
* Fix inconsistent UI spacing of *tabs* for panel selector and employ mako function to avoid duplicated code fragments.

`3.3.0 <https://github.com/Ouranosinc/Magpie/tree/3.3.0>`_ (2020-11-25)
------------------------------------------------------------------------------------

Features / Changes
~~~~~~~~~~~~~~~~~~~~~
* Add better details of HTTP error cause in returned UI page
  (resolves `#369 <https://github.com/Ouranosinc/Magpie/issues/369>`_).
* Ensure that general programming internal errors are not bubbled up in UI error page.
* Add function to parse output body and redact potential leaks of flagged fields.
* Align HTML format and structure of all edit forms portions of ``Users``, ``Groups`` and ``Services`` UI pages to
  simplify and unify their rendering.
* Add inline UI error messages to ``User`` edition fields.
* Improve resolution of `Twitcher` URL using ``TWITCHER_HOST`` explicitly provided  setting (or environment variable)
  before falling back to default ``HOSTNAME`` value.
* Employ `Pyramid`'s local thread registry to resolve application settings if not explicitly provided to
  ``magpie.constants.get_constant``, avoiding inconsistent resolution of setting value versus environment variable
  wherever the settings container was not passed down everywhere over deeply nested function calls.
* Handle `Twitcher`, `PostgreSQL` and `Phoenix` setting prefix conversion from corresponding environment variable names.
* Store custom configuration of ``Service`` into database for same definition retrieval between `Magpie` and `Twitcher`
  without need to provide the same configuration file to both on startup.
* Update ``Service`` registration operations at startup to update entries if custom configuration was modified.
* Update API to allow POST and PATCH operations with ``Service`` custom configuration.
* Display custom ``Service`` configuration as JSON/YAML on its corresponding UI edit page when applicable.

Bug Fixes
~~~~~~~~~~~~~~~~~~~~~
* Fix validation of edited user fields to handle and adequately indicate returned error on UI
  (resolves `#370 <https://github.com/Ouranosinc/Magpie/issues/370>`_).

`3.2.1 <https://github.com/Ouranosinc/Magpie/tree/3.2.1>`_ (2020-11-17)
------------------------------------------------------------------------------------

Bug Fixes
~~~~~~~~~~~~~~~~~~~~~
* Fix incorrect flag that made some registration unittests to be skipped.
* Fix parsing of JSON and explicit string formatted permissions during their registration from configuration files.
* Update ``config/permissions.cfg`` documentation about omitted ``type`` field.

`3.2.0 <https://github.com/Ouranosinc/Magpie/tree/3.2.0>`_ (2020-11-10)
------------------------------------------------------------------------------------

Features / Changes
~~~~~~~~~~~~~~~~~~~~~
* Add ``catalog`` specific pattern by default for metadata ``BROWSE`` access of top-level ``ServiceTHREDDS`` directory.
  This resolves an issue where THREDDS accessed as ``<PROXY_URL>/thredds/catalog.html`` for listing the root directory
  attempted to compare ``catalog.html`` against the format-related *prefix* that is normally expected at this sub-path
  position (``<PROXY_URL>/thredds/catalog/[...]/catalog.html``) during children resource listing.
* Added pattern support for ``prefixes`` entries of ``ServiceTHREDDS``.

Bug Fixes
~~~~~~~~~~~~~~~~~~~~~
* Adjust visual alignment of UI notices on individual newlines when viewing user inherited permissions.

`3.1.0 <https://github.com/Ouranosinc/Magpie/tree/3.1.0>`_ (2020-10-23)
------------------------------------------------------------------------------------

Features / Changes
~~~~~~~~~~~~~~~~~~~~~
* Add ``BROWSE`` permission for ``ServiceTHREDDS`` to parse request against *metadata* or *data* contents according to
  specified configuration of the specific service (resolves `#361 <https://github.com/Ouranosinc/Magpie/issues/361>`_).
* Add documentation details about parsing methodologies, specific custom configurations and respective usage of the
  various ``Service`` types provided by `Magpie`.
* Adjust ``MagpieAdapter`` such that ``OWSAccessForbidden`` is raised by default if the ``Service`` implementation fails
  to provide a valid ``Permission`` enum from ``permission_requested`` method. Incorrectly defined ``Service`` will
  therefore not unexpectedly grant access to protected resources. Behaviour also aligns with default ``DENY`` access
  obtained when resolving effective permissions through `Magpie` API routes.

* | Upgrade migration script is added to duplicate ``BROWSE`` permissions from existing ``READ`` permissions on every
    ``ServiceTHREDDS`` and all their children resource to preserve previous functionality where both *metadata* and
    *data* access where both managed by the same ``READ`` permission.
  |
  | **WARNING**:
  | Downgrade migration drops every ``BROWSE`` permission that could exist in later versions. This is done like so
    to avoid granting additional access to some ``THREDDS`` directories or file if only ``BROWSE`` was specified.
    When doing downgrade migration, ensure to have ``READ`` where both *metadata* and *data* should be granted access.

Bug Fixes
~~~~~~~~~~~~~~~~~~~~~
* Fix parsing of ``ServiceAPI`` routes during retrieval of the deepest *available* ``Resource`` to ensure that even when
  the targeted ``Resource`` is actually missing, the *closest* parent permissions with ``Scope.RECURSIVE`` will still
  take effect. Same fix applied for ``ServiceTHREDDS`` for corresponding directory and file typed ``Resource``.
* Propagate SSL verify option of generated service definition if provided to `Twitcher` obtained from ``MagpieAdapter``.
* Adjust and validate parsing of ``ServiceWPS`` request using ``POST`` XML body
  (fixes `#157 <https://github.com/Ouranosinc/Magpie/issues/157>`_).

`3.0.0 <https://github.com/Ouranosinc/Magpie/tree/3.0.0>`_ (2020-10-19)
------------------------------------------------------------------------------------

Features / Changes
~~~~~~~~~~~~~~~~~~~~~
* Adjust ``alembic`` migration scripts to employ date-ordered naming convention to help searching features within them.
* Add ``DENY`` permission access concept with new ``PermissionSet`` object and ``Access`` enum
  (resolves `#235 <https://github.com/Ouranosinc/Magpie/issues/235>`_).
* Remove ``-match`` suffixed entries from ``Permission`` enum in favor of new ``Scope`` enum employed by
  new ``PermissionSet`` definition.
* Update permission entries to employ explicit string representation as ``[name]-[access]-[scope]`` in the database
  (resolves `#342 <https://github.com/Ouranosinc/Magpie/issues/342>`_).
* Add ``PermissionType`` enum that details the type of permission being represented in any given response
  (values correspond to types detailed in documentation).
* Provide new ``permissions`` list in applicable API responses, with explicit ``name``, ``access``, ``scope`` and
  ``type`` fields for each ``PermissionSet`` represented as individual JSON object. Responses will also return the
  *explicit* string representations (see above) combined with the older *implicit* representation still returned
  in ``permission_names`` field for backward compatibility
  (note: ``DENY`` elements are only represented as *explicit* as there was no such *implicit* permissions before).
* Add more documentation details and examples about new permission concepts introduced.
* Add ``DELETE`` request views with ``permission`` object provided in body to allow deletion using ``PermissionSet``
  JSON representation instead of literal string by path variable.
  Still support ``permission_name`` path variable requests for backward compatibility for equivalent names.
* Add ``POST`` request support of ``permission`` JSON representation of ``PermissionSet`` provided in request body.
  Fallback to ``permission_name`` field for backward compatibility if equivalent ``permission`` is not found.
* Add new ``PUT`` request that updates a *possibly* existing ``permission`` (or create it if missing) without needing
  to execute any prior ``GET`` and/or ``DELETE`` requests that would normally be required to validate the existence or
  not of previously defined ``permission`` to avoid HTTP Conflict on ``POST``. This allows quicker changes of ``access``
  and ``scope`` modifiers applied on a given ``permission`` with a single operation
  (see details in issue `#342 <https://github.com/Ouranosinc/Magpie/issues/342>`_).
* Add many omitted tests regarding validation of operations on user/group service/resource permissions API routes.
* Add functional tests that evaluate ``MagpieAdapter`` behaviour and access control of service/resource from resolution
  of effective permissions upon incoming requests as they would be received by `Twitcher` proxy.
* Add ``Cache-Control: no-cache`` header support during ACL resolution of effective permissions on service/resource to
  ignore any caching optimization provided by ``beaker``.
* Add resource of type ``Process`` for ``ServiceWPS`` which can take advantage of new effective permission resolution
  method shared across service types to apply ``DescribeProcess`` and ``Execute`` permission on per-``Process`` basis
  (``match`` scope) or globally for all processes using permission on the parent WPS service (``recursive`` scope).
  (resolves `#266 <https://github.com/Ouranosinc/Magpie/issues/266>`_).
* Modify all implementations of ``Service`` to support effective permission resolution to natively support new
  permissions modifiers ``Access`` and ``Scope``.
* Adjust all API routes that provide ``effective`` query parameter to return resolved effective permissions of the
  ``User`` onto the targeted ``Resource``, and this for all applicable permissions on this ``Resource``, using new
  ``Access`` permission modifier.
* Adjust UI pages to provide selector of ``Access`` and ``Scope`` modifiers for all available permission names.
* Change UI permission pages to *Apply* batch edition of multiple entries simultaneously instead of one at the time.
* Improve rendering of UI disabled items such as inactive checkboxes or selectors when not applicable for given context.
* Refactor UI tree renderer to reuse same code for both ``User`` and ``Group`` resource permissions.
* Add UI button on ``User`` edit page to test its *effective permission* on a given resource.
  Must be in *inherited permissions* display mode to have access to test button, in order to help understand the result.

* | Upgrade migration script is added to convert existing implicit names to new explicit permission names.
  |
  | **WARNING**:
  | Downgrade migration drops any ``DENY`` permission that would be added in future versions,
    as they do not exist prior to this introduced version. The same applies for ``Process`` resources.

Bug Fixes
~~~~~~~~~~~~~~~~~~~~~
* Fix incorrect regex employed for validation of service URL during registration.
* Replace HTTP status code ``400`` by ``403`` and ``422`` where applicable for invalid resource creation due to failing
  validations against reference parent service (relates to `#359 <https://github.com/Ouranosinc/Magpie/issues/359>`_).
* Fix UI rendering of ``Push to Phoenix`` notification when viewing service page with type ``WPS``.
* Fix UI rendering of some incorrect title background color for alert notifications.
* Fix UI rendering of tree view items with collapsible/expandable resource nodes.

`2.0.1 <https://github.com/Ouranosinc/Magpie/tree/2.0.1>`_ (2020-09-30)
------------------------------------------------------------------------------------

Features / Changes
~~~~~~~~~~~~~~~~~~~~~
* N/A

Bug Fixes
~~~~~~~~~~~~~~~~~~~~~
* Fix ``users`` typo in example ``config/config.yml`` (fixes `#354 <https://github.com/Ouranosinc/Magpie/issues/354>`_).
* Fix CLI operation ``batch_update_users`` to employ provided ``password`` from input file ``config/config.yml``
  instead of overriding it by random value. Omitted information will still auto-generate a random user password.
  (fixes `#355 <https://github.com/Ouranosinc/Magpie/issues/355>`_).

`2.0.0 <https://github.com/Ouranosinc/Magpie/tree/2.0.0>`_ (2020-07-31)
------------------------------------------------------------------------------------

Features / Changes
~~~~~~~~~~~~~~~~~~~~~
* Add ``/ui`` route redirect to frontpage when UI is enabled.
* Add ``/json`` route information into generated Swagger API documentation.
* Add tag description into generated Swagger API documentation.
* Add more usage details to start `Magpie` web application in documentation.
* Add database migration for new ``discoverable`` column of groups.
* Allow logged user to update its own information both via API and UI
  (relates to `#170 <https://github.com/Ouranosinc/Magpie/issues/170>`_).
* Allow logged user of any access-level to register by itself to ``discoverable`` groups.
* Change some UI CSS for certain pages to improve table readability.
* Add UI page to render error details from API responses (instead of default server-side HTML error rendering).
* Add ``MAGPIE_UI_THEME`` with new default *blue* theme and legacy *green* theme (with few improvements).
* Add more validation and inputs parameters to update ``Group`` information.
* Add UI input fields to allow administrator to update group description and group discoverability.
* Allow combined configuration files (``providers``, ``permissions``, ``users`` and ``groups`` sections) with
  resolution of inter-references between them. File can be specified with ``MAGPIE_CONFIG_PATH`` environment variable
  or ``magpie.config_path`` setting (example in ``configs``).
* Add configurable ``User`` creation parameters upon `Magpie` application startup through configuration files
  (fixes `#47 <https://github.com/Ouranosinc/Magpie/issues/47>`_ and
  `#204 <https://github.com/Ouranosinc/Magpie/issues/204>`_).
* Add disabled checkboxes for UI rendering of non-editable items to avoid user doing operations that will always be
  blocked by corresponding API validation (relates to `#164 <https://github.com/Ouranosinc/Magpie/issues/164>`_).
* Add more tests to validate forbidden operations such as update or delete of reserved ``User`` and ``Group`` details.
* Add active version tag at bottom of UI pages (same version as returned by API ``/version`` route).
* Enforce configuration parameters ``MAGPIE_SECRET``, ``MAGPIE_ADMIN_USER`` and ``MAGPIE_ADMIN_PASSWORD`` by explicitly
  defined values (either by environment variable or INI settings) to avoid using defaults for security purposes.
* Change CLI helper ``create_users`` to ``batch_update_users`` to better represent provided functionalities.
* Change CLI helper ``register_default_users`` to ``register_defaults`` to avoid confusion on groups also created.
* Extend CLI ``batch_update_users`` functionality with additional options and corresponding tests.
* Move all CLI helpers under ``magpie.cli`` and provide more details about them in documentation.
* Allow unspecified ``group_name`` during user creation request to employ ``MAGPIE_ANONYMOUS_GROUP`` by default
  (i.e.: created user will have no other apparent group membership since it is always attributed for public access).
* Change all ``PUT`` requests to ``PATCH`` to better reflect their actual behaviour according to RESTful best practices
  (partial field updates instead of complete resource replacement and conflict responses on duplicate identifiers).
* Add support of ``Accept`` header and ``format`` query parameter for all API responses, for content-types variations
  in either plain text, HTML, XML or JSON (default), and include applicable values in schemas for Swagger generation.
* Add support of new response content-type as XML (must request using ``Accept`` header or ``format`` query parameter).
* Add documentation details about different types of ``Permission``, interaction between various `Magpie` models,
  glossary and other general improvements (relates to `#332 <https://github.com/Ouranosinc/Magpie/issues/332>`_ and
  `#341 <https://github.com/Ouranosinc/Magpie/issues/341>`_).
* Add alternative response format for service and service-type paths using ``flatten`` query parameter to obtain a flat
  list of services instead of nested dictionaries (fixes `#345 <https://github.com/Ouranosinc/Magpie/issues/345>`_).
* Change pre-existing ``list`` query parameter of user-scoped views to ``flatten`` response format to match new query
  of service-scoped views.
* Add ``filtered`` query parameter for user-scoped resources permission listing when request user is an administrator.
* Obsolete all API routes using ``inherited_permission`` format (deprecated since ``0.7.4``) in favor of equivalent
  ``permissions?inherited=true`` query parameter modifier.
* Replace ``inherit`` query parameter wherever applicable by ``inherited`` to match documentation names, but preserve
  backward compatibility support of old name.
* Add ``MAGPIE_PASSWORD_MIN_LENGTH`` setting with corresponding validation of field during ``User`` creation and update.
* Avoid returning ``Service`` entries where user, group or both (according to request path and query options) does not
  actually have any permission set either directly on them or onto one of their respective children ``Resource``. This
  avoids unnecessarily exposing all ``Service`` for which the user cannot (or should not) be interacting with anyway.
* Add ``TWITCHER_HOST`` as alternative configuration parameter to define the service public URL, to have a similar
  naming convention as other use cases covered by ``MAGPIE_HOST`` and ``PHOENIX_HOST``.
* Modify ``PHOENIX_PUSH`` to be *disabled* by default to be consistent across all locations where corresponding
  feature is referenced (startup registration, CLI utility, API requests and UI checkbox option) and because this
  option is an advanced extension not to be considered as default behavior.
* Python 2.7 and Python 3.5 marked for deprecation (they remain in CI, but are not required to pass), as both
  reached their EOL as of January/September 2020.

Bug Fixes
~~~~~~~~~~~~~~~~~~~~~
* Fix invalid API documentation of request body for ``POST /users/{user_name}/groups``.
* Fix `#164 <https://github.com/Ouranosinc/Magpie/issues/164>`_ (forbid *special* users and groups update and delete).
* Fix `#84 <https://github.com/Ouranosinc/Magpie/issues/84>`_ and
  `#171 <https://github.com/Ouranosinc/Magpie/issues/171>`_ with additional input validation.
* Fix `#194 <https://github.com/Ouranosinc/Magpie/issues/194>`_ to render API error responses according to content-type.
* Fix `#337 <https://github.com/Ouranosinc/Magpie/issues/337>`_ documentation mismatch with previously denied request
  users since they are now allowed to run these requests with new user-scoped functionalities
  (`#340 <https://github.com/Ouranosinc/Magpie/issues/340>`_).
* Fix bug introduced in `0.9.4 <https://github.com/Ouranosinc/Magpie/tree/0.9.4>`_
  (`4a23a49 <https://github.com/Ouranosinc/Magpie/commit/4a23a497e3ce1dc39ccaf31ba1857fc199d399db>`_) where some
  API routes would not return the `Allowed Permissions` for children ``Resource`` under ``Service``
  (only ``Service`` permissions would be filled), or when requesting ``Resource`` details directly.
* Fix input check to avoid situations where updating ``Resource`` name could cause involuntary duplicate errors.
* Fix minor HTML issues in mako templates.
* Fix invalid generation of default ``postgres.env`` file from ``magpie.env.example``.
  File ``postgres.env.example`` will now be correctly employed as documented.
* Make environment variable ``PHOENIX_PUSH`` refer to ``phoenix.push`` instead of ``magpie.phoenix_push`` to employ
  same naming schema as all other variables.

`1.11.0 <https://github.com/Ouranosinc/Magpie/tree/1.11.0>`_ (2020-06-19)
------------------------------------------------------------------------------------

Features / Changes
~~~~~~~~~~~~~~~~~~~~~
* Update this changelog to provide direct URL references to issues and tags from both `GitHub` and `Readthedocs`.
* Add generic ``magpie_helper`` CLI and prefix others using ``magpie_`` to help finding them in environment.
* Add minimal tests for CLI helpers to validate they can be found and called as intended
  (`#74 <https://github.com/Ouranosinc/Magpie/issues/74>`_).
* Add ``CLI`` tag for running specific tests related to helpers.

Bug Fixes
~~~~~~~~~~~~~~~~~~~~~
* Remove some files from built docker image that shouldn't be there with more explicit ``COPY`` operations.
* Fix ``Dockerfile`` dependency of ``python3-dev`` causing build to fail.

`1.10.2 <https://github.com/Ouranosinc/Magpie/tree/1.10.2>`_ (2020-04-21)
------------------------------------------------------------------------------------

Features / Changes
~~~~~~~~~~~~~~~~~~~~~
* Add more documentation detail and references to existing `Magpie` utilities.
* Add ``readthedocs`` API page auto-generated from latest schemas extracted from source (redoc rendering of OpenAPI).
* Combine and update requirements for various python versions. Update setup parsing to support ``python_version``.
* Slack some requirements to obtain patches and bug fixes. Limit only when needed.

Bug Fixes
~~~~~~~~~~~~~~~~~~~~~
* Fix issue related to ``sphinx-autoapi`` dependency (`#251 <https://github.com/Ouranosinc/Magpie/issues/251>`_).
* Fix reference link problems for generated documentation.

`1.10.1 <https://github.com/Ouranosinc/Magpie/tree/1.10.1>`_ (2020-04-02)
------------------------------------------------------------------------------------

Bug Fixes
~~~~~~~~~~~~~~~~~~~~~
* Fix failing generation of children resource tree when calling routes ``/resources/{id}`` due to literal ``Resource``
  class being used instead of the string representation. This also fixes UI Edit menu of a ``Service`` that add more
  at least one child ``Resource``.

`1.10.0 <https://github.com/Ouranosinc/Magpie/tree/1.10.0>`_ (2020-03-18)
------------------------------------------------------------------------------------

Features / Changes
~~~~~~~~~~~~~~~~~~~~~
* | When using logging level ``DEBUG``, `Magpie` requests will log additional details.
  |
  | **WARNING**:
  | Log entries with ``DEBUG`` level will potentially also include sensible information such as authentication cookies.
  | This level **SHOULD NOT** be used in production environments.

Bug Fixes
~~~~~~~~~~~~~~~~~~~~~
* Adjust mismatching log levels across `Magpie` packages in case ``MAGPIE_LOG_LEVEL`` and corresponding
  ``magpie.log_level`` setting or ``logger_magpie`` configuration section were defined simultaneously.
  The values are back-propagated to ``magpie.constants`` for matching values and prioritize the `INI` file definitions.

`1.9.5 <https://github.com/Ouranosinc/Magpie/tree/1.9.5>`_ (2020-03-11)
------------------------------------------------------------------------------------

Bug Fixes
~~~~~~~~~~~~~~~~~~~~~
* Fix handling of ``Accept`` header introduced in PR `#259 <https://github.com/Ouranosinc/Magpie/issues/259>`_
  (i.e.: ``1.9.3`` and ``1.9.4``) specifically in the situation where a resource has the value ``magpie`` within
  its name (e.g.: such as the logo ``magpie.png``).

`1.9.4 <https://github.com/Ouranosinc/Magpie/tree/1.9.4>`_ (2020-03-10)
------------------------------------------------------------------------------------

Bug Fixes
~~~~~~~~~~~~~~~~~~~~~
* Add further handling of ``Accept`` header introduced in PR
  `#259 <https://github.com/Ouranosinc/Magpie/issues/259>`_ (ie: ``1.9.3``) as more use cases where not handled.

`1.9.3 <https://github.com/Ouranosinc/Magpie/tree/1.9.3>`_ (2020-03-10)
------------------------------------------------------------------------------------

Bug Fixes
~~~~~~~~~~~~~~~~~~~~~
* Add handling of ``Accept`` header to allow additional content-type when requesting UI related routes while
  `Magpie` application is being served under a route with additional prefix.
* Fix requirements dependency issue related to ``zope.interface`` and ``setuptools`` version mismatch.

`1.9.2 <https://github.com/Ouranosinc/Magpie/tree/1.9.2>`_ (2020-03-09)
------------------------------------------------------------------------------------

Features / Changes
~~~~~~~~~~~~~~~~~~~~~
* Remove ``MAGPIE_ALEMBIC_INI_FILE_PATH`` configuration parameter in favor of ``MAGPIE_INI_FILE_PATH``.
* Forward ``.ini`` file provided as argument to ``MAGPIE_INI_FILE_PATH`` (e.g.: when using ``gunicorn --paste <ini>``).
* Load configuration file (previously only ``.cfg``) also using ``.yml``, ``.yaml`` and ``.json`` extensions.
* Add argument parameter for ``run_db_migration`` helper to specify the configuration ``ini`` file to employ.

Bug Fixes
~~~~~~~~~~~~~~~~~~~~~
* Use forwarded input argument to ``MAGPIE_INI_FILE_PATH`` to execute database migration.
* Handle trailing ``/`` of HTTP path that would fail an ACL lookup of the corresponding service or resource.

`1.9.1 <https://github.com/Ouranosinc/Magpie/tree/1.9.1>`_ (2020-02-20)
------------------------------------------------------------------------------------

Features / Changes
~~~~~~~~~~~~~~~~~~~~~
* Update adapter docker image reference to ``birdhouse/twitcher:v0.5.3``.

`1.9.0 <https://github.com/Ouranosinc/Magpie/tree/1.9.0>`_ (2020-01-29)
------------------------------------------------------------------------------------

Features / Changes
~~~~~~~~~~~~~~~~~~~~~
* Change database user name setting to lookup for ``MAGPIE_POSTGRES_USERNAME`` (and corresponding INI file setting)
  instead of previously employed ``MAGPIE_POSTGRES_USER``, but leave backward support if old parameter if not resolved
  by the new one.
* Add support of variables not prefixed by ``MAGPIE_`` for ``postgres`` database connection parameters, as well as
  all their corresponding ``postgres.<param>`` definitions in the INI file.

`1.8.0 <https://github.com/Ouranosinc/Magpie/tree/1.8.0>`_ (2020-01-10)
------------------------------------------------------------------------------------

Features / Changes
~~~~~~~~~~~~~~~~~~~~~
* Add ``MAGPIE_DB_URL`` configuration parameter to define a database connection with full URL instead of individual
  parts (notably ``MAGPIE_POSTGRES_<>`` variables).
* Add ``bandit`` security code analysis and apply some detected issues
  (`#168 <https://github.com/Ouranosinc/Magpie/issues/168>`_).
* Add more code linting checks using various test tools.
* Add smoke test of built docker image to `Travis-CI` pipeline.
* Bump ``alembic>=1.3.0`` to remove old warnings and receive recent fixes.
* Move ``magpie.utils.SingletonMeta`` functionality from adapter to reuse it in ``null`` test checks.
* Rename ``resource_tree_service`` and ``remote_resource_tree_service`` to their uppercase equivalents.
* Removed module ``magpie.definitions`` in favor of directly importing appropriate references as needed.
* Improve ``make help`` targets descriptions.
* Change to Apache license.

Bug Fixes
~~~~~~~~~~~~~~~~~~~~~
* Fix incorrectly installed ``authomatic`` library following update of reference branch
  (https://github.com/fmigneault/authomatic/tree/httplib-port) with ``master`` branch merged update
  (https://github.com/authomatic/authomatic/pull/195/commits/d7897c5c4c20486b55cb2c70724fa390c9aa7de6).
* Fix documentation links incorrectly generated for `readthedocs` pages.
* Fix missing or incomplete configuration documentation details.
* Fix many linting issues detected by integrated tools.

`1.7.4 <https://github.com/Ouranosinc/Magpie/tree/1.7.4>`_ (2019-12-03)
------------------------------------------------------------------------------------

Features / Changes
~~~~~~~~~~~~~~~~~~~~~

* Add sorting by name of configuration files (permissions/providers) when loaded from a containing directory path.
* Add `readthedocs` references to README.

`1.7.3 <https://github.com/Ouranosinc/Magpie/tree/1.7.3>`_ (2019-11-20)
------------------------------------------------------------------------------------

Bug Fixes
~~~~~~~~~~~~~~~~~~~~~
* Fix 500 error when getting user's services on ``/users/{user_name}/services``.

`1.7.2 <https://github.com/Ouranosinc/Magpie/tree/1.7.2>`_ (2019-11-15)
------------------------------------------------------------------------------------

Bug Fixes
~~~~~~~~~~~~~~~~~~~~~
* Fix ``gunicorn>=20.0.0`` breaking change not compatible with alpine: pin ``gunicorn==19.9.0``.

`1.7.1 <https://github.com/Ouranosinc/Magpie/tree/1.7.1>`_ (2019-11-12)
------------------------------------------------------------------------------------

Bug Fixes
~~~~~~~~~~~~~~~~~~~~~
* Fix resource sync process and update cron job running it
  (`#226 <https://github.com/Ouranosinc/Magpie/issues/226>`_).
* Fix configuration files not loaded from directory by application due to more restrictive file check.
* Fix a test validating applicable user resources and permissions that could fail if `anonymous` permissions where
  generated into the referenced database connection (eg: from loading a ``permissions.cfg`` or manually created ones).

`1.7.0 <https://github.com/Ouranosinc/Magpie/tree/1.7.0>`_ (2019-11-04)
------------------------------------------------------------------------------------

Features / Changes
~~~~~~~~~~~~~~~~~~~~~
* Add ``docs/configuration.rst`` file that details all configuration settings that are employed by ``Magpie``
  (`#180 <https://github.com/Ouranosinc/Magpie/issues/180>`_).
* Add more details about basic usage of `Magpie` in ``docs/usage.rst``.
* Add details about external provider setup in ``docs/configuration``
  (`#173 <https://github.com/Ouranosinc/Magpie/issues/173>`_).
* Add specific exception classes for ``register`` sub-package operations.
* Add ``PHOENIX_HOST`` variable to override default ``HOSTNAME`` as needed.
* Add support of ``MAGPIE_PROVIDERS_CONFIG_PATH`` and ``MAGPIE_PERMISSIONS_CONFIG_PATH`` pointing to a directory to
  load multiple similar configuration files contained in it.
* Add environment variable expansion support for all fields within ``providers.cfg`` and ``permissions.cfg`` files.

`1.6.3 <https://github.com/Ouranosinc/Magpie/tree/1.6.3>`_ (2019-10-31)
------------------------------------------------------------------------------------

Bug Fixes
~~~~~~~~~~~~~~~~~~~~~
* Fix the alembic database version number in the /version route
  (`#165 <https://github.com/Ouranosinc/Magpie/issues/165>`_).
* Fix failing migration step due to missing ``root_service_id`` column in database at that time and version.

`1.6.2 <https://github.com/Ouranosinc/Magpie/tree/1.6.2>`_ (2019-10-04)
------------------------------------------------------------------------------------

Bug Fixes
~~~~~~~~~~~~~~~~~~~~~
* Fix a bug in ``ows_parser_factory`` that caused query parameters for wps services to be case sensitive.

`1.6.1 <https://github.com/Ouranosinc/Magpie/tree/1.6.1>`_ (2019-10-01)
------------------------------------------------------------------------------------

Bug Fixes
~~~~~~~~~~~~~~~~~~~~~
* Fix migration script for ``project-api`` service type.

`1.6.0 <https://github.com/Ouranosinc/Magpie/tree/1.6.0>`_ (2019-09-20)
------------------------------------------------------------------------------------

Features / Changes
~~~~~~~~~~~~~~~~~~~~~
* Add an utility script ``create_users`` for quickly creating multiple users from a list of email addresses
  (`#219 <https://github.com/Ouranosinc/Magpie/issues/219>`_).
* Add PEP8 auto-fix make target ``lint-fix`` that will correct any PEP8 and docstring problem to expected format.
* Add auto-doc of make target ``help`` message.
* Add ACL caching option and documentation (`#218 <https://github.com/Ouranosinc/Magpie/issues/218>`_).

`1.5.0 <https://github.com/Ouranosinc/Magpie/tree/1.5.0>`_ (2019-09-09)
------------------------------------------------------------------------------------

Features / Changes
~~~~~~~~~~~~~~~~~~~~~
* Use singleton interface for ``MagpieAdapter`` and ``MagpieServiceStore`` to avoid class recreation and reduce request
  time by `Twitcher` when checking for a service by name.

Bug Fixes
~~~~~~~~~~~~~~~~~~~~~
* Fix issue of form submission not behaving as expected when pressing ``<ENTER>`` key
  (`#209 <https://github.com/Ouranosinc/Magpie/issues/209>`_).
* Fix 500 error when deleting a service resource from UI (`#195 <https://github.com/Ouranosinc/Magpie/issues/195>`_).

`1.4.0 <https://github.com/Ouranosinc/Magpie/tree/1.4.0>`_ (2019-08-28)
------------------------------------------------------------------------------------

Features / Changes
~~~~~~~~~~~~~~~~~~~~~
* Apply ``MAGPIE_ANONYMOUS_GROUP`` to every new user to ensure they can access public resources when they are logged in
  and that they don't have the same resource permission explicitly set for them.

Bug Fixes
~~~~~~~~~~~~~~~~~~~~~
* Fix migration script hastily removing anonymous group permissions without handling and transferring them accordingly.
* Use settings during default user creation instead of relying only on environment variables, to reflect runtime usage.

`1.3.4 <https://github.com/Ouranosinc/Magpie/tree/1.3.4>`_ (2019-08-09)
------------------------------------------------------------------------------------

Bug Fixes
~~~~~~~~~~~~~~~~~~~~~
* Fix migration script errors due to incorrect object fetching from db
  (`#149 <https://github.com/Ouranosinc/PAVICS/pull/149>`_).

`1.3.3 <https://github.com/Ouranosinc/Magpie/tree/1.3.3>`_ (2019-07-11)
------------------------------------------------------------------------------------

Features / Changes
~~~~~~~~~~~~~~~~~~~~~
* Update ``MagpieAdapter`` to use `Twitcher` version ``0.5.2`` to employ HTTP status code fixes and additional
  API route details :
  - https://github.com/bird-house/twitcher/pull/79
  - https://github.com/bird-house/twitcher/pull/84

`1.3.2 <https://github.com/Ouranosinc/Magpie/tree/1.3.2>`_ (2019-07-09)
------------------------------------------------------------------------------------

Features / Changes
~~~~~~~~~~~~~~~~~~~~~
* Add ``use_tweens=True`` to ``request.invoke_subrequest`` calls in order to properly handle the nested database
  transaction states with the manager (`#203 <https://github.com/Ouranosinc/Magpie/issues/203>`_).
  Automatically provides ``pool_threadlocal`` functionality added in ``1.3.1`` as per implementation of
  ``pyramid_tm`` (`#201 <https://github.com/Ouranosinc/Magpie/issues/201>`_).

`1.3.1 <https://github.com/Ouranosinc/Magpie/tree/1.3.1>`_ (2019-07-05)
------------------------------------------------------------------------------------

Features / Changes
~~~~~~~~~~~~~~~~~~~~~
* Add ``pool_threadlocal=True`` setting for database session creation to allow further connections across workers
  (see `#201 <https://github.com/Ouranosinc/Magpie/issues/201>`_,
  `#202 <https://github.com/Ouranosinc/Magpie/issues/202>`_ for further information).

`1.3.0 <https://github.com/Ouranosinc/Magpie/tree/1.3.0>`_ (2019-07-02)
------------------------------------------------------------------------------------

Features / Changes
~~~~~~~~~~~~~~~~~~~~~
* Move ``get_user`` function used specifically for `Twitcher` via ``MagpieAdapter`` where it is employed.
* Remove obsolete, unused and less secure code that converted a token to a matching user by ID.
* Avoid overriding a logger level specified by configuration by checking for ``NOTSET`` beforehand.
* Add debug logging of Authentication Policy employed within ``MagpieAdapter``.
* Add debug logging of Authentication Policy at config time for both `Twitcher` and `Magpie`.
* Add debug logging of Cookie identification within ``MagpieAdapter``.
* Add route ``/verify`` with ``POST`` request to verify matching Authentication Policy tokens retrieved between
  `Magpie` and `Twitcher` (via ``MagpieAdapter``).

Bug Fixes
~~~~~~~~~~~~~~~~~~~~~
* Fix ``MagpieAdapter`` name incorrectly called when displayed using route ``/info`` from `Twitcher`.

`1.2.1 <https://github.com/Ouranosinc/Magpie/tree/1.2.1>`_ (2019-06-28)
------------------------------------------------------------------------------------

Features / Changes
~~~~~~~~~~~~~~~~~~~~~
* Log every permission requests.

`1.2.0 <https://github.com/Ouranosinc/Magpie/tree/1.2.0>`_ (2019-06-27)
------------------------------------------------------------------------------------

Features / Changes
~~~~~~~~~~~~~~~~~~~~~
* Provide some documentation about ``magpie.constants`` module behaviour.
* Remove some inspection comments by using combined requirements files.
* Add constant ``MAGPIE_LOG_PRINT`` (default: ``False``) to enforce printing logs to console
  (equivalent to specifying a ``sys.stdout/stderr StreamHandler`` in ``magpie.ini``, but is not enforced anymore).
* Update logging config to avoid duplicate outputs and adjust code to respect specified config.
* Add some typing for ACL methods.

Bug Fixes
~~~~~~~~~~~~~~~~~~~~~
* Fix ``Permission`` enum vs literal string usage during ACL resolution for some services and return enums when calling.
  ``ServiceInterface.permission_requested`` method.
* Fix user/group permission checkboxes not immediately reflected in UI after clicking them
  (`#160 <https://github.com/Ouranosinc/Magpie/issues/160>`_).

`1.1.0 <https://github.com/Ouranosinc/Magpie/tree/1.1.0>`_ (2019-05-28)
------------------------------------------------------------------------------------

Features / Changes
~~~~~~~~~~~~~~~~~~~~~
* Prioritize settings (ie: ``magpie.ini`` values) before environment variables and ``magpie.constants`` globals.
* Allow specifying ``magpie.scheme`` setting to generate the ``magpie.url`` with it if the later was omitted.
* Look in settings for required parameters for function ``get_admin_cookies``.
* Use API definitions instead of literal strings for routes employed in ``MagpieAdapter``.

Bug Fixes
~~~~~~~~~~~~~~~~~~~~~
* Fix erroneous ``Content-Type`` header retrieved from form submission getting forwarded to API requests.
* Fix user name update failing because of incomplete db transaction.

`1.0.0 <https://github.com/Ouranosinc/Magpie/tree/1.0.0>`_ (2019-05-24)
------------------------------------------------------------------------------------

Features / Changes
~~~~~~~~~~~~~~~~~~~~~
* Add ``Dockerfile.adapter`` to build and configure ``MagpieAdapter`` on top of ``Twitcher >= 0.5.0``.
* Add auto-bump of history version.
* Update history with more specific sections.
* Improve ``Makefile`` targets with more checks and re-using variables.
* Add constant alternative search of variant ``magpie.[variable_name]`` for ``MAGPIE_[VARIABLE_NAME]``.
* Add tests for ``get_constant`` function.
* Regroup all configurations in a common file located in ``config/magpie.ini``.
* Remove all other configuration files (``tox.ini``, ``alembic.ini``, ``logging.ini``).
* Drop `Makefile` target ``test-tox``.

Bug Fixes
~~~~~~~~~~~~~~~~~~~~~
* Use an already created configurator when calling ``MagpieAdapter.configurator_factory``
  instead of recreating it from settings to preserve potential previous setup and includes.
* Use default ``WPSGet``/``WPSPost`` for ``magpie.owsrequest.OWSParser`` when no ``Content-Type`` header is specified
  (``JSONParser`` was used by default since missing ``Content-Type`` was resolved to ``application/json``, which
  resulted in incorrect parsing of `WPS` requests parameters).
* Actually fetch required `JSON` parameter from the request body if ``Content-Type`` is ``application/json``.
* Convert ``Permission`` enum to string for proper ACL comparison in ``MagpieOWSSecurity``.
* Fix ``raise_log`` function to allow proper evaluation against ``Exception`` type instead of ``message`` property.

`0.10.0 <https://github.com/Ouranosinc/Magpie/tree/0.10.0>`_ (2019-04-15)
------------------------------------------------------------------------------------

Features / Changes
~~~~~~~~~~~~~~~~~~~~~
* Refactoring of literal strings to corresponding ``Permission`` enum
  (`#167 <https://github.com/Ouranosinc/Magpie/issues/167>`_).
* Change all incorrect usages of HTTP ``Not Acceptable [406]`` to ``Bad Request [400]``
  (`#163 <https://github.com/Ouranosinc/Magpie/issues/163>`_).
* Add ``Accept`` header type checking before requests and return HTTP ``Not Acceptable [406]`` if invalid.
* Code formatting changes for consistency and cleanup of redundant/misguiding names
  (`#162 <https://github.com/Ouranosinc/Magpie/issues/162>`_).
* Add option ``MAGPIE_UI_ENABLED`` allowing to completely disable all ``/ui`` route (enabled by default).
* Add more unittests (`#74 <https://github.com/Ouranosinc/Magpie/issues/74>`_).

Bug Fixes
~~~~~~~~~~~~~~~~~~~~~
* Fix swagger responses status code and description and fix erroneous body
  (`#126 <https://github.com/Ouranosinc/Magpie/issues/126>`_).
* Fix invalid member count value returned on ``/groups/{id}`` request.
* Fix invalid ``DELETE /users/{usr}/services/{svc}/permissions/{perm}`` request not working.

`0.9.6 <https://github.com/Ouranosinc/Magpie/tree/0.9.6>`_ (2019-03-28)
------------------------------------------------------------------------------------

Features / Changes
~~~~~~~~~~~~~~~~~~~~~
* Update `Travis-CI` test suite execution by enabling directly running PEP8 lint checks.
* Change some `PyCharm` specific inspection comment in favor of IDE independent ``noqa`` equivalents.

`0.9.5 <https://github.com/Ouranosinc/Magpie/tree/0.9.5>`_ (2019-02-28)
------------------------------------------------------------------------------------

Features / Changes
~~~~~~~~~~~~~~~~~~~~~
* Logging requests and exceptions according to `MAGPIE_LOG_REQUEST` and `MAGPIE_LOG_EXCEPTION` values.
* Better handling of HTTP ``Unauthorized [401]`` and ``Forbidden [403]`` according to unauthorized view
  (invalid access token/headers or forbidden operation under view).
* Better handling of HTTP ``Not Found [404]`` and ``Method Not Allowed [405]`` on invalid routes and request methods.
* Adjust ``Dockerfile`` copy order to save time if requirements did not change.

`0.9.4 <https://github.com/Ouranosinc/Magpie/tree/0.9.4>`_ (2019-02-19)
------------------------------------------------------------------------------------

Features / Changes
~~~~~~~~~~~~~~~~~~~~~
* Address YAML security issue using updated package distribution.
* Improve permission warning details in case of error when parsing.
* Add multiple tests for item registration via API.
* Minor changes to some variable naming to respect convention across the source code.

Bug Fixes
~~~~~~~~~~~~~~~~~~~~~
* Use sub-transaction when running service update as a session can already be in effect with a transaction due to
  previous steps employed to fetch service details and/or UI display.

`0.9.3 <https://github.com/Ouranosinc/Magpie/tree/0.9.3>`_ (2019-02-18)
------------------------------------------------------------------------------------

Features / Changes
~~~~~~~~~~~~~~~~~~~~~
* Greatly reduce docker image size using ``Alpine`` base and redefining its creation steps.
* Use ``get_constant`` function to allow better retrieval of database related configuration from all setting variations.
* Simplify database creation using ``sqlalchemy_utils``.

`0.9.2 <https://github.com/Ouranosinc/Magpie/tree/0.9.2>`_ (2019-02-15)
------------------------------------------------------------------------------------

Features / Changes
~~~~~~~~~~~~~~~~~~~~~
* Allow quick functional testing using sequences of local app form submissions.
* Add test methods for UI redirects to other views from button click in displayed page.
* Change resource response for generic ``resource: {<info>}`` instead of ``{resource-id}: {<info>}``.
* Add more typing hints of headers and cookies parameters to functions.
* Improve handling of invalid request input parameter causing parsing errors using ``error_badrequest`` decorator.

Bug Fixes
~~~~~~~~~~~~~~~~~~~~~
* Fix UI add child button broken by introduced ``int`` resource id type checking.

`0.9.1 <https://github.com/Ouranosinc/Magpie/tree/0.9.1>`_ (2019-02-14)
------------------------------------------------------------------------------------

Features / Changes
~~~~~~~~~~~~~~~~~~~~~
* Reduce docker image build time by skipping irrelevant files causing long context loading using ``.dockerignore``.
* Use sub-requests API call for UI operations (fixes issue `#114 <https://github.com/Ouranosinc/Magpie/issues/114>`_).
* Add new route ``/services/types`` to obtain a list of available service types.
* Add ``resource_child_allowed`` and ``resource_types_allowed`` fields in service response.
* Change service response for generic ``service: {<info>}`` instead of ``{service-name}: {<info>}``.
* Add new route ``/services/types/{svc_type}/resources`` for details about child service type resources.
* Add error handling of reserved route keywords service ``types`` for ``/services/{svc}`` routes and current user
  defined by ``MAGPIE_LOGGED_USER`` for ``/users/{usr}`` routes.
* Additional tests for new routes and operations previously left unevaluated.

`0.9.0 <https://github.com/Ouranosinc/Magpie/tree/0.9.0>`_ (2019-02-01)
------------------------------------------------------------------------------------

Features / Changes
~~~~~~~~~~~~~~~~~~~~~
* Add permissions config to auto-generate user/group rules on startup.
* Attempt db creation on first migration if not existing.
* Add continuous integration testing and deployment (with python 2/3 tests).
* Ensure python compatibility for Python 2.7, 3.5, 3.6 (via `Travis-CI`).
* Reduce excessive ``sqlalchemy`` logging using ``MAGPIE_LOG_LEVEL >= INFO``.
* Use schema API route definitions for UI calls.

Bug Fixes
~~~~~~~~~~~~~~~~~~~~~
* Fix invalid conflict service name check on service update request.
* Fix many invalid or erroneous swagger specifications.

`0.8.2 <https://github.com/Ouranosinc/Magpie/tree/0.8.2>`_ (2019-01-21)
------------------------------------------------------------------------------------

Features / Changes
~~~~~~~~~~~~~~~~~~~~~
* Provide user ID on API routes returning user info.

`0.8.1 <https://github.com/Ouranosinc/Magpie/tree/0.8.1>`_ (2018-12-20)
------------------------------------------------------------------------------------

Features / Changes
~~~~~~~~~~~~~~~~~~~~~
* Update ``MagpieAdapter`` to match process store changes.

`0.8.0 <https://github.com/Ouranosinc/Magpie/tree/0.8.0>`_ (2018-12-18)
------------------------------------------------------------------------------------

Features / Changes
~~~~~~~~~~~~~~~~~~~~~
* Adjust typing of ``MagpieAdapter``.
* Reuse `store` objects in ``MagpieAdapter`` to avoid recreation on each request.
* Add ``HTTPNotImplemented [501]`` error in case of incorrect adapter configuration.

`0.7.12 <https://github.com/Ouranosinc/Magpie/tree/0.7.12>`_ (2018-12-06)
------------------------------------------------------------------------------------

Features / Changes
~~~~~~~~~~~~~~~~~~~~~
* Add flag to return `effective` permissions from user resource permissions requests.

`0.7.11 <https://github.com/Ouranosinc/Magpie/tree/0.7.11>`_ (2018-12-03)
------------------------------------------------------------------------------------

Features / Changes
~~~~~~~~~~~~~~~~~~~~~
* Allow more processes to be returned by an administrator user when parsing items in ``MagpieAdapter.MagpieProcess``.

`0.7.10 <https://github.com/Ouranosinc/Magpie/tree/0.7.10>`_ (2018-11-30)
------------------------------------------------------------------------------------

Features / Changes
~~~~~~~~~~~~~~~~~~~~~
* Updates to ``MagpieAdapter.MagpieProcess`` according to process visibility.

`0.7.9 <https://github.com/Ouranosinc/Magpie/tree/0.7.9>`_ (2018-11-20)
------------------------------------------------------------------------------------

Features / Changes
~~~~~~~~~~~~~~~~~~~~~
* Add ``isTrue`` and ``isFalse`` options to ``api_except.verify_param`` utility function.
* Add better detail and error code for login failure instead of generic failure.
* Use ``UserService`` for some user operations that were still using the old method.
* Add multiple tests for ``/users/[...]`` related routes.

Bug Fixes
~~~~~~~~~~~~~~~~~~~~~
* Fixes to JSON body to be returned by some ``MagpieAdapter.MagpieProcess`` operations.

`0.7.8 <https://github.com/Ouranosinc/Magpie/tree/0.7.8>`_ (2018-11-16)
------------------------------------------------------------------------------------

Features / Changes
~~~~~~~~~~~~~~~~~~~~~
* Hide service private URL on non administrator level requests.
* Make cookies expire-able by setting ``MAGPIE_COOKIE_EXPIRE`` and provide cookie only on http
  (`JS CSRF` attack protection).
* Update ``MagpieAdapter.MagpieOWSSecurity`` for `WSO2` seamless integration with Authentication header token.
* Update ``MagpieAdapter.MagpieProcess`` for automatic handling of REST-API WPS process route access permissions.
* Update ``MagpieAdapter.MagpieService`` accordingly to inherited resources and service URL changes.

Bug Fixes
~~~~~~~~~~~~~~~~~~~~~
* Fixes related to postgres DB entry conflicting inserts and validations.

`0.7.7 <https://github.com/Ouranosinc/Magpie/tree/0.7.7>`_ (2018-11-06)
------------------------------------------------------------------------------------

Features / Changes
~~~~~~~~~~~~~~~~~~~~~
* Add error handing during user permission creation in ``MagpieAdapter.MagpieProcess``.

0.7.6 (n/a)
------------------------------------------------------------------------------------

* Invalid version skipped due to generation error.

`0.7.5 <https://github.com/Ouranosinc/Magpie/tree/0.7.5>`_ (2018-11-05)
------------------------------------------------------------------------------------

Bug Fixes
~~~~~~~~~~~~~~~~~~~~~
* Fix handling of resource type in case the resource ID refers to a ``service``.
* Pin ``pyramid_tm==2.2.1``.

`0.7.4 <https://github.com/Ouranosinc/Magpie/tree/0.7.4>`_ (2018-11-01)
------------------------------------------------------------------------------------

Features / Changes
~~~~~~~~~~~~~~~~~~~~~
* Add inherited resource permission with querystring (deprecate ``inherited_<>`` routes warnings).

`0.7.3 <https://github.com/Ouranosinc/Magpie/tree/0.7.3>`_ (2018-10-26)
------------------------------------------------------------------------------------

Features / Changes
~~~~~~~~~~~~~~~~~~~~~
* Improve ``MagpieAdapter`` logging.
* Add ``MagpieAdapter`` initialization with parent object initialization and configuration.

`0.7.2 <https://github.com/Ouranosinc/Magpie/tree/0.7.2>`_ (2018-10-19)
------------------------------------------------------------------------------------

Features / Changes
~~~~~~~~~~~~~~~~~~~~~
* Add ``MagpieAdapter.MagpieOWSSecurity.update_request_cookies`` method that handles conversion of ``Authorization``
  header into the required authentication cookie employed by `Magpie` and `Twitcher` via integrated ``MagpieAdapter``.
* Add multiple cosmetic improvements to UI (images, styles, etc.).
* Improve login error reporting in UI.
* Improve reporting of invalid parameters on creation UI pages.
* Add better display of the logged user if any in the UI.
* Add more Swagger API documentation details for returned resources per HTTP status codes.
* Add external provider type ``WSO2`` and relevant setting variables to configure the referenced instance.

Bug Fixes
~~~~~~~~~~~~~~~~~~~~~
* Fix external providers login support with ``authomatic`` using API/UI (validated for `DKRZ`, `GitHub` and `WSO2`).
* Fix login/logout button in UI.

`0.7.1 <https://github.com/Ouranosinc/Magpie/tree/0.7.1>`_ (2018-10-16)
------------------------------------------------------------------------------------

Features / Changes
~~~~~~~~~~~~~~~~~~~~~
* Avoid displaying the private service URL when not permitted for the current user.
* Add more test and documentation updates.

`0.7.0 <https://github.com/Ouranosinc/Magpie/tree/0.7.0>`_ (2018-10-05)
------------------------------------------------------------------------------------

Features / Changes
~~~~~~~~~~~~~~~~~~~~~
* Add service resource auto-sync feature.
* Return user/group services if any sub-resource has permissions.

`0.6.5 <https://github.com/Ouranosinc/Magpie/tree/0.6.5>`_ (2018-09-13)
------------------------------------------------------------------------------------

Bug Fixes
~~~~~~~~~~~~~~~~~~~~~
* Fix ``MagpieAdapter`` setup using ``TWITCHER_PROTECTED_URL`` setting.
* Fix ``MagpieAdapter.MagpieService`` handling of returned list of services.
* Fix Swagger JSON path retrieval for some edge case configuration values.

`0.6.4 <https://github.com/Ouranosinc/Magpie/tree/0.6.4>`_ (2018-10-10)
------------------------------------------------------------------------------------

0.6.2 - 0.6.3 (n/a)
------------------------------------------------------------------------------------

* Invalid versions skipped due to generation error.

`0.6.1 <https://github.com/Ouranosinc/Magpie/tree/0.6.1>`_ (2018-06-29)
------------------------------------------------------------------------------------

Features / Changes
~~~~~~~~~~~~~~~~~~~~~
* Update ``Makefile`` targets.
* Change how ``postgres`` configurations are retrieved using variables specific to `Magpie`.

Bug Fixes
~~~~~~~~~~~~~~~~~~~~~
* Properly return values of field ``permission_names`` under ``/services/.*`` routes.

`0.6.0 <https://github.com/Ouranosinc/Magpie/tree/0.6.0>`_ (2018-06-26)
------------------------------------------------------------------------------------

Features / Changes
~~~~~~~~~~~~~~~~~~~~~
* Add ``/magpie/api/`` route to locally display the Magpie REST API documentation.
* Move many source files around to regroup by API/UI functionality.
* Auto-generation of swagger REST API documentation using ``cornice_swagger``.
* Add more unit tests.
* Validation of permitted resource types children under specific parent service or resource.
* ``ServiceAPI`` to filter ``read``/``write`` of specific HTTP methods on route parts.
* ``ServiceAccess`` to filter top-level route ``access`` permission of a generic service URL.

`0.5.4 <https://github.com/Ouranosinc/Magpie/tree/0.5.4>`_ (2018-06-08)
------------------------------------------------------------------------------------

Features / Changes
~~~~~~~~~~~~~~~~~~~~~
* Improve some routes returned codes, inputs check, and requests formats (JSON).

`0.5.3 <https://github.com/Ouranosinc/Magpie/tree/0.5.3>`_ (2018-06-07)
------------------------------------------------------------------------------------

Features / Changes
~~~~~~~~~~~~~~~~~~~~~
* Add utility functions like ``get_multiformat_any`` to help retrieving contents regardless of
  request method and/or content-type.

`0.5.2 <https://github.com/Ouranosinc/Magpie/tree/0.5.2>`_ (2018-06-06)
------------------------------------------------------------------------------------

Bug Fixes
~~~~~~~~~~~~~~~~~~~~~
* Fix returned inherited group permissions of a user.
* Fix clearing of cookies when logout is accomplished.

`0.5.1 <https://github.com/Ouranosinc/Magpie/tree/0.5.1>`_ (2018-06-06)
------------------------------------------------------------------------------------

Features / Changes
~~~~~~~~~~~~~~~~~~~~~
* Independent user/group permissions, no more 'personal' group to reflect user permissions.
* Service specific resources with service*-typed* Resource permissions.
* More verification of resources permissions under specific services.
* Reference to root service from each sub-resource.

`0.5.0 <https://github.com/Ouranosinc/Magpie/tree/0.5.0>`_ (2018-06-06)
------------------------------------------------------------------------------------

Features / Changes
~~~~~~~~~~~~~~~~~~~~~
* Change defaults for ``ADMIN_GROUP`` and ``USER_GROUP`` variables.
* Major refactoring of ``Magpie`` application, both for API and UI.
* Split utilities and view functions into corresponding files for each type of item.
* Add more ``alembic`` database migration scripts steps for missing incremental versioning of schema and data.
* Inheritance of user and group permissions with different routes.

`0.4.5 <https://github.com/Ouranosinc/Magpie/tree/0.4.5>`_ (2018-05-14)
------------------------------------------------------------------------------------

Features / Changes
~~~~~~~~~~~~~~~~~~~~~
* Handle login failure into different use cases in order to return appropriate HTTP status code and message.
* Add login error reporting with a banner in UI.

`0.4.4 <https://github.com/Ouranosinc/Magpie/tree/0.4.4>`_ (2018-05-11)
------------------------------------------------------------------------------------

Features / Changes
~~~~~~~~~~~~~~~~~~~~~
* Add UI view for user detail edition, including personal information and group membership.

`0.4.3 <https://github.com/Ouranosinc/Magpie/tree/0.4.3>`_ (2018-05-09)
------------------------------------------------------------------------------------

Features / Changes
~~~~~~~~~~~~~~~~~~~~~
* Loosen ``psycopg2`` version requirement.

`0.4.2 <https://github.com/Ouranosinc/Magpie/tree/0.4.2>`_ (2018-05-09)
------------------------------------------------------------------------------------

Features / Changes
~~~~~~~~~~~~~~~~~~~~~
* Loosen ``PyYAML`` version requirement.
* Update documentation details.

Bug Fixes
~~~~~~~~~~~~~~~~~~~~~
* Fix installation error (`#27 <https://github.com/Ouranosinc/Magpie/issues/27>`_).

`0.4.1 <https://github.com/Ouranosinc/Magpie/tree/0.4.1>`_ (2018-05-08)
------------------------------------------------------------------------------------

Features / Changes
~~~~~~~~~~~~~~~~~~~~~
* Improvement to UI element rendering with focus/hover/etc.
* Push to Phoenix adjustments and new push button option and alert/confirmation banner.

`0.4.0 <https://github.com/Ouranosinc/Magpie/tree/0.4.0>`_ (2018-03-23)
------------------------------------------------------------------------------------

Features / Changes
~~~~~~~~~~~~~~~~~~~~~
* Default admin permissions.
* Block UI view permissions of all pages if not logged in.

0.3.x
------------------------------------------------------------------------------------

Features / Changes
~~~~~~~~~~~~~~~~~~~~~
* Add `ncWMS` support for `getmap`, `getcapabilities`, `getmetadata` on ``thredds`` resource.
* Add `ncWMS2` to default providers.
* Add `geoserverwms` service.
* Remove load balanced `Malleefowl` and `Catalog`.
* Push service provider updates to `Phoenix` on service edit or initial setup with `getcapabilities` for `anonymous`.
* Major update of `Magpie REST API 0.2.x documentation` to match returned codes/messages from 0.2.0 changes.
* Normalise additional HTTP request responses omitted from 0.2.0 (404, 500, and other missed responses).
* Remove internal api call, separate login external from local, direct access to `ziggurat` login.

Bug Fixes
~~~~~~~~~~~~~~~~~~~~~
* Fix UI ``"Magpie Administration"`` to redirect toward home page instead of `PAVICS` platform.
* Fix bug during user creation against preemptive checks.
* Fix issues from `0.2.x` versions.

0.2.0
------------------------------------------------------------------------------------

Features / Changes
~~~~~~~~~~~~~~~~~~~~~
* Revamp HTTP standard error output format, messages, values and general error/exception handling.
* Update `Magpie REST API 0.2.0 documentation`.

0.1.1
------------------------------------------------------------------------------------

Features / Changes
~~~~~~~~~~~~~~~~~~~~~
* Add edition of service URL via ``PUT /{service_name}``.

0.1.0
------------------------------------------------------------------------------------

* First structured release.<|MERGE_RESOLUTION|>--- conflicted
+++ resolved
@@ -7,7 +7,6 @@
 `Unreleased <https://github.com/Ouranosinc/Magpie/tree/master>`_ (latest)
 ------------------------------------------------------------------------------------
 
-<<<<<<< HEAD
 Features / Changes
 ~~~~~~~~~~~~~~~~~~~~~
 * Add new `Terms and conditions` field for ``Group`` creation. When a request is made to assign a ``User`` to a
@@ -17,8 +16,10 @@
 * Changed ``/groups/{group_name}/users``, ``/users/current/groups`` and ``/users/{user_name}/groups`` endpoints with
   new query parameter `status` to either get active, pending or all ``Users`` or ``Groups``. This new parameter is
   useful to display any pending ``Users``/``Groups`` on the UI.
-=======
-* Nothing new for the moment.
+
+Bug Fixes
+~~~~~~~~~~~~~~~~~~~~~
+* Fix HTTP ``Internal Server Error [500]`` on the page to edit a ``Group`` when deleting the last ``User`` of a ``Group``.
 
 `3.16.0 <https://github.com/Ouranosinc/Magpie/tree/3.16.0>`_ (2021-10-05)
 ------------------------------------------------------------------------------------
@@ -72,11 +73,9 @@
 * Add multiple new log entries during ``Permission`` effective resolution and ``Service`` retrieval
   within ``MagpieAdapter`` to debug procedure and attempt identifying any problem with it when caching is involved
   (relates to `#466 <https://github.com/Ouranosinc/Magpie/issues/466>`_).
->>>>>>> b9563976
-
-Bug Fixes
-~~~~~~~~~~~~~~~~~~~~~
-* Fix HTTP ``Internal Server Error [500]`` on the page to edit a ``Group`` when deleting the last ``User`` of a ``Group``.
+
+Bug Fixes
+~~~~~~~~~~~~~~~~~~~~~
 * Pin ``sqlalchemy``, ``sqlalchemy_utils``, ``zope.sqlalchemy`` and ``ziggurat_foundations`` to specific package
   versions to avoid underlying issues when combining dependencies with `Twitcher` (in ``Docker.adapter``).
   Some definitions at lower level in ``ziggurat_foundations`` cause an issue when moving to ``sqlalchemy>=1.4``,
