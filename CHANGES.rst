    .. explicit references must be used in this file (not references.rst) to ensure they are directly rendered on Github
.. :changelog:

Changes
*******

.. _changes_latest:

`Unreleased <https://github.com/Ouranosinc/Magpie/tree/master>`_ (latest)
------------------------------------------------------------------------------------

* Nothing new for the moment.

.. _changes_3.36.0:

`3.36.0 <https://github.com/Ouranosinc/Magpie/tree/3.36.0>`_ (2023-10-03)
------------------------------------------------------------------------------------

Features / Changes
~~~~~~~~~~~~~~~~~~~~~
<<<<<<< HEAD
* Introduce "Network Mode" which allows other Magpie instances to act as external authentication providers using JSON
  Web Tokens (JWT). This allows users registered across multiple Magpie instances in a network to more easily gain
  access to the resources within the network, without requiring the duplication of user credentials across the network.
=======
* Allow startup `Service` registration to update the ``type`` field if a change is detected when loading ``providers``
  configurations. Note that modifying ``type`` of a `Service` with existing `Resource` or `Permission` definitions on
  the `Service` itself or any of its children could break the `Magpie` instance if those definitions are not compatible.
>>>>>>> 92ff2d2f

Bug Fixes
~~~~~~~~~~~~~~~~~~~~~
* Fix returned headers in ``401 Unauthenticated`` response which did not properly employ ``Authentication-Control``
  header to return the ``location-when-unauthenticated`` parameter instead of returning it directly as invalid header.
* Add `API` endpoint ``GET /services/{service_name}/resources/{resource_id}`` similar to
  existing endpoint ``GET /resources/{resource_id}`` allowing retrieval of a `Resource` details
  with prior validation that it lies under the referenced `Service`
  (fixes `#347 <https://github.com/Ouranosinc/Magpie/issues/347>`_).
* Improve ``JSON`` typing definitions to reduce false-positives linting errors and add missing typing definitions.

.. _changes_3.35.0:

`3.35.0 <https://github.com/Ouranosinc/Magpie/tree/3.35.0>`_ (2023-08-31)
------------------------------------------------------------------------------------

Features / Changes
~~~~~~~~~~~~~~~~~~~~~
* Add support of RESTful API endpoints (i.e.: ``ServiceAPI``) under ``ServiceGeoserver`` using ``Route`` resources
  (fixes `#584 <https://github.com/Ouranosinc/Magpie/issues/584>`_).
  Requires the `Service` to be configured either with the default ``configuration``,
  or by explicitly setting ``api: true``. When a HTTP request is sent toward a `Service` typed ``ServiceGeoserver``,
  any non-`OWS` request (i.e.: `WFS`, `WMS`, `WPS`) will default to the resolution handling of typical ``ServiceAPI``.
  This can be used notably to access the ``/web`` and ``/ogc`` endpoints of a `GeoServer` instance.

Bug Fixes
~~~~~~~~~~~~~~~~~~~~~
* Fix `UI` rendering of the `Permission` label list under a `Service` edition page when a large amount of possible
  permissions is applicable. This was notably the case of ``ServiceGeoserver`` that combines permissions of multiple
  `OWS`-based services, which where going out of bound of the UI page.
* Fix `UI` scrollbars going over the `Permission` titles in the `User` and `Group` permission edition pages.

.. _changes_3.34.0:

`3.34.0 <https://github.com/Ouranosinc/Magpie/tree/3.34.0>`_ (2023-05-31)
------------------------------------------------------------------------------------

Features / Changes
~~~~~~~~~~~~~~~~~~~~~
* Add the ``service.type`` data in the `Webhooks` for a `Permission` change, even if the resource is not a service,
  since the root service type is necessary to `Cowbird`.

.. _changes_3.33.0:

`3.33.0 <https://github.com/Ouranosinc/Magpie/tree/3.33.0>`_ (2023-03-20)
------------------------------------------------------------------------------------

Features / Changes
~~~~~~~~~~~~~~~~~~~~~
* Add a new ``tween`` that enforces active database transaction to be closed after handling the request and
  generating response to limit potential ``idle in transaction`` states.
* Unpin ``alembic`` to allow latest versions to be installed for Python versions supporting it.

.. _changes_3.32.0:

`3.32.0 <https://github.com/Ouranosinc/Magpie/tree/3.32.0>`_ (2023-02-09)
------------------------------------------------------------------------------------

Features / Changes
~~~~~~~~~~~~~~~~~~~~~
* Use Python 3.11 in the `Magpie` Docker application to take advantage of performance improvements and security fixes.
* Use ``twitcher>=0.9.0`` based on Python 3.11 for the `Twitcher` Docker with ``MagpieAdapter`` preinstalled.
* Use Python 3.11 by default for CI tests and linting checks.

.. _changes_3.31.0:

`3.31.0 <https://github.com/Ouranosinc/Magpie/tree/3.31.0>`_ (2023-02-07)
------------------------------------------------------------------------------------

Features / Changes
~~~~~~~~~~~~~~~~~~~~~
* Use ``twitcher>=0.8.0``.
* Register a ``ResponseFactory`` that inserts the ``request`` reference within produced ``response`` objects when
  handled by ``pyramid`` handlers. This is to ensure better alignment of expected object references with other code
  sections, such as in the ``MagpieAdapter``.
* Add ``get_registry`` utility function and adjust ``get_settings`` that reuses common operations between them.

Bug Fixes
~~~~~~~~~~~~~~~~~~~~~
* Fix ``MagpieAdapter`` to employ the new ``send_request`` method (``twitcher>=0.8.0``) in order to inject the
  missing ``response.request`` reference within the proxied response when the ``requests`` module was used to perform
  the request. This resolves a ``None`` reference that caused most of the ``MagpieAdapter.response_hook`` to fail.

.. _changes_3.30.0:

`3.30.0 <https://github.com/Ouranosinc/Magpie/tree/3.30.0>`_ (2023-01-23)
------------------------------------------------------------------------------------

Features / Changes
~~~~~~~~~~~~~~~~~~~~~
* Add HTML filtering rule when generating Mako Templates employed for email notifications to ensure safe parameters.
* Add common regex patterns as precompiled definitions to speedup their use when provided to ``verify_param`` function.
* Improve the documentation regarding the configuration of `GitHub` as `External Provider` for login identity.

Bug Fixes
~~~~~~~~~~~~~~~~~~~~~
* Fix duplicate ``Location`` header causing issues during HTTP redirection for `External Provider` login procedure.

.. _changes_3.29.0:

`3.29.0 <https://github.com/Ouranosinc/Magpie/tree/3.29.0>`_ (2022-12-12)
------------------------------------------------------------------------------------

Features / Changes
~~~~~~~~~~~~~~~~~~~~~
* Add ``service_sync_type`` field to `Service` edition UI page.
* Add missing Python typing annotations for ``magpie.cli.sync_resources`` and ``magpie.cli.sync_services`` functions.
* Add Python 3.9, 3.10 and 3.11 support.
* Drop Python 2.7 support.
* Mark Python 3.5 and 3.6 as legacy versions.
  Those are not recommended for security reasons, but are technically still functional to run `Magpie`.
  To run `Magpie` within `Twitcher`, Python 3.6 is required.

Bug Fixes
~~~~~~~~~~~~~~~~~~~~~
* Fix missing ``resource_type`` field following synchronization with ``RemoteResource`` causing UI views ``KeyError``
  when rendering their Mako template (resolves `#549 <https://github.com/Ouranosinc/Magpie/issues/549>`_).
* Maintenance updates for security fixes of dependency packages.

.. _changes_3.28.0:

`3.28.0 <https://github.com/Ouranosinc/Magpie/tree/3.28.0>`_ (2022-11-15)
------------------------------------------------------------------------------------

Features / Changes
~~~~~~~~~~~~~~~~~~~~~
* Raise HTTP conflict on `Permission` update when the new `Permission` to be generated matches perfectly with the
  existing one to avoid unnecessary `Webhooks` calls (subsequent delete and create of the same `Permission` definition).
* Add debug logging details of processed `Webhooks` to facilitate integration with other services sending or
  receiving requests from this functionality.

Bug Fixes
~~~~~~~~~~~~~~~~~~~~~
* Fix ``verify_param`` indirectly causing an error with ``PermissionSet`` object passed as ``param_compare`` argument
  when attempting to resolve if that comparison argument is of ``str`` type, which was not handled as valid second
  argument for the ``PermissionSet.__eq__`` operation.
* Minor adjustment in typing definitions.

.. _changes_3.27.0:

`3.27.0 <https://github.com/Ouranosinc/Magpie/tree/3.27.0>`_ (2022-09-02)
------------------------------------------------------------------------------------

Features / Changes
~~~~~~~~~~~~~~~~~~~~~
* | Add database unique index to ensure case-insensitive ``User`` email cannot be stored.
  |
  | **IMPORTANT**:
  | If any ``User`` entries with duplicate case-insensitive emails are present in the database, the application
    will fail when performing the database migration. Resolve those cases manually before starting `Magpie`.

* Display ``User`` email field in UI page providing the list of registered and pending users.
* Add ``mailto:`` link for all ``User`` email fields displayed in UI.

Bug Fixes
~~~~~~~~~~~~~~~~~~~~~
* Fix conflicting ``User`` email not properly reported in UI with an appropriate message in creation page.
  The ``User`` name was instead reported as the conflicting property, although it was not the problematic field
  (resolves `#521 <https://github.com/Ouranosinc/Magpie/issues/521>`_).

.. _changes_3.26.0:

`3.26.0 <https://github.com/Ouranosinc/Magpie/tree/3.26.0>`_ (2022-05-26)
------------------------------------------------------------------------------------

Features / Changes
~~~~~~~~~~~~~~~~~~~~~
* Add ``context`` parameter available for `Service Hook` functions, offering more handlers to obtain references to
  the adapter, the request's `Service` implementation, and the corresponding database `Resource`. This can be used,
  amongst other things, to perform advanced operations such as validating other `Resource` and `Permission` conditions
  to modify the handled ``request`` or ``response`` by the hook.

Bug Fixes
~~~~~~~~~~~~~~~~~~~~~
* Fix ``request.user`` property attempting ``setattr`` for unauthenticated use-case (*anonymous* pseudo user) when
  other piece of code (``MagpieAdapter``, `Twitcher`, etc.) except ``None`` since no actual user is authenticated.
  Identified during implementation testing of
  `bird-house/birdhouse-deploy#245 <https://github.com/bird-house/birdhouse-deploy/pull/245>`_ feature.

.. _changes_3.25.0:

`3.25.0 <https://github.com/Ouranosinc/Magpie/tree/3.25.0>`_ (2022-05-20)
------------------------------------------------------------------------------------

Features / Changes
~~~~~~~~~~~~~~~~~~~~~
* Add JSON schema validation of loaded `Service` configuration (``providers.cfg``).
* Add optional ``hooks`` section under each `Service` definition of the ``providers.cfg`` or combined configuration
  file that allows pre/post request/response processing operations using plugin Python scripts.
* Add settings/environment variable ``MAGPIE_PROVIDERS_HOOKS_PATH`` to override the base directory where hook ``target``
  functions can be found when relative references are employed.
* Store the validated `Service` configuration in ``magpie.services`` settings for later access to ``hooks`` definitions
  by the ``MagpieAdapter``.
* Rename the ``webhooks`` section stored in settings to ``magpie.webhooks`` to avoid possible name clashes.

Bug Fixes
~~~~~~~~~~~~~~~~~~~~~
* Fix typo in UI edit user page when listing order of resolution of permissions.
* Apply multiple typing improvements and fixes.

.. _changes_3.24.0:

`3.24.0 <https://github.com/Ouranosinc/Magpie/tree/3.24.0>`_ (2022-03-23)
------------------------------------------------------------------------------------

Features / Changes
~~~~~~~~~~~~~~~~~~~~~
* Add ``PATCH /permissions`` endpoint that updates permissions and creates related resources if necessary.
* Add support of new format for ``permissions.cfg`` for the ``type`` parameter, using multiple types separated
  by a slash character, matching each type with each resource found in the ``resource`` parameter.

.. _changes_3.23.0:

`3.23.0 <https://github.com/Ouranosinc/Magpie/tree/3.23.0>`_ (2022-03-21)
------------------------------------------------------------------------------------

Features / Changes
~~~~~~~~~~~~~~~~~~~~~
* Add ``parents``, ``flatten`` and ``invert`` query parameters for request ``GET /resources/{id}`` allowing listing
  of the hierarchy of *parent* resources leading down to that requested ``Resource``, rather than listing all possible
  *children* resources branches under it. Combined with the ``flatten`` and/or ``invert`` parameters, the representation
  format and order of returned resources can also be adjusted.
* Refactor `OpenAPI` schema definitions for query parameters to ensure proper names are reused across endpoints.

Bug Fixes
~~~~~~~~~~~~~~~~~~~~~
* Update linting configuration rules to validate all migration scripts employed by ``alembic``.
* Apply applicable linting fixes over ``alembic`` migration scripts.

.. _changes_3.22.0:

`3.22.0 <https://github.com/Ouranosinc/Magpie/tree/3.22.0>`_ (2022-03-10)
------------------------------------------------------------------------------------

Features / Changes
~~~~~~~~~~~~~~~~~~~~~
* Remove auto-creation of ``GetCapabilities`` allowed ``Permission`` applied directly onto any ``Service`` type that
  supports it, for the ``MAGPIE_ANONYMOUS_USER``, for a ``Service`` registered at startup from a definition retrieved
  from ``providers.cfg`` configuration file. Platforms that desire to maintain a similar auto-creation of the public
  ``Permission`` should consider instead defining an entry in ``permissions.cfg`` for the targeted ``Service``.
* Forbid the creation, edition or deletion of any ``Permission`` onto a ``Service`` or ``Resource`` associated
  to ``MAGPIE_ANONYMOUS_USER``. Any such erroneous ``Permission`` that could already existing in the database will
  be converted automatically to the corresponding ``MAGPIE_ANONYMOUS_GROUP`` with database migration at application
  startup. If a conflict occurs, the existing ``Permission`` for ``MAGPIE_ANONYMOUS_GROUP`` will be prioritized and
  the one for ``MAGPIE_ANONYMOUS_USER`` will be dropped.
* Ignore any explicit entry in ``permissions.cfg`` (or any of its variants) that attempts to create or delete
  any ``Permission`` for ``MAGPIE_ANONYMOUS_USER``.
* Update UI to better represent disallowed operations for ``MAGPIE_ANONYMOUS_USER``.

Bug Fixes
~~~~~~~~~~~~~~~~~~~~~
* When the option is provided to auto-create ``GetCapabilities`` on a ``Service`` that supports it, the ``Permission``
  is now applied onto ``MAGPIE_ANONYMOUS_GROUP`` instead of ``MAGPIE_ANONYMOUS_USER``, as it was originally intended
  and documented in function parameters. User ``MAGPIE_ANONYMOUS_USER`` will not be accessible from the API, which
  would cause auto-creation of allowed ``GetCapabilities`` to be impossible to remove. Given ``User``-level permission
  has an higher priority in resolution order than ``Group``-level, it was also impossible to revert it with ``deny``.
* Fix missing link to *OpenAPI Specification* in generated `ReadTheDocs` TOC.
* Update ``bandit`` version and resolve flagged ``lxml`` uses with secured `XML` parsing utilities.

.. _changes_3.21.0:

`3.21.0 <https://github.com/Ouranosinc/Magpie/tree/3.21.0>`_ (2022-02-02)
------------------------------------------------------------------------------------

Features / Changes
~~~~~~~~~~~~~~~~~~~~~
* Add missing ``ServiceWFS`` permissions according to `OGC WFS standard <https://www.ogc.org/standards/wfs>`_.
* Add missing ``DescribeLayer`` permission to ``ServiceGeoserverWMS`` according
  to `GeoServer WMS implementation <https://docs.geoserver.org/latest/en/user/services/wms/reference.html>`_.
* Add support of specific hierarchy of ``Resource`` type ``Layer`` nested under ``Workspace``
  for ``ServiceGeoserverWMS``.
* Add support of ``Resource`` type ``Layer`` under ``ServiceWFS``.
* Allow ``Resource`` and ``Service`` name to contain colon (``:``) character in order to define scoped names
  as it is often the case for ``Layer`` names.
* Add ``child_structure_allowed`` attribute to ``Service`` implementations allowing them to define specific
  structures of allowed ``Resource`` types hierarchies in order to control which combinations of nested ``Resource``
  types are valid under their root ``Service``. When not defined under a ``Service`` implementation, any defined
  ``Resource`` type will remain available for creation at any level of the hierarchy, unless the corresponding
  ``Resource`` in the tree already defined ``child_resource_allowed = False``. This was already the original behaviour
  in previous versions.
* Add ``GET /resources/{id}/types`` endpoint that allows retrieval of applicable children ``Resource`` types under
  a given ``Resource`` considering the nested hierarchy definition of its root ``Service`` defined by the new
  attribute ``child_structure_allowed``.
* Add ``child_structure_allowed`` attribute to the response of ``GET /service/{name}`` endpoint.
  For backward compatibility, ``resource_types_allowed`` parameter already available in the same response will continue
  to report all possible ``Resource`` types *at any level* under the ``Service`` hierarchy, although not necessarily
  applicable as immediate child ``Resource`` under that ``Service``.
* Add ``configurable`` attribute to ``Service`` types that supports custom definitions modifying their behaviour.
* Add ``service_configurable`` to response of ``GET /service/{name}`` endpoint.
* Adjust UI to consider ``child_structure_allowed`` definitions to propose only applicable ``Resource`` types in the
  combobox when creating a new ``Resource`` in the tree hierarchy.
* Add UI submission field to provide ``Service`` JSON configuration at creation when supported by the type.
* Add ``child_structure_allowed`` to ``ServiceAPI`` and ``ServiceTHREDDS`` to be more explicit about allowed structure
  hierarchies in API responses. Their original behaviour remains unchanged, but is further enforced during validation
  of their children resource type creation against explicit structure.
* Add multi-``Resource`` ACL resolution within the same request to support ``Service`` implementations that can refer
  to multiple items simultaneously. An example of this is the comma-separated list of ``Layer`` defined by ``typeNames``
  of new ``ServiceGeoserverWMS`` implementation. Access is granted if the ``User`` has access to **ALL** ``Resource``
  resolved from parsing the request.
* Add auto-restore of previous scroll position in UI page following submitted form.
* Add UI tooltip `Resource` ID to elements rendered in the ``Service`` and ``Permission`` hierarchy trees
  (relates to `#335 <https://github.com/Ouranosinc/Magpie/issues/335>`_).
* Add UI horizontal multi-scroll (all tree lines simultaneously) of ``Permission`` selectors when there are more that
  can fit naturally within the tab view for a given ``Service`` type
  (relates to `#498 <https://github.com/Ouranosinc/Magpie/issues/498>`_).

Bug Fixes
~~~~~~~~~~~~~~~~~~~~~
* Remove invalid ``params_expected`` parameter from ``Service`` implementations (``ServiceAccess``, ``ServiceAPI``,
  ``ServiceTHREDDS``) that don't make use of it since they don't derive from ``ServiceOWS``.
* Fix base ``Permission`` definitions for all variants of `WMS` according to their reference implementations.
* Remove multiple invalid schema path definitions that are not mapped against any concrete API endpoint.
* Fix reporting of ``Service`` configuration for any type that supports it. Unless overridden during creation with a
  custom configuration, ``ServiceTHREDDS`` instances would not report their default ``configuration`` field and would
  instead return ``null``, making it difficult to know from the API if default or no configuration was being applied
  for a given ``Service``.
* Fix `Effective Resolution` of ``Permission`` applied for ``ServiceGeoserverWMS`` to consider ``Scope`` modifier
  of ``Service`` and ``Workspace`` for access to be resolved at the ``Layer`` level.
* Fix UI alignment of permission titles with their corresponding permission selectors
  (relates to `#498 <https://github.com/Ouranosinc/Magpie/issues/498>`_).

.. _changes_3.20.1:

`3.20.1 <https://github.com/Ouranosinc/Magpie/tree/3.20.1>`_ (2022-01-19)
------------------------------------------------------------------------------------

Bug Fixes
~~~~~~~~~~~~~~~~~~~~~
* Fix `Twitcher` ``/verify`` endpoint integrated through ``MagpieAdapter`` to validate synchronized authentication
  policies across both services. The endpoint now supports query parameter credentials to facilitate call directly
  within a web browser (not assuming JSON contents) and properly parses cookies from both policies to report more
  detailed error messages in case of failure.
* Fix ``error`` and ``type`` representation when handling raised exception by ``evaluate_call`` utility function.

.. _changes_3.20.0:

`3.20.0 <https://github.com/Ouranosinc/Magpie/tree/3.20.0>`_ (2022-01-06)
------------------------------------------------------------------------------------

Features / Changes
~~~~~~~~~~~~~~~~~~~~~
* Add improved UI display of long ``Permission`` titles for ``Resource`` hierarchy tree headers.
* Add improved UI display of ``Permission`` titles using capitalization for better readability.
* Add UI display of the ``Resource`` type as label before its name for each item within the hierarchy tree.
* Add UI display of lock icon and message for special ``Group`` that are not editable.
* Move invalid reference to ``Resource`` within UI tree rendering function under the relevant item rendering function.
* Improve UI icons and messages related to ``User`` and ``Group`` edit not allowed when applicable to special members.

Bug Fixes
~~~~~~~~~~~~~~~~~~~~~
* Fix ``matches`` operation of ``verify_param`` function to consider ignored case and verbose (extended) regexes as
  defined in reference ``colander`` module to provide the intended validation.
* Fix invalid line above UI tree hierarchy (resolves `#434 <https://github.com/Ouranosinc/Magpie/issues/434>`_).
* Fix UI edit buttons for disallowed users (resolves `#457 <https://github.com/Ouranosinc/Magpie/issues/457>`_).

.. _changes_3.19.1:

`3.19.1 <https://github.com/Ouranosinc/Magpie/tree/3.19.1>`_ (2021-12-08)
------------------------------------------------------------------------------------

Bug Fixes
~~~~~~~~~~~~~~~~~~~~~
* Fix initial request reference sometimes lost before cached service can finish its resolution in rare situations where
  another inbound request unsets the ``adapter`` request handle by hitting the same cached service key being computed
  (resolves issue detected with feature in PR `#490 <https://github.com/Ouranosinc/Magpie/pull/490>`_ and observed in
  `bird-house/birdhouse-deploy#224 <https://github.com/bird-house/birdhouse-deploy/pull/224#issuecomment-985668339>`_).

.. _changes_3.19.0:

`3.19.0 <https://github.com/Ouranosinc/Magpie/tree/3.19.0>`_ (2021-12-02)
------------------------------------------------------------------------------------

Features / Changes
~~~~~~~~~~~~~~~~~~~~~
* Add ``pyramid_retry`` package to attempt auto-recovering from still unhandled errors
  ``sqlalchemy.orm.exc.DetachedInstanceError`` and ``transaction.interfaces.NoTransaction``
  following invalid cached/reset sessions and objects.
* Refactor application configuration from ``magpie.__init__`` to ``magpie.app`` to setup all relevant modules and
  utilities in a common location and let the initialization part only include sub-modules.
* Avoid double call of ``setup_ziggurat_config`` detected during refactor.
* Adjust handling and ordering of tweens to ensure intended behaviour and compatibility with ``pyramid_retry``.
* Update `Twitcher` base ``Docker.adapter`` image to ``v0.6.2`` to provide fixes related to session transaction
  handling (relates to `bird-house/twitcher#111 <https://github.com/bird-house/twitcher/pull/111>`_).

.. _changes_3.18.2:

`3.18.2 <https://github.com/Ouranosinc/Magpie/tree/3.18.2>`_ (2021-11-26)
------------------------------------------------------------------------------------

Bug Fixes
~~~~~~~~~~~~~~~~~~~~~
* Address more cases where ``sqlalchemy.orm.exc.DetachedInstanceError`` and ``transaction.interfaces.NoTransaction``
  could occur by enforcing scoped session redefinition when needed and recreation of the transaction for fetched models.

.. _changes_3.18.1:

`3.18.1 <https://github.com/Ouranosinc/Magpie/tree/3.18.1>`_ (2021-11-25)
------------------------------------------------------------------------------------

Bug Fixes
~~~~~~~~~~~~~~~~~~~~~
* Fix erroneous config variable name. Changed ``magpie.user_registration_email_template`` to
  ``magpie.user_registration_submission_email_template``.
* Fix ``sqlalchemy.orm.exc.DetachedInstanceError`` and ``transaction.interfaces.NoTransaction`` that
  could occur on the first ``user.groups`` or ``GroupService.by_group_name`` operations
  within ``ServiceInterface.effective_permissions`` resolution when caching states differed
  between ``service`` and ``acl`` regions.

.. _changes_3.18.0:

`3.18.0 <https://github.com/Ouranosinc/Magpie/tree/3.18.0>`_ (2021-10-27)
------------------------------------------------------------------------------------

Features / Changes
~~~~~~~~~~~~~~~~~~~~~
* Add support of `Twitcher` ``0.6.x`` branch for ``MagpieAdapter``
  (relates to `bird-house/twitcher#110 <https://github.com/bird-house/twitcher/pull/110>`_).
* Add ``tm.annotate_user = False`` in settings to limit chances of sporadic errors
  (``sqlalchemy.orm.exc.DetachedInstanceError``, ``transaction.interfaces.NoTransaction``) that are observed
  when different session/transaction scopes are handling the user attached to the request
  (relates to
  `Pylons/pyramid_tm#75 <https://github.com/Pylons/pyramid_tm/issues/74>`_,
  `Ouranosinc/Magpie#466 <https://github.com/Ouranosinc/Magpie/issues/466>`_,
  `Ouranosinc/Magpie#473 <https://github.com/Ouranosinc/Magpie/pull/473>`_,
  see also
  `Avoid Accessing the Authentication Policy
  <https://docs.pylonsproject.org/projects/pyramid_tm/en/latest/#avoid-accessing-the-authentication-policy>`_).

.. _changes_3.17.1:

`3.17.1 <https://github.com/Ouranosinc/Magpie/tree/3.17.1>`_ (2021-10-27)
------------------------------------------------------------------------------------

Features / Changes
~~~~~~~~~~~~~~~~~~~~~
- Bump ``sqlalchemy_utils==0.37.9`` to resolve vulnerability issue.

.. _changes_3.17.0:

`3.17.0 <https://github.com/Ouranosinc/Magpie/tree/3.17.0>`_ (2021-10-27)
------------------------------------------------------------------------------------

Features / Changes
~~~~~~~~~~~~~~~~~~~~~
* Add new `Terms and conditions` field for ``Group`` creation. When a request is made to assign a ``User`` to a
  ``Group`` with terms and conditions, an email is now sent to the ``User`` with the terms and conditions. The ``User``
  is assigned to the ``Group`` when receiving the ``User``'s approval of terms and conditions, and another email is
  then sent to notify the ``User`` of the successful operation.
* Changed ``/groups/{group_name}/users``, ``/users/current/groups`` and ``/users/{user_name}/groups`` endpoints with
  new query parameter `status` to either get active, pending or all ``Users`` or ``Groups``. This new parameter is
  useful to display any pending ``Users``/``Groups`` on the UI.
* Added new field `has_pending_group` in the user info returned by ``/users/{user_name}`` endpoint, indicating if
  the user has any pending group.

Bug Fixes
~~~~~~~~~~~~~~~~~~~~~
* Fix HTTP ``Internal Server Error [500]`` on the page to edit a ``Group``
  when deleting the last ``User`` of a ``Group``.

.. _changes_3.16.1:

`3.16.1 <https://github.com/Ouranosinc/Magpie/tree/3.16.1>`_ (2021-10-18)
------------------------------------------------------------------------------------

Features / Changes
~~~~~~~~~~~~~~~~~~~~~
* N/A

Bug Fixes
~~~~~~~~~~~~~~~~~~~~~
* Add ``scoped_session`` directly within the ``get_session_factory`` creating the default session and transaction
  objects for all requests in order to better separate their execution across worker/thredds
  (address errors identified by issue `#466 <https://github.com/Ouranosinc/Magpie/issues/466>`_).
* Add more fallback operations to detect invalid database ``Session`` objects when caching is involved and attempt
  fixing their references such that ``Service`` and ``Resources`` can use them during following `ACL` resolution
  (address errors identified by issue `#466 <https://github.com/Ouranosinc/Magpie/issues/466>`_).
* Add more logging entries to identify specific cases where ``Session`` objects are invalid.
* Add more specific ``TWITCHER``-prefixed names with specific modules where loggers employed within ``MagpieAdapter``
  are defined in order to better identify which log entries are called (code lines) when resolving `ACL`.

.. _changes_3.16.0:

`3.16.0 <https://github.com/Ouranosinc/Magpie/tree/3.16.0>`_ (2021-10-05)
------------------------------------------------------------------------------------

Features / Changes
~~~~~~~~~~~~~~~~~~~~~
* Add ``type`` query parameter to multiple requests returning ``Services`` or ``Resources`` regrouped
  by ``ServiceType``, either in general or for a given ``User`` or ``Group`` in order to limit listing in responses
  and optimise some operations where only a subset of details are needed.
* When requesting specific ``type`` with new query parameters, the relevant sections will always be added to the
  response content, even when no ``Service`` are to be returned when ``User`` as no `Direct` or `Inherited` permissions
  on it. This is to better illustrate that ``type`` was properly interpreted and indicate that nothing was found.
* Using new ``type`` query to filter ``ServiceType``, improve ``Permissions`` listing in UI pages with faster processing
  because ``Services`` that are not required (since they are not currently being displayed by the tab-panel view) can
  be skipped entirely, removing the need to compute their underlying ``Resource`` and ``Permissions`` tree hierarchy.
* Add various test utility improvements to parse and retrieve ``Permissions`` from HTML pages combo-boxes to facilitate
  development and increase validation of UI functionalities.
  This will also help for futures tests (relates to `#193 <https://github.com/Ouranosinc/Magpie/issues/193>`_).
* Reapply ``list`` (prior name in ``2.x`` releases) as permitted alternative query parameter name to official
  query parameter ``flatten`` for requests that support it.
* Sort items by type and name for better readability of returned content by the various ``Service`` endpoints.

Bug Fixes
~~~~~~~~~~~~~~~~~~~~~
* Replace invalid schema definitions using old ``combined`` query parameter by ``resolve`` query parameter actually
  employed by request views in order to properly report this query parameter in the `OpenAPI` specification.
* Apply ``resolve=true`` query parameter to UI page sub-request when resolving inherited user/group permissions in
  order to display the highest priority ``Permission`` for each corresponding ``Resource`` in the tree hierarchy.
  Without this option, the first permission was displayed based on naming ordering methodology, which made it more
  confusing for administrators to understand how effective permissions could be obtained
  (fixes `#463 <https://github.com/Ouranosinc/Magpie/issues/463>`_).
* Fix a situation where the response from the API for ``GET /users/{}/resources`` endpoint would not correctly
  list `Resolved Permissions` only for the top-most ``Resource`` in the hierarchy (i.e.: ``Service``) due to different
  resolution methodologies applied between both types. This does **NOT** affect `Effective Resolution` which has its
  own algorithm for access resolution to ``Resources``.
* Add links to `Magpie's ReadTheDocs Terms <https://pavics-magpie.readthedocs.io/en/latest/glossary.html>`_ for
  all corresponding ``Permissions`` definitions rendered in information note within the UI ``User`` edit page.
  Notes indicate the resolution priority and methodology from the documentation to remind the administrator about what
  is being displayed according to applied options.
* Replace all instances to any variation of `Permissions` mention
  within `Magpie's ReadTheDocs Permissions <https://pavics-magpie.readthedocs.io/en/latest/permissions.html>`_ page
  from a ``term`` glossary reference to corresponding detailed section reference in `Types of Permissions` chapter
  to avoid back and forth redirects between the `Permissions` page and their generic term glossary.
* Fix incorrectly generated references from `Permissions` terms in glossary to detailed descriptions in `ReadTheDocs`.

.. _changes_3.15.1:

`3.15.1 <https://github.com/Ouranosinc/Magpie/tree/3.15.1>`_ (2021-09-29)
------------------------------------------------------------------------------------

Features / Changes
~~~~~~~~~~~~~~~~~~~~~
* Add multiple new log entries during ``Permission`` effective resolution and ``Service`` retrieval
  within ``MagpieAdapter`` to debug procedure and attempt identifying any problem with it when caching is involved
  (relates to `#466 <https://github.com/Ouranosinc/Magpie/issues/466>`_).

Bug Fixes
~~~~~~~~~~~~~~~~~~~~~
* Pin ``sqlalchemy``, ``sqlalchemy_utils``, ``zope.sqlalchemy`` and ``ziggurat_foundations`` to specific package
  versions to avoid underlying issues when combining dependencies with `Twitcher` (in ``Docker.adapter``).
  Some definitions at lower level in ``ziggurat_foundations`` cause an issue when moving to ``sqlalchemy>=1.4``,
  which was allowed since `Twitcher` ``v0.5.5``
  (see `ergo/ziggurat_foundations#71 <https://github.com/ergo/ziggurat_foundations/issues/71>`_).
  It is temporarily addressed by reducing requirements of `Twitcher`
  (see `bird-house/twitcher#108 <https://github.com/bird-house/twitcher/pull/108>`_) and referencing its associated
  release ``v0.5.6`` in the ``Docker.adapter``, which downgrades needed packages when extending it with `Magpie`.
* Use ``pip`` legacy and faster resolver as per
  `pypa/pip#9187 (comment) <https://github.com/pypa/pip/issues/9187#issuecomment-853091201>`_
  since current one is endlessly failing to resolve development packages (linting tools from ``check`` targets).
* Add possible detached ``Resource`` reconnection (``merge``) to active session during ``Permission`` effective
  resolution with mixed caching state between `ACL` and `Service` regions in case they mismatch
  (potential fix to `#466 <https://github.com/Ouranosinc/Magpie/issues/466>`_).

.. _changes_3.15.0:

`3.15.0 <https://github.com/Ouranosinc/Magpie/tree/3.15.0>`_ (2021-08-11)
------------------------------------------------------------------------------------

Features / Changes
~~~~~~~~~~~~~~~~~~~~~
* Improve API update operation of ``Service`` for allowed fields in order to accept body containing only the
  new value for the custom ``configuration`` without additional parameters. It was not possible to
  update ``configuration`` by itself, as ``service_name`` and ``service_url`` were independently validated
  for new values beforehand.

Bug Fixes
~~~~~~~~~~~~~~~~~~~~~
* Fix lookup error of setting ``MAGPIE_USER_REGISTRATION_ENABLED`` when omitted from configuration during
  user email update (fixes `#459 <https://github.com/Ouranosinc/Magpie/issues/459>`_).
* Fix erasure value ``None`` (JSON ``null``) validation when updating ``Service`` field ``configuration`` to
  properly distinguish explicitly provided ``None`` against default value when the field is omitted.
* Fix incorrect OpenAPI body schema indicated in response of ``POST /services`` request.

.. _changes_3.14.0:

`3.14.0 <https://github.com/Ouranosinc/Magpie/tree/3.14.0>`_ (2021-07-14)
------------------------------------------------------------------------------------

Features / Changes
~~~~~~~~~~~~~~~~~~~~~
* Improve error reporting of ``MagpieAdapter`` when validating the *requested* ``Permission``. If the `Service`
  implementation raises an ``HTTP Bad Request [400]`` due to insufficient, invalid or missing parameters from
  the request to properly resolve the corresponding `Magpie` ``Permission``, more details about the cause will
  be reported in the `Twitcher` response body. Also, code ``400`` is returned instead of ``500``
  (relates to `#433 <https://github.com/Ouranosinc/Magpie/issues/433>`_).
* Improve caches invalidation of computed `ACL` permissions following corresponding `Service` cache invalidation.
* Enforce disabled caching of ``service`` and ``acl`` regions if corresponding settings where not provided
  in INI configuration files of both `Magpie` and `Twitcher` (via ``MagpieAdapter``).
* Add more tests that validate invalidation and resolution behaviours of caching.
* Add test that validates performance speedup caching provides when enabled.

Bug Fixes
~~~~~~~~~~~~~~~~~~~~~
* | Fix an issue in ``MagpieAdapter`` when `Service` caching is enabled (in `Twitcher` INI configuration) that caused
    implementations derived from ``ServiceOWS`` (WPS, WMS, WFS) to incorrectly retrieve and parse the cached request
    parameters instead of the new ones from the incoming request.
  |
  | **SECURITY**:
  | Because ``ServiceOWS`` implementations employ request parameter ``request`` (in query or body based on HTTP method)
    to infer their corresponding `Magpie` ``Permission`` (e.g.: ``GetCapabilities``, ``GetMap``, etc.), this produced
    potential inconsistencies between the *requested* ``Permission`` that `Twitcher` was evaluating with `Magpie`, and
    the *actual request* sent to the `Service` behind the proxy. Depending on the request order and cache expiration
    times, this could lead to permissions incorrectly resolved for some requests, granting or rejecting wrong user
    access to resources.

.. _changes_3.13.0:

`3.13.0 <https://github.com/Ouranosinc/Magpie/tree/3.13.0>`_ (2021-06-29)
------------------------------------------------------------------------------------

Features / Changes
~~~~~~~~~~~~~~~~~~~~~
* Changed ``UserStatuses.WebhookErrorStatus = 0`` to ``UserStatuses.WebhookError = 2`` to provide further
  functionalities. Migration script applies this change to existing ``User`` entries.
* Changed the returned ``status`` value by the API routes to use the string name representation instead of the integer.
* Changed ``status`` search query handling of ``GET /users`` path for improved search and filtering capabilities.
* Add new ``UserStatuses.Pending = 4`` value that can be queried by administrators.
* Add ``UserPending`` object with corresponding table for pending approval by an administrator for some new
  self-registered user. Migration script creates the table with expected fields.
* Add new requests under ``/register/users`` and ``/ui/register/users`` endpoints for user account self-registration.
* Add UI view to display pending user registration details.
* Add UI icon to indicate when a listed user is pending registration approval or email validation.
* Disable user email self-update (when not administrator) both on the API and UI side
  whenever ``MAGPIE_USER_REGISTRATION_ENABLED`` was activated to avoid losing the confirmation of the original email
  (see feature `#436 <https://github.com/Ouranosinc/Magpie/issues/436>`_).
* Add configuration setting ``MAGPIE_USER_REGISTRATION_ENABLED`` to control whether user account self-registration
  feature should be employed.
  With it comes multiple other ``MAGPIE_USER_REGISTRATION_<...>`` settings to customize notification emails.
* Add multiple ``MAGPIE_SMTP_<...>`` configuration settings to control connections to notification email SMTP server.
* Add ``empty_missing`` flag to ``get_constant`` utility to allow validation against existing environment variables or
  settings that should be considered as invalid when resolved value is an empty string.
* Add missing ``format`` for applicable ``url`` and ``email`` elements in the OpenAPI specification.
* Add better logging options control in CLI operations.
* Add new CLI helper ``send_email`` to test various email template generation and SMTP configurations to send emails.
* Replace ``-d`` option of ``register_providers`` CLI operation (previously used to select database mode)
  by ``--db`` to avoid conflict with logging flags.
* Replace ``-d`` and ``-l`` options of ``batch_update_users`` CLI operation respectively by ``-D`` and ``-L``
  to avoid conflict with logging flags.

Bug Fixes
~~~~~~~~~~~~~~~~~~~~~
* | Explicitly disallow duplicate email entries, both with pre-validation and literal database values.
    Note that any duplicate email will be raised an migration script will fail. Manual cleanup of the undesired entry
    will be required, as `Magpie` will not be able to assume which one corresponds to the valid user to preserve.
  |
  | **SECURITY**:
  | Since email can be employed as another mean of login credential instead of the more typically used username,
    this caused potential denial of authentication for some user accounts where email was matched against another
    account with duplicate email.
* Add ``ziggurat_foundations`` extensions for Pyramid directly in the code during application setup such that an INI
  configuration file that omits them from ``pyramid.include`` won't cause `Magpie` to break.
* Define the various constants expected by GitHub as WSO2 external identity connectors with defaults to avoid
  unnecessary log warnings when calling CLI helper.

.. _changes_3.12.0:

`3.12.0 <https://github.com/Ouranosinc/Magpie/tree/3.12.0>`_ (2021-05-11)
------------------------------------------------------------------------------------

Features / Changes
~~~~~~~~~~~~~~~~~~~~~
* Add explicit typing definitions of configuration files and resolved settings to facilitate discovery of invalid
  handling of formats or parameters during parsing and startup registration.
* Apply many documentation updates in both configuration sections and the corresponding configuration example headers.
* Add ``MAGPIE_WEBHOOKS_CONFIG_PATH`` configuration setting / environment variable that allows potentially using
  multiple configuration files for `Webhooks`. This parameter is notably important for developers that where using the
  ``MAGPIE_PROVIDERS_CONFIG_PATH`` or ``MAGPIE_PERMISSIONS_CONFIG_PATH`` settings to load multiple files, as they
  cannot be combined with single configuration provided by ``MAGPIE_CONFIG_PATH``, which was the only supported way to
  provide `Webhooks` definitions.

Bug Fixes
~~~~~~~~~~~~~~~~~~~~~
* Fix ``users`` and ``groups`` registration configurations not respecting update method when conflicting
  definitions occur. They will respect alphabetical file name order and later ones remain.
* Fix ``users`` and ``groups`` registration configurations not correctly parsed when multiple files where employed
  (fixes `#429 <https://github.com/Ouranosinc/Magpie/issues/429>`_).
* Fix inappropriate validation of ``payload`` field when loading `Webhooks`.
  Empty ``{}``, ``""``, ``null`` payloads, or even omitting the parameter itself, will now be allowed since this
  can be valid use cases when sending requests without any body.
* Fix ``url`` parameter of `Webhooks` not allowing empty string for path portion of the URL.
* Fix incorrect documentation of ``name`` parameter handling for `Webhooks` in configurations files (single or multiple)
  with respect to the code. Duplicate entries are not enforced, but will be warned in logs.

.. _changes_3.11.0:

`3.11.0 <https://github.com/Ouranosinc/Magpie/tree/3.11.0>`_ (2021-05-06)
------------------------------------------------------------------------------------

Features / Changes
~~~~~~~~~~~~~~~~~~~~~
* Add UI icons for `locked` and `delete` button operations on ``Users``, ``Groups`` and ``Services`` pages.
* Add ``detail`` query parameter to obtain user details from ``GET /users`` to avoid individual requests for each
  user when those information are needed (fixes `#202 <https://github.com/Ouranosinc/Magpie/issues/202>`_).
* Add the missing ``status`` and ``user_id`` fields in API schema of returned ``User`` responses.

Bug Fixes
~~~~~~~~~~~~~~~~~~~~~
* Fix issue related to parsing cookies identified while submitting user creation from UI
  (fixes `#427 <https://github.com/Ouranosinc/Magpie/issues/427>`_).
  Added corresponding test (relates to `#193 <https://github.com/Ouranosinc/Magpie/issues/193>`_).

.. _changes_3.10.0:

`3.10.0 <https://github.com/Ouranosinc/Magpie/tree/3.10.0>`_ (2021-04-12)
------------------------------------------------------------------------------------

Features / Changes
~~~~~~~~~~~~~~~~~~~~~
* | Update ``gunicorn>=20.x`` to receive latest security patches
    (fixes `#410 <https://github.com/Ouranosinc/Magpie/issues/410>`_).
  |
  | **IMPORTANT**:
  | Because ``gunicorn`` changed how its CLI handles INI files, ``pserve`` should be employed instead to ensure the
    configured web application port is properly applied with the provided ``magpie.ini`` configuration file.
    Furthermore, the (``host``, ``port``) or ``bind`` should be updated to employ ``0.0.0.0:2001`` instead of
    ``localhost:2001``, or any other combination of desired port to serve the application.

* Modify `Webhook` template variables to employ double braces (i.e.: ``{{<variable>}}``) to avoid ambiguity during
  parsing by YAML configuration files. Also employ dotted notation (e.g.: ``{{user.name}}``) to better represent which
  parameters come from a given entity.
* Update documentation to provide further details about `Webhook` configuration, examples and resulting event requests.
* Add `Webhook` implementations for ``User`` status update operation.
* Add `Webhook` implementations for every combination of ``User``/``Group``, ``Service``/``Resource``,
  creation/deletion operation of a ``Permission``.
* Add ``Permission`` tag to applicable OpenAPI schemas to regroup them and facilitate retrieving their operations that
  were otherwise scattered around in the various ``User``/``Group``, ``Service``/``Resource`` sections, amongst their
  already crowded listing.

Bug Fixes
~~~~~~~~~~~~~~~~~~~~~
* Fix an edge case where `Webhook` template replacement could sporadically raise an error according to the replaced
  value not being a string.
* Fix default ``MAGPIE_PORT`` value not applied and validate other parsing resolution order for any environment
  variable or settings that can interact with ``MAGPIE_URL`` definition
  (resolves `#417 <https://github.com/Ouranosinc/Magpie/issues/417>`_).
* Fix OpenAPI schema definitions to employ the cookie authenticated security scheme when doing ``/users/...`` requests.
  Although *some* requests are public (i.e.: getting items related to ``MAGPIE_ANONYMOUS_USER``), every other request
  do require authentication, and is the most common method that the API is employed.

.. _changes_3.9.0:

`3.9.0 <https://github.com/Ouranosinc/Magpie/tree/3.9.0>`_ (2021-04-06)
------------------------------------------------------------------------------------

Features / Changes
~~~~~~~~~~~~~~~~~~~~~
* Add missing ``WWW-Authentication`` and ``Location-When-Unauthenticated`` headers when HTTP ``Unauthorized [401]``
  response is returned (addresses `#96 <https://github.com/bird-house/twitcher/issues/96>`_ and
  fixes `#330 <https://github.com/Ouranosinc/Magpie/issues/330>`_).
* Add documentation details about ``Authentication`` and ``Authorization`` methods
  (fixes `#344 <https://github.com/Ouranosinc/Magpie/issues/344>`_).
* Change the default provider employed with ``Authorization`` header by the ``MagpieAdapter`` to match the default
  internal login operation applied when using the normal sign-in API path.
* Change the query ``provider`` to ``provider_name`` when using the ``Authorization`` header in order to aligned with
  ``provider_name`` employed for every other sign-in related operation.
* Ensure ``MagpieAdapter`` returns the appropriate code (``Unauthorized [401]`` vs ``Forbidden [403]``) according to
  missing or specified authentication headers.
* Forbid ``anonymous`` special user login as it corresponds to *"not logged in"* definition.
* Change HTTP ``Forbidden [403]`` responses during login to generic ``Unauthorized [401]`` to avoid leaking details
  about which are valid and invalid user names. Any failure to login using correctly formatted credentials will be
  errored out indistinctly as ``Unauthorized [401]``.
* Add API user ``status`` update operation using ``PATCH`` request (admin-only).
* Add API user list ``status`` to filter query by given user account statuses.
* Add UI icon to provide user status feedback on individual user info page and through user list summary.
* Change ``tmp_url`` to ``callback_url`` for `Webhook` template and provided parameter to `Webhook` requests to better
  represent its intended use.
* Improve `Webhook` template replacement to allow specification of ``format`` (default ``json``) and preserve non-string
  parameters following replacement. Other content-types will enforce string of the whole body.

Bug Fixes
~~~~~~~~~~~~~~~~~~~~~
* Add missing ``Max-Age`` and ``expires`` indications in generated ``Cookie`` when ``MAGPIE_COOKIE_EXPIRE`` is defined.
* Fix incorrect metadata and format of response from login using ``GET`` method with contents generated by dispatched
  ``POST`` request.

.. _changes_3.8.0:

`3.8.0 <https://github.com/Ouranosinc/Magpie/tree/3.8.0>`_ (2021-03-29)
------------------------------------------------------------------------------------

Features / Changes
~~~~~~~~~~~~~~~~~~~~~
* Explicitly require ``MAGPIE_ADMIN_USER`` and ``MAGPIE_ADMIN_PASSWORD`` to be updated through configuration and
  application restart. Update is forbidden through the API and UI.
* Add UI loading animation while sync operation is in progress to indicate some user feedback that it was registered
  and is running until completion as it can take a while to parse all remote resources (depends on amount and latency).

Bug Fixes
~~~~~~~~~~~~~~~~~~~~~
* Fix incorrect migration operation of old permission names to new permission-set scheme introduced in
  (`PR#353 <https://github.com/Ouranosinc/Magpie/issues/353>`_, database revision ``a2a039e2cff5``) that were omitting
  check of affected user/group, causing inconsistent drop of mismatching permissions. Resolution is retroactively
  compatible for every `Magpie` ``1.x → 2.x`` migration
  (fixes `#403 <https://github.com/Ouranosinc/Magpie/issues/403>`_).
* Fix UI erroneously displaying edit or delete operations for reserved user names that does not apply for such updates.
* Fix UI not handling returned error related to forbidden operation during user edition
  (identified by issue `#402 <https://github.com/Ouranosinc/Magpie/issues/402>`_).
* Fix password update of pre-registered administrator upon configuration change of ``MAGPIE_ADMIN_PASSWORD`` without
  modification to ``MAGPIE_ADMIN_USER`` (fixes `#402 <https://github.com/Ouranosinc/Magpie/issues/402>`_).
* Apply backward compatibility fixes to handle regexes in Python 3.5 (pending deprecation).
* Remove ``MagpieAdapter`` from Python 2.7 test suite to get passing results against obsolete version and unsupported
  code by `Twitcher`.
* Fix default value resolution of ``MAGPIE_CONFIG_DIR`` if the specified value is parsed as empty string.
* Fix mismatching resolution of database URL from different locations because of invalid settings forwarding.
* Patch broken sync ``RemoteResource`` due to invalid resolution of ziggurat-foundations model in tree generator
  (relates to `ergo/ziggurat_foundations PR#70 <https://github.com/ergo/ziggurat_foundations/pull/70>`_,
  fixes `#401 <https://github.com/Ouranosinc/Magpie/issues/401>`_).

.. _changes_3.7.1:

`3.7.1 <https://github.com/Ouranosinc/Magpie/tree/3.7.1>`_ (2021-03-18)
------------------------------------------------------------------------------------

Bug Fixes
~~~~~~~~~~~~~~~~~~~~~
* Pin version of ``sqlalchemy<1.4`` breaking integrations with ``sqlalchemy_utils`` and ``zope.sqlalchemy``.

.. _changes_3.7.0:

`3.7.0 <https://github.com/Ouranosinc/Magpie/tree/3.7.0>`_ (2021-03-16)
------------------------------------------------------------------------------------

Features / Changes
~~~~~~~~~~~~~~~~~~~~~
* Introduce caching of ``Service`` definitions using ``beaker``, which can be use in conjunction with ``ACL`` caching
  to improve performance of `Twitcher` requests.
* Apply cache invalidation when it can be resolved upon changes to instances that should be reflected immediately.
* Update performance docs and INI related to caching.

Bug Fixes
~~~~~~~~~~~~~~~~~~~~~
* Improve error message in case of failure to load INI file instead of misleading index error.
* Fix broken link to remote authentication provider in documentation.
* Fix JSON rendering of ``Group`` response specifically for ``MAGPIE_ADMIN_GROUP`` where ``inf`` value could not
  be converted. Literal string ``"max"`` is instead returned in that case, and the corresponding ``int`` for others.
* Fix conversion of ``expire`` value to integer when retrieved from ``MAGPIE_TOKEN_EXPIRE`` setting as string.

.. _changes_3.6.0:

`3.6.0 <https://github.com/Ouranosinc/Magpie/tree/3.6.0>`_ (2021-02-09)
------------------------------------------------------------------------------------

Features / Changes
~~~~~~~~~~~~~~~~~~~~~
* Add a list of `Webhook` URLs, defined in the configuration, that will be called when creating or deleting a user
  (resolves `#343 <https://github.com/Ouranosinc/Magpie/issues/343>`_).

.. _changes_3.5.1:

`3.5.1 <https://github.com/Ouranosinc/Magpie/tree/3.5.1>`_ (2021-02-08)
------------------------------------------------------------------------------------

Features / Changes
~~~~~~~~~~~~~~~~~~~~~
* Add URL endpoint to receive temporary tokens to complete pending operations
  (in preparation of PR `#378 <https://github.com/Ouranosinc/Magpie/issues/378>`_).

Bug Fixes
~~~~~~~~~~~~~~~~~~~~~
* Fix rendering of path parameter details within OpenAPI schemas.
* Fix ``alembic`` migration failing due to new version updates of package
  (see `diff 1.4.3 => 1.5.2 <https://github.com/sqlalchemy/alembic/compare/rel_1_4_3..rel_1_5_2>`_).
* Fix documentation references and generation with updated Sphinx extension packages.
* Bump version of ``Twitcher`` to ``v0.5.5`` to obtain its Docker dependency fixes
  (see PR `bird-house/twitcher#99 <https://github.com/bird-house/twitcher/pull/99>`_).

.. _changes_3.5.0:

`3.5.0 <https://github.com/Ouranosinc/Magpie/tree/3.5.0>`_ (2021-01-06)
------------------------------------------------------------------------------------

Features / Changes
~~~~~~~~~~~~~~~~~~~~~
* Add ``Group`` priority to resolve inherited permission resolution in case of multiple entries from different
  group memberships of the evaluated ``User``.
* Add ``reason`` field to returned ``Permission`` objects to help better comprehend the provenance of a composed
  set of permissions from ``User`` and its multiple ``Group`` memberships.
* Make *special* ``MAGPIE_ANONYMOUS_GROUP`` have less priority than other *generic* ``Group`` to allow reverting
  public ``DENY`` permission by one of those more specific ``Group`` with ``ALLOW`` permission.
* Simplify and combine multiple permission resolution steps into ``PermissionSet.resolve`` method.
* Resolve permissions according to *closest* ``Resource`` scope against applicable priorities.
* Update documentation with more permission resolution concepts and examples.

Bug Fixes
~~~~~~~~~~~~~~~~~~~~~
* Fix invalid submission of ``Group`` memberships from ``User`` edit UI page to ignore ``MAGPIE_ANONYMOUS_GROUP``
  presence or omission since it cannot be edited regardless (blocked by API).
* Fix session retrieval in case of erroneous cookie token provided in request and not matching any valid ``User``.
  This could happen in case of previously valid ``User`` token employed right after it got deleted, making
  corresponding ID unresolvable until invalidated by timeout or forgotten, or by plain forgery of invalid tokens.
* Fix returned ``Group`` ID in response from creation request. Value was ``None`` and required second request to get
  the actual value. The ID is returned immediately with expected value.

.. _changes_3.4.0:

`3.4.0 <https://github.com/Ouranosinc/Magpie/tree/3.4.0>`_ (2020-12-09)
------------------------------------------------------------------------------------

Features / Changes
~~~~~~~~~~~~~~~~~~~~~
* Add option to delete the ``User``'s own account.
* Add ``MAGPIE_TEST_VERSION`` to control (override) the local version to consider against test `safeguards`.
  Allows development of *future* versions using ``MAGPIE_TEST_VERSION=latest``.
* Add documentation about testing methodologies and setup configuration.
* Bump version of ``Twitcher`` to ``v0.5.4`` to provide Docker image with integrated ``MagpieAdapter`` using
  performance fix (see PR `bird-house/twitcher#98 <https://github.com/bird-house/twitcher/pull/98>`_).

Bug Fixes
~~~~~~~~~~~~~~~~~~~~~
* Fix inconsistent UI spacing of *tabs* for panel selector and employ mako function to avoid duplicated code fragments.

.. _changes_3.3.0:

`3.3.0 <https://github.com/Ouranosinc/Magpie/tree/3.3.0>`_ (2020-11-25)
------------------------------------------------------------------------------------

Features / Changes
~~~~~~~~~~~~~~~~~~~~~
* Add better details of HTTP error cause in returned UI page
  (resolves `#369 <https://github.com/Ouranosinc/Magpie/issues/369>`_).
* Ensure that general programming internal errors are not bubbled up in UI error page.
* Add function to parse output body and redact potential leaks of flagged fields.
* Align HTML format and structure of all edit forms portions of ``Users``, ``Groups`` and ``Services`` UI pages to
  simplify and unify their rendering.
* Add inline UI error messages to ``User`` edition fields.
* Improve resolution of `Twitcher` URL using ``TWITCHER_HOST`` explicitly provided  setting (or environment variable)
  before falling back to default ``HOSTNAME`` value.
* Employ `Pyramid`'s local thread registry to resolve application settings if not explicitly provided to
  ``magpie.constants.get_constant``, avoiding inconsistent resolution of setting value versus environment variable
  wherever the settings container was not passed down everywhere over deeply nested function calls.
* Handle `Twitcher`, `PostgreSQL` and `Phoenix` setting prefix conversion from corresponding environment variable names.
* Store custom configuration of ``Service`` into database for same definition retrieval between `Magpie` and `Twitcher`
  without need to provide the same configuration file to both on startup.
* Update ``Service`` registration operations at startup to update entries if custom configuration was modified.
* Update API to allow POST and PATCH operations with ``Service`` custom configuration.
* Display custom ``Service`` configuration as JSON/YAML on its corresponding UI edit page when applicable.

Bug Fixes
~~~~~~~~~~~~~~~~~~~~~
* Fix validation of edited user fields to handle and adequately indicate returned error on UI
  (resolves `#370 <https://github.com/Ouranosinc/Magpie/issues/370>`_).

.. _changes_3.2.1:

`3.2.1 <https://github.com/Ouranosinc/Magpie/tree/3.2.1>`_ (2020-11-17)
------------------------------------------------------------------------------------

Bug Fixes
~~~~~~~~~~~~~~~~~~~~~
* Fix incorrect flag that made some registration unittests to be skipped.
* Fix parsing of JSON and explicit string formatted permissions during their registration from configuration files.
* Update ``config/permissions.cfg`` documentation about omitted ``type`` field.

.. _changes_3.2.0:

`3.2.0 <https://github.com/Ouranosinc/Magpie/tree/3.2.0>`_ (2020-11-10)
------------------------------------------------------------------------------------

Features / Changes
~~~~~~~~~~~~~~~~~~~~~
* Add ``catalog`` specific pattern by default for metadata ``BROWSE`` access of top-level ``ServiceTHREDDS`` directory.
  This resolves an issue where THREDDS accessed as ``<PROXY_URL>/thredds/catalog.html`` for listing the root directory
  attempted to compare ``catalog.html`` against the format-related *prefix* that is normally expected at this sub-path
  position (``<PROXY_URL>/thredds/catalog/[...]/catalog.html``) during children resource listing.
* Added pattern support for ``prefixes`` entries of ``ServiceTHREDDS``.

Bug Fixes
~~~~~~~~~~~~~~~~~~~~~
* Adjust visual alignment of UI notices on individual newlines when viewing user inherited permissions.

.. _changes_3.1.0:

`3.1.0 <https://github.com/Ouranosinc/Magpie/tree/3.1.0>`_ (2020-10-23)
------------------------------------------------------------------------------------

Features / Changes
~~~~~~~~~~~~~~~~~~~~~
* Add ``BROWSE`` permission for ``ServiceTHREDDS`` to parse request against *metadata* or *data* contents according to
  specified configuration of the specific service (resolves `#361 <https://github.com/Ouranosinc/Magpie/issues/361>`_).
* Add documentation details about parsing methodologies, specific custom configurations and respective usage of the
  various ``Service`` types provided by `Magpie`.
* Adjust ``MagpieAdapter`` such that ``OWSAccessForbidden`` is raised by default if the ``Service`` implementation fails
  to provide a valid ``Permission`` enum from ``permission_requested`` method. Incorrectly defined ``Service`` will
  therefore not unexpectedly grant access to protected resources. Behaviour also aligns with default ``DENY`` access
  obtained when resolving effective permissions through `Magpie` API routes.

* | Upgrade migration script is added to duplicate ``BROWSE`` permissions from existing ``READ`` permissions on every
    ``ServiceTHREDDS`` and all their children resource to preserve previous functionality where both *metadata* and
    *data* access where both managed by the same ``READ`` permission.
  |
  | **WARNING**:
  | Downgrade migration drops every ``BROWSE`` permission that could exist in later versions. This is done like so
    to avoid granting additional access to some ``THREDDS`` directories or file if only ``BROWSE`` was specified.
    When doing downgrade migration, ensure to have ``READ`` where both *metadata* and *data* should be granted access.

Bug Fixes
~~~~~~~~~~~~~~~~~~~~~
* Fix parsing of ``ServiceAPI`` routes during retrieval of the deepest *available* ``Resource`` to ensure that even when
  the targeted ``Resource`` is actually missing, the *closest* parent permissions with ``Scope.RECURSIVE`` will still
  take effect. Same fix applied for ``ServiceTHREDDS`` for corresponding directory and file typed ``Resource``.
* Propagate SSL verify option of generated service definition if provided to `Twitcher` obtained from ``MagpieAdapter``.
* Adjust and validate parsing of ``ServiceWPS`` request using ``POST`` XML body
  (fixes `#157 <https://github.com/Ouranosinc/Magpie/issues/157>`_).

.. _changes_3.0.0:

`3.0.0 <https://github.com/Ouranosinc/Magpie/tree/3.0.0>`_ (2020-10-19)
------------------------------------------------------------------------------------

Features / Changes
~~~~~~~~~~~~~~~~~~~~~
* Adjust ``alembic`` migration scripts to employ date-ordered naming convention to help searching features within them.
* Add ``DENY`` permission access concept with new ``PermissionSet`` object and ``Access`` enum
  (resolves `#235 <https://github.com/Ouranosinc/Magpie/issues/235>`_).
* Remove ``-match`` suffixed entries from ``Permission`` enum in favor of new ``Scope`` enum employed by
  new ``PermissionSet`` definition.
* Update permission entries to employ explicit string representation as ``[name]-[access]-[scope]`` in the database
  (resolves `#342 <https://github.com/Ouranosinc/Magpie/issues/342>`_).
* Add ``PermissionType`` enum that details the type of permission being represented in any given response
  (values correspond to types detailed in documentation).
* Provide new ``permissions`` list in applicable API responses, with explicit ``name``, ``access``, ``scope`` and
  ``type`` fields for each ``PermissionSet`` represented as individual JSON object. Responses will also return the
  *explicit* string representations (see above) combined with the older *implicit* representation still returned
  in ``permission_names`` field for backward compatibility
  (note: ``DENY`` elements are only represented as *explicit* as there was no such *implicit* permissions before).
* Add more documentation details and examples about new permission concepts introduced.
* Add ``DELETE`` request views with ``permission`` object provided in body to allow deletion using ``PermissionSet``
  JSON representation instead of literal string by path variable.
  Still support ``permission_name`` path variable requests for backward compatibility for equivalent names.
* Add ``POST`` request support of ``permission`` JSON representation of ``PermissionSet`` provided in request body.
  Fallback to ``permission_name`` field for backward compatibility if equivalent ``permission`` is not found.
* Add new ``PUT`` request that updates a *possibly* existing ``permission`` (or create it if missing) without needing
  to execute any prior ``GET`` and/or ``DELETE`` requests that would normally be required to validate the existence or
  not of previously defined ``permission`` to avoid HTTP Conflict on ``POST``. This allows quicker changes of ``access``
  and ``scope`` modifiers applied on a given ``permission`` with a single operation
  (see details in issue `#342 <https://github.com/Ouranosinc/Magpie/issues/342>`_).
* Add many omitted tests regarding validation of operations on user/group service/resource permissions API routes.
* Add functional tests that evaluate ``MagpieAdapter`` behaviour and access control of service/resource from resolution
  of effective permissions upon incoming requests as they would be received by `Twitcher` proxy.
* Add ``Cache-Control: no-cache`` header support during ACL resolution of effective permissions on service/resource to
  ignore any caching optimization provided by ``beaker``.
* Add resource of type ``Process`` for ``ServiceWPS`` which can take advantage of new effective permission resolution
  method shared across service types to apply ``DescribeProcess`` and ``Execute`` permission on per-``Process`` basis
  (``match`` scope) or globally for all processes using permission on the parent WPS service (``recursive`` scope).
  (resolves `#266 <https://github.com/Ouranosinc/Magpie/issues/266>`_).
* Modify all implementations of ``Service`` to support effective permission resolution to natively support new
  permissions modifiers ``Access`` and ``Scope``.
* Adjust all API routes that provide ``effective`` query parameter to return resolved effective permissions of the
  ``User`` onto the targeted ``Resource``, and this for all applicable permissions on this ``Resource``, using new
  ``Access`` permission modifier.
* Adjust UI pages to provide selector of ``Access`` and ``Scope`` modifiers for all available permission names.
* Change UI permission pages to *Apply* batch edition of multiple entries simultaneously instead of one at the time.
* Improve rendering of UI disabled items such as inactive checkboxes or selectors when not applicable for given context.
* Refactor UI tree renderer to reuse same code for both ``User`` and ``Group`` resource permissions.
* Add UI button on ``User`` edit page to test its *effective permission* on a given resource.
  Must be in *inherited permissions* display mode to have access to test button, in order to help understand the result.

* | Upgrade migration script is added to convert existing implicit names to new explicit permission names.
  |
  | **WARNING**:
  | Downgrade migration drops any ``DENY`` permission that would be added in future versions,
    as they do not exist prior to this introduced version. The same applies for ``Process`` resources.

Bug Fixes
~~~~~~~~~~~~~~~~~~~~~
* Fix incorrect regex employed for validation of service URL during registration.
* Replace HTTP status code ``400`` by ``403`` and ``422`` where applicable for invalid resource creation due to failing
  validations against reference parent service (relates to `#359 <https://github.com/Ouranosinc/Magpie/issues/359>`_).
* Fix UI rendering of ``Push to Phoenix`` notification when viewing service page with type ``WPS``.
* Fix UI rendering of some incorrect title background color for alert notifications.
* Fix UI rendering of tree view items with collapsible/expandable resource nodes.

.. _changes_2.0.1:

`2.0.1 <https://github.com/Ouranosinc/Magpie/tree/2.0.1>`_ (2020-09-30)
------------------------------------------------------------------------------------

Features / Changes
~~~~~~~~~~~~~~~~~~~~~
* N/A

Bug Fixes
~~~~~~~~~~~~~~~~~~~~~
* Fix ``users`` typo in example ``config/config.yml`` (fixes `#354 <https://github.com/Ouranosinc/Magpie/issues/354>`_).
* Fix CLI operation ``batch_update_users`` to employ provided ``password`` from input file ``config/config.yml``
  instead of overriding it by random value. Omitted information will still auto-generate a random user password.
  (fixes `#355 <https://github.com/Ouranosinc/Magpie/issues/355>`_).

.. _changes_2.0.0:

`2.0.0 <https://github.com/Ouranosinc/Magpie/tree/2.0.0>`_ (2020-07-31)
------------------------------------------------------------------------------------

Features / Changes
~~~~~~~~~~~~~~~~~~~~~
* Add ``/ui`` route redirect to frontpage when UI is enabled.
* Add ``/json`` route information into generated Swagger API documentation.
* Add tag description into generated Swagger API documentation.
* Add more usage details to start `Magpie` web application in documentation.
* Add database migration for new ``discoverable`` column of groups.
* Allow logged user to update its own information both via API and UI
  (relates to `#170 <https://github.com/Ouranosinc/Magpie/issues/170>`_).
* Allow logged user of any access-level to register by itself to ``discoverable`` groups.
* Change some UI CSS for certain pages to improve table readability.
* Add UI page to render error details from API responses (instead of default server-side HTML error rendering).
* Add ``MAGPIE_UI_THEME`` with new default *blue* theme and legacy *green* theme (with few improvements).
* Add more validation and inputs parameters to update ``Group`` information.
* Add UI input fields to allow administrator to update group description and group discoverability.
* Allow combined configuration files (``providers``, ``permissions``, ``users`` and ``groups`` sections) with
  resolution of inter-references between them. File can be specified with ``MAGPIE_CONFIG_PATH`` environment variable
  or ``magpie.config_path`` setting (example in ``configs``).
* Add configurable ``User`` creation parameters upon `Magpie` application startup through configuration files
  (fixes `#47 <https://github.com/Ouranosinc/Magpie/issues/47>`_ and
  `#204 <https://github.com/Ouranosinc/Magpie/issues/204>`_).
* Add disabled checkboxes for UI rendering of non-editable items to avoid user doing operations that will always be
  blocked by corresponding API validation (relates to `#164 <https://github.com/Ouranosinc/Magpie/issues/164>`_).
* Add more tests to validate forbidden operations such as update or delete of reserved ``User`` and ``Group`` details.
* Add active version tag at bottom of UI pages (same version as returned by API ``/version`` route).
* Enforce configuration parameters ``MAGPIE_SECRET``, ``MAGPIE_ADMIN_USER`` and ``MAGPIE_ADMIN_PASSWORD`` by explicitly
  defined values (either by environment variable or INI settings) to avoid using defaults for security purposes.
* Change CLI helper ``create_users`` to ``batch_update_users`` to better represent provided functionalities.
* Change CLI helper ``register_default_users`` to ``register_defaults`` to avoid confusion on groups also created.
* Extend CLI ``batch_update_users`` functionality with additional options and corresponding tests.
* Move all CLI helpers under ``magpie.cli`` and provide more details about them in documentation.
* Allow unspecified ``group_name`` during user creation request to employ ``MAGPIE_ANONYMOUS_GROUP`` by default
  (i.e.: created user will have no other apparent group membership since it is always attributed for public access).
* Change all ``PUT`` requests to ``PATCH`` to better reflect their actual behaviour according to RESTful best practices
  (partial field updates instead of complete resource replacement and conflict responses on duplicate identifiers).
* Add support of ``Accept`` header and ``format`` query parameter for all API responses, for content-types variations
  in either plain text, HTML, XML or JSON (default), and include applicable values in schemas for Swagger generation.
* Add support of new response content-type as XML (must request using ``Accept`` header or ``format`` query parameter).
* Add documentation details about different types of ``Permission``, interaction between various `Magpie` models,
  glossary and other general improvements (relates to `#332 <https://github.com/Ouranosinc/Magpie/issues/332>`_ and
  `#341 <https://github.com/Ouranosinc/Magpie/issues/341>`_).
* Add alternative response format for service and service-type paths using ``flatten`` query parameter to obtain a flat
  list of services instead of nested dictionaries (fixes `#345 <https://github.com/Ouranosinc/Magpie/issues/345>`_).
* Change pre-existing ``list`` query parameter of user-scoped views to ``flatten`` response format to match new query
  of service-scoped views.
* Add ``filtered`` query parameter for user-scoped resources permission listing when request user is an administrator.
* Obsolete all API routes using ``inherited_permission`` format (deprecated since ``0.7.4``) in favor of equivalent
  ``permissions?inherited=true`` query parameter modifier.
* Replace ``inherit`` query parameter wherever applicable by ``inherited`` to match documentation names, but preserve
  backward compatibility support of old name.
* Add ``MAGPIE_PASSWORD_MIN_LENGTH`` setting with corresponding validation of field during ``User`` creation and update.
* Avoid returning ``Service`` entries where user, group or both (according to request path and query options) does not
  actually have any permission set either directly on them or onto one of their respective children ``Resource``. This
  avoids unnecessarily exposing all ``Service`` for which the user cannot (or should not) be interacting with anyway.
* Add ``TWITCHER_HOST`` as alternative configuration parameter to define the service public URL, to have a similar
  naming convention as other use cases covered by ``MAGPIE_HOST`` and ``PHOENIX_HOST``.
* Modify ``PHOENIX_PUSH`` to be *disabled* by default to be consistent across all locations where corresponding
  feature is referenced (startup registration, CLI utility, API requests and UI checkbox option) and because this
  option is an advanced extension not to be considered as default behavior.
* Python 2.7 and Python 3.5 marked for deprecation (they remain in CI, but are not required to pass), as both
  reached their EOL as of January/September 2020.

Bug Fixes
~~~~~~~~~~~~~~~~~~~~~
* Fix invalid API documentation of request body for ``POST /users/{user_name}/groups``.
* Fix `#164 <https://github.com/Ouranosinc/Magpie/issues/164>`_ (forbid *special* users and groups update and delete).
* Fix `#84 <https://github.com/Ouranosinc/Magpie/issues/84>`_ and
  `#171 <https://github.com/Ouranosinc/Magpie/issues/171>`_ with additional input validation.
* Fix `#194 <https://github.com/Ouranosinc/Magpie/issues/194>`_ to render API error responses according to content-type.
* Fix `#337 <https://github.com/Ouranosinc/Magpie/issues/337>`_ documentation mismatch with previously denied request
  users since they are now allowed to run these requests with new user-scoped functionalities
  (`#340 <https://github.com/Ouranosinc/Magpie/issues/340>`_).
* Fix bug introduced in `0.9.4 <https://github.com/Ouranosinc/Magpie/tree/0.9.4>`_
  (`4a23a49 <https://github.com/Ouranosinc/Magpie/commit/4a23a497e3ce1dc39ccaf31ba1857fc199d399db>`_) where some
  API routes would not return the `Allowed Permissions` for children ``Resource`` under ``Service``
  (only ``Service`` permissions would be filled), or when requesting ``Resource`` details directly.
* Fix input check to avoid situations where updating ``Resource`` name could cause involuntary duplicate errors.
* Fix minor HTML issues in mako templates.
* Fix invalid generation of default ``postgres.env`` file from ``magpie.env.example``.
  File ``postgres.env.example`` will now be correctly employed as documented.
* Make environment variable ``PHOENIX_PUSH`` refer to ``phoenix.push`` instead of ``magpie.phoenix_push`` to employ
  same naming schema as all other variables.

.. _changes_1.11.0:

`1.11.0 <https://github.com/Ouranosinc/Magpie/tree/1.11.0>`_ (2020-06-19)
------------------------------------------------------------------------------------

Features / Changes
~~~~~~~~~~~~~~~~~~~~~
* Update this changelog to provide direct URL references to issues and tags from both `GitHub` and `Readthedocs`.
* Add generic ``magpie_helper`` CLI and prefix others using ``magpie_`` to help finding them in environment.
* Add minimal tests for CLI helpers to validate they can be found and called as intended
  (`#74 <https://github.com/Ouranosinc/Magpie/issues/74>`_).
* Add ``CLI`` tag for running specific tests related to helpers.

Bug Fixes
~~~~~~~~~~~~~~~~~~~~~
* Remove some files from built docker image that shouldn't be there with more explicit ``COPY`` operations.
* Fix ``Dockerfile`` dependency of ``python3-dev`` causing build to fail.

.. _changes_1.10.2:

`1.10.2 <https://github.com/Ouranosinc/Magpie/tree/1.10.2>`_ (2020-04-21)
------------------------------------------------------------------------------------

Features / Changes
~~~~~~~~~~~~~~~~~~~~~
* Add more documentation detail and references to existing `Magpie` utilities.
* Add ``readthedocs`` API page auto-generated from latest schemas extracted from source (redoc rendering of OpenAPI).
* Combine and update requirements for various python versions. Update setup parsing to support ``python_version``.
* Slack some requirements to obtain patches and bug fixes. Limit only when needed.

Bug Fixes
~~~~~~~~~~~~~~~~~~~~~
* Fix issue related to ``sphinx-autoapi`` dependency (`#251 <https://github.com/Ouranosinc/Magpie/issues/251>`_).
* Fix reference link problems for generated documentation.

.. _changes_1.10.1:

`1.10.1 <https://github.com/Ouranosinc/Magpie/tree/1.10.1>`_ (2020-04-02)
------------------------------------------------------------------------------------

Bug Fixes
~~~~~~~~~~~~~~~~~~~~~
* Fix failing generation of children resource tree when calling routes ``/resources/{id}`` due to literal ``Resource``
  class being used instead of the string representation. This also fixes UI Edit menu of a ``Service`` that add more
  at least one child ``Resource``.

.. _changes_1.10.0:

`1.10.0 <https://github.com/Ouranosinc/Magpie/tree/1.10.0>`_ (2020-03-18)
------------------------------------------------------------------------------------

Features / Changes
~~~~~~~~~~~~~~~~~~~~~
* | When using logging level ``DEBUG``, `Magpie` requests will log additional details.
  |
  | **WARNING**:
  | Log entries with ``DEBUG`` level will potentially also include sensible information such as authentication cookies.
  | This level **SHOULD NOT** be used in production environments.

Bug Fixes
~~~~~~~~~~~~~~~~~~~~~
* Adjust mismatching log levels across `Magpie` packages in case ``MAGPIE_LOG_LEVEL`` and corresponding
  ``magpie.log_level`` setting or ``logger_magpie`` configuration section were defined simultaneously.
  The values are back-propagated to ``magpie.constants`` for matching values and prioritize the `INI` file definitions.

.. _changes_1.9.5:

`1.9.5 <https://github.com/Ouranosinc/Magpie/tree/1.9.5>`_ (2020-03-11)
------------------------------------------------------------------------------------

Bug Fixes
~~~~~~~~~~~~~~~~~~~~~
* Fix handling of ``Accept`` header introduced in PR `#259 <https://github.com/Ouranosinc/Magpie/issues/259>`_
  (i.e.: ``1.9.3`` and ``1.9.4``) specifically in the situation where a resource has the value ``magpie`` within
  its name (e.g.: such as the logo ``magpie.png``).

.. _changes_1.9.4:

`1.9.4 <https://github.com/Ouranosinc/Magpie/tree/1.9.4>`_ (2020-03-10)
------------------------------------------------------------------------------------

Bug Fixes
~~~~~~~~~~~~~~~~~~~~~
* Add further handling of ``Accept`` header introduced in PR
  `#259 <https://github.com/Ouranosinc/Magpie/issues/259>`_ (ie: ``1.9.3``) as more use cases where not handled.

.. _changes_1.9.3:

`1.9.3 <https://github.com/Ouranosinc/Magpie/tree/1.9.3>`_ (2020-03-10)
------------------------------------------------------------------------------------

Bug Fixes
~~~~~~~~~~~~~~~~~~~~~
* Add handling of ``Accept`` header to allow additional content-type when requesting UI related routes while
  `Magpie` application is being served under a route with additional prefix.
* Fix requirements dependency issue related to ``zope.interface`` and ``setuptools`` version mismatch.

.. _changes_1.9.2:

`1.9.2 <https://github.com/Ouranosinc/Magpie/tree/1.9.2>`_ (2020-03-09)
------------------------------------------------------------------------------------

Features / Changes
~~~~~~~~~~~~~~~~~~~~~
* Remove ``MAGPIE_ALEMBIC_INI_FILE_PATH`` configuration parameter in favor of ``MAGPIE_INI_FILE_PATH``.
* Forward ``.ini`` file provided as argument to ``MAGPIE_INI_FILE_PATH`` (e.g.: when using ``gunicorn --paste <ini>``).
* Load configuration file (previously only ``.cfg``) also using ``.yml``, ``.yaml`` and ``.json`` extensions.
* Add argument parameter for ``run_db_migration`` helper to specify the configuration ``ini`` file to employ.

Bug Fixes
~~~~~~~~~~~~~~~~~~~~~
* Use forwarded input argument to ``MAGPIE_INI_FILE_PATH`` to execute database migration.
* Handle trailing ``/`` of HTTP path that would fail an ACL lookup of the corresponding service or resource.

.. _changes_1.9.1:

`1.9.1 <https://github.com/Ouranosinc/Magpie/tree/1.9.1>`_ (2020-02-20)
------------------------------------------------------------------------------------

Features / Changes
~~~~~~~~~~~~~~~~~~~~~
* Update adapter docker image reference to ``birdhouse/twitcher:v0.5.3``.

.. _changes_1.9.0:

`1.9.0 <https://github.com/Ouranosinc/Magpie/tree/1.9.0>`_ (2020-01-29)
------------------------------------------------------------------------------------

Features / Changes
~~~~~~~~~~~~~~~~~~~~~
* Change database user name setting to lookup for ``MAGPIE_POSTGRES_USERNAME`` (and corresponding INI file setting)
  instead of previously employed ``MAGPIE_POSTGRES_USER``, but leave backward support if old parameter if not resolved
  by the new one.
* Add support of variables not prefixed by ``MAGPIE_`` for ``postgres`` database connection parameters, as well as
  all their corresponding ``postgres.<param>`` definitions in the INI file.

.. _changes_1.8.0:

`1.8.0 <https://github.com/Ouranosinc/Magpie/tree/1.8.0>`_ (2020-01-10)
------------------------------------------------------------------------------------

Features / Changes
~~~~~~~~~~~~~~~~~~~~~
* Add ``MAGPIE_DB_URL`` configuration parameter to define a database connection with full URL instead of individual
  parts (notably ``MAGPIE_POSTGRES_<>`` variables).
* Add ``bandit`` security code analysis and apply some detected issues
  (`#168 <https://github.com/Ouranosinc/Magpie/issues/168>`_).
* Add more code linting checks using various test tools.
* Add smoke test of built docker image to `Travis-CI` pipeline.
* Bump ``alembic>=1.3.0`` to remove old warnings and receive recent fixes.
* Move ``magpie.utils.SingletonMeta`` functionality from adapter to reuse it in ``null`` test checks.
* Rename ``resource_tree_service`` and ``remote_resource_tree_service`` to their uppercase equivalents.
* Removed module ``magpie.definitions`` in favor of directly importing appropriate references as needed.
* Improve ``make help`` targets descriptions.
* Change to Apache license.

Bug Fixes
~~~~~~~~~~~~~~~~~~~~~
* Fix incorrectly installed ``authomatic`` library following update of reference branch
  (https://github.com/fmigneault/authomatic/tree/httplib-port) with ``master`` branch merged update
  (https://github.com/authomatic/authomatic/pull/195/commits/d7897c5c4c20486b55cb2c70724fa390c9aa7de6).
* Fix documentation links incorrectly generated for `readthedocs` pages.
* Fix missing or incomplete configuration documentation details.
* Fix many linting issues detected by integrated tools.

.. _changes_1.7.4:

`1.7.4 <https://github.com/Ouranosinc/Magpie/tree/1.7.4>`_ (2019-12-03)
------------------------------------------------------------------------------------

Features / Changes
~~~~~~~~~~~~~~~~~~~~~

* Add sorting by name of configuration files (permissions/providers) when loaded from a containing directory path.
* Add `readthedocs` references to README.

.. _changes_1.7.3:

`1.7.3 <https://github.com/Ouranosinc/Magpie/tree/1.7.3>`_ (2019-11-20)
------------------------------------------------------------------------------------

Bug Fixes
~~~~~~~~~~~~~~~~~~~~~
* Fix 500 error when getting user's services on ``/users/{user_name}/services``.

.. _changes_1.7.2:

`1.7.2 <https://github.com/Ouranosinc/Magpie/tree/1.7.2>`_ (2019-11-15)
------------------------------------------------------------------------------------

Bug Fixes
~~~~~~~~~~~~~~~~~~~~~
* Fix ``gunicorn>=20.0.0`` breaking change not compatible with alpine: pin ``gunicorn==19.9.0``.

.. _changes_1.7.1:

`1.7.1 <https://github.com/Ouranosinc/Magpie/tree/1.7.1>`_ (2019-11-12)
------------------------------------------------------------------------------------

Bug Fixes
~~~~~~~~~~~~~~~~~~~~~
* Fix resource sync process and update cron job running it
  (`#226 <https://github.com/Ouranosinc/Magpie/issues/226>`_).
* Fix configuration files not loaded from directory by application due to more restrictive file check.
* Fix a test validating applicable user resources and permissions that could fail if `anonymous` permissions where
  generated into the referenced database connection (eg: from loading a ``permissions.cfg`` or manually created ones).

.. _changes_1.7.0:

`1.7.0 <https://github.com/Ouranosinc/Magpie/tree/1.7.0>`_ (2019-11-04)
------------------------------------------------------------------------------------

Features / Changes
~~~~~~~~~~~~~~~~~~~~~
* Add ``docs/configuration.rst`` file that details all configuration settings that are employed by ``Magpie``
  (`#180 <https://github.com/Ouranosinc/Magpie/issues/180>`_).
* Add more details about basic usage of `Magpie` in ``docs/usage.rst``.
* Add details about external provider setup in ``docs/configuration``
  (`#173 <https://github.com/Ouranosinc/Magpie/issues/173>`_).
* Add specific exception classes for ``register`` sub-package operations.
* Add ``PHOENIX_HOST`` variable to override default ``HOSTNAME`` as needed.
* Add support of ``MAGPIE_PROVIDERS_CONFIG_PATH`` and ``MAGPIE_PERMISSIONS_CONFIG_PATH`` pointing to a directory to
  load multiple similar configuration files contained in it.
* Add environment variable expansion support for all fields within ``providers.cfg`` and ``permissions.cfg`` files.

.. _changes_1.6.3:

`1.6.3 <https://github.com/Ouranosinc/Magpie/tree/1.6.3>`_ (2019-10-31)
------------------------------------------------------------------------------------

Bug Fixes
~~~~~~~~~~~~~~~~~~~~~
* Fix the alembic database version number in the /version route
  (`#165 <https://github.com/Ouranosinc/Magpie/issues/165>`_).
* Fix failing migration step due to missing ``root_service_id`` column in database at that time and version.

.. _changes_1.6.2:

`1.6.2 <https://github.com/Ouranosinc/Magpie/tree/1.6.2>`_ (2019-10-04)
------------------------------------------------------------------------------------

Bug Fixes
~~~~~~~~~~~~~~~~~~~~~
* Fix a bug in ``ows_parser_factory`` that caused query parameters for wps services to be case sensitive.

.. _changes_1.6.1:

`1.6.1 <https://github.com/Ouranosinc/Magpie/tree/1.6.1>`_ (2019-10-01)
------------------------------------------------------------------------------------

Bug Fixes
~~~~~~~~~~~~~~~~~~~~~
* Fix migration script for ``project-api`` service type.

.. _changes_1.6.0:

`1.6.0 <https://github.com/Ouranosinc/Magpie/tree/1.6.0>`_ (2019-09-20)
------------------------------------------------------------------------------------

Features / Changes
~~~~~~~~~~~~~~~~~~~~~
* Add an utility script ``create_users`` for quickly creating multiple users from a list of email addresses
  (`#219 <https://github.com/Ouranosinc/Magpie/issues/219>`_).
* Add PEP8 auto-fix make target ``lint-fix`` that will correct any PEP8 and docstring problem to expected format.
* Add auto-doc of make target ``help`` message.
* Add ACL caching option and documentation (`#218 <https://github.com/Ouranosinc/Magpie/issues/218>`_).

.. _changes_1.5.0:

`1.5.0 <https://github.com/Ouranosinc/Magpie/tree/1.5.0>`_ (2019-09-09)
------------------------------------------------------------------------------------

Features / Changes
~~~~~~~~~~~~~~~~~~~~~
* Use singleton interface for ``MagpieAdapter`` and ``MagpieServiceStore`` to avoid class recreation and reduce request
  time by `Twitcher` when checking for a service by name.

Bug Fixes
~~~~~~~~~~~~~~~~~~~~~
* Fix issue of form submission not behaving as expected when pressing ``<ENTER>`` key
  (`#209 <https://github.com/Ouranosinc/Magpie/issues/209>`_).
* Fix 500 error when deleting a service resource from UI (`#195 <https://github.com/Ouranosinc/Magpie/issues/195>`_).

.. _changes_1.4.0:

`1.4.0 <https://github.com/Ouranosinc/Magpie/tree/1.4.0>`_ (2019-08-28)
------------------------------------------------------------------------------------

Features / Changes
~~~~~~~~~~~~~~~~~~~~~
* Apply ``MAGPIE_ANONYMOUS_GROUP`` to every new user to ensure they can access public resources when they are logged in
  and that they don't have the same resource permission explicitly set for them.

Bug Fixes
~~~~~~~~~~~~~~~~~~~~~
* Fix migration script hastily removing anonymous group permissions without handling and transferring them accordingly.
* Use settings during default user creation instead of relying only on environment variables, to reflect runtime usage.

.. _changes_1.3.4:

`1.3.4 <https://github.com/Ouranosinc/Magpie/tree/1.3.4>`_ (2019-08-09)
------------------------------------------------------------------------------------

Bug Fixes
~~~~~~~~~~~~~~~~~~~~~
* Fix migration script errors due to incorrect object fetching from db
  (`#149 <https://github.com/Ouranosinc/PAVICS/pull/149>`_).

.. _changes_1.3.3:

`1.3.3 <https://github.com/Ouranosinc/Magpie/tree/1.3.3>`_ (2019-07-11)
------------------------------------------------------------------------------------

Features / Changes
~~~~~~~~~~~~~~~~~~~~~
* Update ``MagpieAdapter`` to use `Twitcher` version ``0.5.2`` to employ HTTP status code fixes and additional
  API route details :
  - https://github.com/bird-house/twitcher/pull/79
  - https://github.com/bird-house/twitcher/pull/84

.. _changes_1.3.2:

`1.3.2 <https://github.com/Ouranosinc/Magpie/tree/1.3.2>`_ (2019-07-09)
------------------------------------------------------------------------------------

Features / Changes
~~~~~~~~~~~~~~~~~~~~~
* Add ``use_tweens=True`` to ``request.invoke_subrequest`` calls in order to properly handle the nested database
  transaction states with the manager (`#203 <https://github.com/Ouranosinc/Magpie/issues/203>`_).
  Automatically provides ``pool_threadlocal`` functionality added in ``1.3.1`` as per implementation of
  ``pyramid_tm`` (`#201 <https://github.com/Ouranosinc/Magpie/issues/201>`_).

.. _changes_1.3.1:

`1.3.1 <https://github.com/Ouranosinc/Magpie/tree/1.3.1>`_ (2019-07-05)
------------------------------------------------------------------------------------

Features / Changes
~~~~~~~~~~~~~~~~~~~~~
* Add ``pool_threadlocal=True`` setting for database session creation to allow further connections across workers
  (see `#201 <https://github.com/Ouranosinc/Magpie/issues/201>`_,
  `#202 <https://github.com/Ouranosinc/Magpie/issues/202>`_ for further information).

.. _changes_1.3.0:

`1.3.0 <https://github.com/Ouranosinc/Magpie/tree/1.3.0>`_ (2019-07-02)
------------------------------------------------------------------------------------

Features / Changes
~~~~~~~~~~~~~~~~~~~~~
* Move ``get_user`` function used specifically for `Twitcher` via ``MagpieAdapter`` where it is employed.
* Remove obsolete, unused and less secure code that converted a token to a matching user by ID.
* Avoid overriding a logger level specified by configuration by checking for ``NOTSET`` beforehand.
* Add debug logging of Authentication Policy employed within ``MagpieAdapter``.
* Add debug logging of Authentication Policy at config time for both `Twitcher` and `Magpie`.
* Add debug logging of Cookie identification within ``MagpieAdapter``.
* Add route ``/verify`` with ``POST`` request to verify matching Authentication Policy tokens retrieved between
  `Magpie` and `Twitcher` (via ``MagpieAdapter``).

Bug Fixes
~~~~~~~~~~~~~~~~~~~~~
* Fix ``MagpieAdapter`` name incorrectly called when displayed using route ``/info`` from `Twitcher`.

.. _changes_1.2.1:

`1.2.1 <https://github.com/Ouranosinc/Magpie/tree/1.2.1>`_ (2019-06-28)
------------------------------------------------------------------------------------

Features / Changes
~~~~~~~~~~~~~~~~~~~~~
* Log every permission requests.

.. _changes_1.2.0:

`1.2.0 <https://github.com/Ouranosinc/Magpie/tree/1.2.0>`_ (2019-06-27)
------------------------------------------------------------------------------------

Features / Changes
~~~~~~~~~~~~~~~~~~~~~
* Provide some documentation about ``magpie.constants`` module behaviour.
* Remove some inspection comments by using combined requirements files.
* Add constant ``MAGPIE_LOG_PRINT`` (default: ``False``) to enforce printing logs to console
  (equivalent to specifying a ``sys.stdout/stderr StreamHandler`` in ``magpie.ini``, but is not enforced anymore).
* Update logging config to avoid duplicate outputs and adjust code to respect specified config.
* Add some typing for ACL methods.

Bug Fixes
~~~~~~~~~~~~~~~~~~~~~
* Fix ``Permission`` enum vs literal string usage during ACL resolution for some services and return enums when calling.
  ``ServiceInterface.permission_requested`` method.
* Fix user/group permission checkboxes not immediately reflected in UI after clicking them
  (`#160 <https://github.com/Ouranosinc/Magpie/issues/160>`_).

.. _changes_1.1.0:

`1.1.0 <https://github.com/Ouranosinc/Magpie/tree/1.1.0>`_ (2019-05-28)
------------------------------------------------------------------------------------

Features / Changes
~~~~~~~~~~~~~~~~~~~~~
* Prioritize settings (ie: ``magpie.ini`` values) before environment variables and ``magpie.constants`` globals.
* Allow specifying ``magpie.scheme`` setting to generate the ``magpie.url`` with it if the later was omitted.
* Look in settings for required parameters for function ``get_admin_cookies``.
* Use API definitions instead of literal strings for routes employed in ``MagpieAdapter``.

Bug Fixes
~~~~~~~~~~~~~~~~~~~~~
* Fix erroneous ``Content-Type`` header retrieved from form submission getting forwarded to API requests.
* Fix user name update failing because of incomplete db transaction.

.. _changes_1.0.0:

`1.0.0 <https://github.com/Ouranosinc/Magpie/tree/1.0.0>`_ (2019-05-24)
------------------------------------------------------------------------------------

Features / Changes
~~~~~~~~~~~~~~~~~~~~~
* Add ``Dockerfile.adapter`` to build and configure ``MagpieAdapter`` on top of ``Twitcher >= 0.5.0``.
* Add auto-bump of history version.
* Update history with more specific sections.
* Improve ``Makefile`` targets with more checks and re-using variables.
* Add constant alternative search of variant ``magpie.[variable_name]`` for ``MAGPIE_[VARIABLE_NAME]``.
* Add tests for ``get_constant`` function.
* Regroup all configurations in a common file located in ``config/magpie.ini``.
* Remove all other configuration files (``tox.ini``, ``alembic.ini``, ``logging.ini``).
* Drop `Makefile` target ``test-tox``.

Bug Fixes
~~~~~~~~~~~~~~~~~~~~~
* Use an already created configurator when calling ``MagpieAdapter.configurator_factory``
  instead of recreating it from settings to preserve potential previous setup and includes.
* Use default ``WPSGet``/``WPSPost`` for ``magpie.owsrequest.OWSParser`` when no ``Content-Type`` header is specified
  (``JSONParser`` was used by default since missing ``Content-Type`` was resolved to ``application/json``, which
  resulted in incorrect parsing of `WPS` requests parameters).
* Actually fetch required `JSON` parameter from the request body if ``Content-Type`` is ``application/json``.
* Convert ``Permission`` enum to string for proper ACL comparison in ``MagpieOWSSecurity``.
* Fix ``raise_log`` function to allow proper evaluation against ``Exception`` type instead of ``message`` property.

.. _changes_0.10.0:

`0.10.0 <https://github.com/Ouranosinc/Magpie/tree/0.10.0>`_ (2019-04-15)
------------------------------------------------------------------------------------

Features / Changes
~~~~~~~~~~~~~~~~~~~~~
* Refactoring of literal strings to corresponding ``Permission`` enum
  (`#167 <https://github.com/Ouranosinc/Magpie/issues/167>`_).
* Change all incorrect usages of HTTP ``Not Acceptable [406]`` to ``Bad Request [400]``
  (`#163 <https://github.com/Ouranosinc/Magpie/issues/163>`_).
* Add ``Accept`` header type checking before requests and return HTTP ``Not Acceptable [406]`` if invalid.
* Code formatting changes for consistency and cleanup of redundant/misguiding names
  (`#162 <https://github.com/Ouranosinc/Magpie/issues/162>`_).
* Add option ``MAGPIE_UI_ENABLED`` allowing to completely disable all ``/ui`` route (enabled by default).
* Add more unittests (`#74 <https://github.com/Ouranosinc/Magpie/issues/74>`_).

Bug Fixes
~~~~~~~~~~~~~~~~~~~~~
* Fix swagger responses status code and description and fix erroneous body
  (`#126 <https://github.com/Ouranosinc/Magpie/issues/126>`_).
* Fix invalid member count value returned on ``/groups/{id}`` request.
* Fix invalid ``DELETE /users/{usr}/services/{svc}/permissions/{perm}`` request not working.

.. _changes_0.9.6:

`0.9.6 <https://github.com/Ouranosinc/Magpie/tree/0.9.6>`_ (2019-03-28)
------------------------------------------------------------------------------------

Features / Changes
~~~~~~~~~~~~~~~~~~~~~
* Update `Travis-CI` test suite execution by enabling directly running PEP8 lint checks.
* Change some `PyCharm` specific inspection comment in favor of IDE independent ``noqa`` equivalents.

.. _changes_0.9.5:

`0.9.5 <https://github.com/Ouranosinc/Magpie/tree/0.9.5>`_ (2019-02-28)
------------------------------------------------------------------------------------

Features / Changes
~~~~~~~~~~~~~~~~~~~~~
* Logging requests and exceptions according to `MAGPIE_LOG_REQUEST` and `MAGPIE_LOG_EXCEPTION` values.
* Better handling of HTTP ``Unauthorized [401]`` and ``Forbidden [403]`` according to unauthorized view
  (invalid access token/headers or forbidden operation under view).
* Better handling of HTTP ``Not Found [404]`` and ``Method Not Allowed [405]`` on invalid routes and request methods.
* Adjust ``Dockerfile`` copy order to save time if requirements did not change.

.. _changes_0.9.4:

`0.9.4 <https://github.com/Ouranosinc/Magpie/tree/0.9.4>`_ (2019-02-19)
------------------------------------------------------------------------------------

Features / Changes
~~~~~~~~~~~~~~~~~~~~~
* Address YAML security issue using updated package distribution.
* Improve permission warning details in case of error when parsing.
* Add multiple tests for item registration via API.
* Minor changes to some variable naming to respect convention across the source code.

Bug Fixes
~~~~~~~~~~~~~~~~~~~~~
* Use sub-transaction when running service update as a session can already be in effect with a transaction due to
  previous steps employed to fetch service details and/or UI display.

.. _changes_0.9.3:

`0.9.3 <https://github.com/Ouranosinc/Magpie/tree/0.9.3>`_ (2019-02-18)
------------------------------------------------------------------------------------

Features / Changes
~~~~~~~~~~~~~~~~~~~~~
* Greatly reduce docker image size using ``Alpine`` base and redefining its creation steps.
* Use ``get_constant`` function to allow better retrieval of database related configuration from all setting variations.
* Simplify database creation using ``sqlalchemy_utils``.

.. _changes_0.9.2:

`0.9.2 <https://github.com/Ouranosinc/Magpie/tree/0.9.2>`_ (2019-02-15)
------------------------------------------------------------------------------------

Features / Changes
~~~~~~~~~~~~~~~~~~~~~
* Allow quick functional testing using sequences of local app form submissions.
* Add test methods for UI redirects to other views from button click in displayed page.
* Change resource response for generic ``resource: {<info>}`` instead of ``{resource-id}: {<info>}``.
* Add more typing hints of headers and cookies parameters to functions.
* Improve handling of invalid request input parameter causing parsing errors using ``error_badrequest`` decorator.

Bug Fixes
~~~~~~~~~~~~~~~~~~~~~
* Fix UI add child button broken by introduced ``int`` resource id type checking.

.. _changes_0.9.1:

`0.9.1 <https://github.com/Ouranosinc/Magpie/tree/0.9.1>`_ (2019-02-14)
------------------------------------------------------------------------------------

Features / Changes
~~~~~~~~~~~~~~~~~~~~~
* Reduce docker image build time by skipping irrelevant files causing long context loading using ``.dockerignore``.
* Use sub-requests API call for UI operations (fixes issue `#114 <https://github.com/Ouranosinc/Magpie/issues/114>`_).
* Add new route ``/services/types`` to obtain a list of available service types.
* Add ``resource_child_allowed`` and ``resource_types_allowed`` fields in service response.
* Change service response for generic ``service: {<info>}`` instead of ``{service-name}: {<info>}``.
* Add new route ``/services/types/{svc_type}/resources`` for details about child service type resources.
* Add error handling of reserved route keywords service ``types`` for ``/services/{svc}`` routes and current user
  defined by ``MAGPIE_LOGGED_USER`` for ``/users/{usr}`` routes.
* Additional tests for new routes and operations previously left unevaluated.

.. _changes_0.9.0:

`0.9.0 <https://github.com/Ouranosinc/Magpie/tree/0.9.0>`_ (2019-02-01)
------------------------------------------------------------------------------------

Features / Changes
~~~~~~~~~~~~~~~~~~~~~
* Add permissions config to auto-generate user/group rules on startup.
* Attempt db creation on first migration if not existing.
* Add continuous integration testing and deployment (with python 2/3 tests).
* Ensure python compatibility for Python 2.7, 3.5, 3.6 (via `Travis-CI`).
* Reduce excessive ``sqlalchemy`` logging using ``MAGPIE_LOG_LEVEL >= INFO``.
* Use schema API route definitions for UI calls.

Bug Fixes
~~~~~~~~~~~~~~~~~~~~~
* Fix invalid conflict service name check on service update request.
* Fix many invalid or erroneous swagger specifications.

.. _changes_0.8.2:

`0.8.2 <https://github.com/Ouranosinc/Magpie/tree/0.8.2>`_ (2019-01-21)
------------------------------------------------------------------------------------

Features / Changes
~~~~~~~~~~~~~~~~~~~~~
* Provide user ID on API routes returning user info.

.. _changes_0.8.1:

`0.8.1 <https://github.com/Ouranosinc/Magpie/tree/0.8.1>`_ (2018-12-20)
------------------------------------------------------------------------------------

Features / Changes
~~~~~~~~~~~~~~~~~~~~~
* Update ``MagpieAdapter`` to match process store changes.

.. _changes_0.8.0:

`0.8.0 <https://github.com/Ouranosinc/Magpie/tree/0.8.0>`_ (2018-12-18)
------------------------------------------------------------------------------------

Features / Changes
~~~~~~~~~~~~~~~~~~~~~
* Adjust typing of ``MagpieAdapter``.
* Reuse `store` objects in ``MagpieAdapter`` to avoid recreation on each request.
* Add ``HTTPNotImplemented [501]`` error in case of incorrect adapter configuration.

.. _changes_0.7.12:

`0.7.12 <https://github.com/Ouranosinc/Magpie/tree/0.7.12>`_ (2018-12-06)
------------------------------------------------------------------------------------

Features / Changes
~~~~~~~~~~~~~~~~~~~~~
* Add flag to return `effective` permissions from user resource permissions requests.

.. _changes_0.7.11:

`0.7.11 <https://github.com/Ouranosinc/Magpie/tree/0.7.11>`_ (2018-12-03)
------------------------------------------------------------------------------------

Features / Changes
~~~~~~~~~~~~~~~~~~~~~
* Allow more processes to be returned by an administrator user when parsing items in ``MagpieAdapter.MagpieProcess``.

.. _changes_0.7.10:

`0.7.10 <https://github.com/Ouranosinc/Magpie/tree/0.7.10>`_ (2018-11-30)
------------------------------------------------------------------------------------

Features / Changes
~~~~~~~~~~~~~~~~~~~~~
* Updates to ``MagpieAdapter.MagpieProcess`` according to process visibility.

.. _changes_0.7.9:

`0.7.9 <https://github.com/Ouranosinc/Magpie/tree/0.7.9>`_ (2018-11-20)
------------------------------------------------------------------------------------

Features / Changes
~~~~~~~~~~~~~~~~~~~~~
* Add ``isTrue`` and ``isFalse`` options to ``api_except.verify_param`` utility function.
* Add better detail and error code for login failure instead of generic failure.
* Use ``UserService`` for some user operations that were still using the old method.
* Add multiple tests for ``/users/[...]`` related routes.

Bug Fixes
~~~~~~~~~~~~~~~~~~~~~
* Fixes to JSON body to be returned by some ``MagpieAdapter.MagpieProcess`` operations.

.. _changes_0.7.8:

`0.7.8 <https://github.com/Ouranosinc/Magpie/tree/0.7.8>`_ (2018-11-16)
------------------------------------------------------------------------------------

Features / Changes
~~~~~~~~~~~~~~~~~~~~~
* Hide service private URL on non administrator level requests.
* Make cookies expire-able by setting ``MAGPIE_COOKIE_EXPIRE`` and provide cookie only on http
  (`JS CSRF` attack protection).
* Update ``MagpieAdapter.MagpieOWSSecurity`` for `WSO2` seamless integration with Authentication header token.
* Update ``MagpieAdapter.MagpieProcess`` for automatic handling of REST-API WPS process route access permissions.
* Update ``MagpieAdapter.MagpieService`` accordingly to inherited resources and service URL changes.

Bug Fixes
~~~~~~~~~~~~~~~~~~~~~
* Fixes related to postgres DB entry conflicting inserts and validations.

.. _changes_0.7.7:

`0.7.7 <https://github.com/Ouranosinc/Magpie/tree/0.7.7>`_ (2018-11-06)
------------------------------------------------------------------------------------

Features / Changes
~~~~~~~~~~~~~~~~~~~~~
* Add error handing during user permission creation in ``MagpieAdapter.MagpieProcess``.

.. _changes_0.7.6:

0.7.6 (n/a)
------------------------------------------------------------------------------------

* Invalid version skipped due to generation error.

.. _changes_0.7.5:

`0.7.5 <https://github.com/Ouranosinc/Magpie/tree/0.7.5>`_ (2018-11-05)
------------------------------------------------------------------------------------

Bug Fixes
~~~~~~~~~~~~~~~~~~~~~
* Fix handling of resource type in case the resource ID refers to a ``service``.
* Pin ``pyramid_tm==2.2.1``.

.. _changes_0.7.4:

`0.7.4 <https://github.com/Ouranosinc/Magpie/tree/0.7.4>`_ (2018-11-01)
------------------------------------------------------------------------------------

Features / Changes
~~~~~~~~~~~~~~~~~~~~~
* Add inherited resource permission with querystring (deprecate ``inherited_<>`` routes warnings).

.. _changes_0.7.3:

`0.7.3 <https://github.com/Ouranosinc/Magpie/tree/0.7.3>`_ (2018-10-26)
------------------------------------------------------------------------------------

Features / Changes
~~~~~~~~~~~~~~~~~~~~~
* Improve ``MagpieAdapter`` logging.
* Add ``MagpieAdapter`` initialization with parent object initialization and configuration.

.. _changes_0.7.2:

`0.7.2 <https://github.com/Ouranosinc/Magpie/tree/0.7.2>`_ (2018-10-19)
------------------------------------------------------------------------------------

Features / Changes
~~~~~~~~~~~~~~~~~~~~~
* Add ``MagpieAdapter.MagpieOWSSecurity.update_request_cookies`` method that handles conversion of ``Authorization``
  header into the required authentication cookie employed by `Magpie` and `Twitcher` via integrated ``MagpieAdapter``.
* Add multiple cosmetic improvements to UI (images, styles, etc.).
* Improve login error reporting in UI.
* Improve reporting of invalid parameters on creation UI pages.
* Add better display of the logged user if any in the UI.
* Add more Swagger API documentation details for returned resources per HTTP status codes.
* Add external provider type ``WSO2`` and relevant setting variables to configure the referenced instance.

Bug Fixes
~~~~~~~~~~~~~~~~~~~~~
* Fix external providers login support with ``authomatic`` using API/UI (validated for `DKRZ`, `GitHub` and `WSO2`).
* Fix login/logout button in UI.

.. _changes_0.7.1:

`0.7.1 <https://github.com/Ouranosinc/Magpie/tree/0.7.1>`_ (2018-10-16)
------------------------------------------------------------------------------------

Features / Changes
~~~~~~~~~~~~~~~~~~~~~
* Avoid displaying the private service URL when not permitted for the current user.
* Add more test and documentation updates.

.. _changes_0.7.0:

`0.7.0 <https://github.com/Ouranosinc/Magpie/tree/0.7.0>`_ (2018-10-05)
------------------------------------------------------------------------------------

Features / Changes
~~~~~~~~~~~~~~~~~~~~~
* Add service resource auto-sync feature.
* Return user/group services if any sub-resource has permissions.

.. _changes_0.6.5:

`0.6.5 <https://github.com/Ouranosinc/Magpie/tree/0.6.5>`_ (2018-09-13)
------------------------------------------------------------------------------------

Bug Fixes
~~~~~~~~~~~~~~~~~~~~~
* Fix ``MagpieAdapter`` setup using ``TWITCHER_PROTECTED_URL`` setting.
* Fix ``MagpieAdapter.MagpieService`` handling of returned list of services.
* Fix Swagger JSON path retrieval for some edge case configuration values.

.. _changes_0.6.4:

`0.6.4 <https://github.com/Ouranosinc/Magpie/tree/0.6.4>`_ (2018-10-10)
------------------------------------------------------------------------------------

.. _changes_0.6.3:
.. _changes_0.6.2:

0.6.2 - 0.6.3 (n/a)
------------------------------------------------------------------------------------

* Invalid versions skipped due to generation error.

.. _changes_0.6.1:

`0.6.1 <https://github.com/Ouranosinc/Magpie/tree/0.6.1>`_ (2018-06-29)
------------------------------------------------------------------------------------

Features / Changes
~~~~~~~~~~~~~~~~~~~~~
* Update ``Makefile`` targets.
* Change how ``postgres`` configurations are retrieved using variables specific to `Magpie`.

Bug Fixes
~~~~~~~~~~~~~~~~~~~~~
* Properly return values of field ``permission_names`` under ``/services/.*`` routes.

.. _changes_0.6.0:

`0.6.0 <https://github.com/Ouranosinc/Magpie/tree/0.6.0>`_ (2018-06-26)
------------------------------------------------------------------------------------

Features / Changes
~~~~~~~~~~~~~~~~~~~~~
* Add ``/magpie/api/`` route to locally display the Magpie REST API documentation.
* Move many source files around to regroup by API/UI functionality.
* Auto-generation of swagger REST API documentation using ``cornice_swagger``.
* Add more unit tests.
* Validation of permitted resource types children under specific parent service or resource.
* ``ServiceAPI`` to filter ``read``/``write`` of specific HTTP methods on route parts.
* ``ServiceAccess`` to filter top-level route ``access`` permission of a generic service URL.

.. _changes_0.5.4:

`0.5.4 <https://github.com/Ouranosinc/Magpie/tree/0.5.4>`_ (2018-06-08)
------------------------------------------------------------------------------------

Features / Changes
~~~~~~~~~~~~~~~~~~~~~
* Improve some routes returned codes, inputs check, and requests formats (JSON).

.. _changes_0.5.3:

`0.5.3 <https://github.com/Ouranosinc/Magpie/tree/0.5.3>`_ (2018-06-07)
------------------------------------------------------------------------------------

Features / Changes
~~~~~~~~~~~~~~~~~~~~~
* Add utility functions like ``get_multiformat_any`` to help retrieving contents regardless of
  request method and/or content-type.

.. _changes_0.5.2:

`0.5.2 <https://github.com/Ouranosinc/Magpie/tree/0.5.2>`_ (2018-06-06)
------------------------------------------------------------------------------------

Bug Fixes
~~~~~~~~~~~~~~~~~~~~~
* Fix returned inherited group permissions of a user.
* Fix clearing of cookies when logout is accomplished.

.. _changes_0.5.1:

`0.5.1 <https://github.com/Ouranosinc/Magpie/tree/0.5.1>`_ (2018-06-06)
------------------------------------------------------------------------------------

Features / Changes
~~~~~~~~~~~~~~~~~~~~~
* Independent user/group permissions, no more 'personal' group to reflect user permissions.
* Service specific resources with service*-typed* Resource permissions.
* More verification of resources permissions under specific services.
* Reference to root service from each sub-resource.

.. _changes_0.5.0:

`0.5.0 <https://github.com/Ouranosinc/Magpie/tree/0.5.0>`_ (2018-06-06)
------------------------------------------------------------------------------------

Features / Changes
~~~~~~~~~~~~~~~~~~~~~
* Change defaults for ``ADMIN_GROUP`` and ``USER_GROUP`` variables.
* Major refactoring of ``Magpie`` application, both for API and UI.
* Split utilities and view functions into corresponding files for each type of item.
* Add more ``alembic`` database migration scripts steps for missing incremental versioning of schema and data.
* Inheritance of user and group permissions with different routes.

.. _changes_0.4.5:

`0.4.5 <https://github.com/Ouranosinc/Magpie/tree/0.4.5>`_ (2018-05-14)
------------------------------------------------------------------------------------

Features / Changes
~~~~~~~~~~~~~~~~~~~~~
* Handle login failure into different use cases in order to return appropriate HTTP status code and message.
* Add login error reporting with a banner in UI.

.. _changes_0.4.4:

`0.4.4 <https://github.com/Ouranosinc/Magpie/tree/0.4.4>`_ (2018-05-11)
------------------------------------------------------------------------------------

Features / Changes
~~~~~~~~~~~~~~~~~~~~~
* Add UI view for user detail edition, including personal information and group membership.

.. _changes_0.4.3:

`0.4.3 <https://github.com/Ouranosinc/Magpie/tree/0.4.3>`_ (2018-05-09)
------------------------------------------------------------------------------------

Features / Changes
~~~~~~~~~~~~~~~~~~~~~
* Loosen ``psycopg2`` version requirement.

.. _changes_0.4.2:

`0.4.2 <https://github.com/Ouranosinc/Magpie/tree/0.4.2>`_ (2018-05-09)
------------------------------------------------------------------------------------

Features / Changes
~~~~~~~~~~~~~~~~~~~~~
* Loosen ``PyYAML`` version requirement.
* Update documentation details.

Bug Fixes
~~~~~~~~~~~~~~~~~~~~~
* Fix installation error (`#27 <https://github.com/Ouranosinc/Magpie/issues/27>`_).

.. _changes_0.4.1:

`0.4.1 <https://github.com/Ouranosinc/Magpie/tree/0.4.1>`_ (2018-05-08)
------------------------------------------------------------------------------------

Features / Changes
~~~~~~~~~~~~~~~~~~~~~
* Improvement to UI element rendering with focus/hover/etc.
* Push to Phoenix adjustments and new push button option and alert/confirmation banner.

.. _changes_0.4.0:

`0.4.0 <https://github.com/Ouranosinc/Magpie/tree/0.4.0>`_ (2018-03-23)
------------------------------------------------------------------------------------

Features / Changes
~~~~~~~~~~~~~~~~~~~~~
* Default admin permissions.
* Block UI view permissions of all pages if not logged in.

.. _changes_0.3.x:

0.3.x
------------------------------------------------------------------------------------

Features / Changes
~~~~~~~~~~~~~~~~~~~~~
* Add `ncWMS` support for `getmap`, `getcapabilities`, `getmetadata` on ``thredds`` resource.
* Add `ncWMS2` to default providers.
* Add `geoserverwms` service.
* Remove load balanced `Malleefowl` and `Catalog`.
* Push service provider updates to `Phoenix` on service edit or initial setup with `getcapabilities` for `anonymous`.
* Major update of `Magpie REST API 0.2.x documentation` to match returned codes/messages from 0.2.0 changes.
* Normalise additional HTTP request responses omitted from 0.2.0 (404, 500, and other missed responses).
* Remove internal api call, separate login external from local, direct access to `ziggurat` login.

Bug Fixes
~~~~~~~~~~~~~~~~~~~~~
* Fix UI ``"Magpie Administration"`` to redirect toward home page instead of `PAVICS` platform.
* Fix bug during user creation against preemptive checks.
* Fix issues from `0.2.x` versions.

.. _changes_0.2.0:

0.2.0
------------------------------------------------------------------------------------

Features / Changes
~~~~~~~~~~~~~~~~~~~~~
* Revamp HTTP standard error output format, messages, values and general error/exception handling.
* Update `Magpie REST API 0.2.0 documentation`.

.. _changes_0.1.1:

0.1.1
------------------------------------------------------------------------------------

Features / Changes
~~~~~~~~~~~~~~~~~~~~~
* Add edition of service URL via ``PUT /{service_name}``.

.. _changes_0.1.0:

0.1.0
------------------------------------------------------------------------------------

* First structured release.<|MERGE_RESOLUTION|>--- conflicted
+++ resolved
@@ -9,24 +9,20 @@
 `Unreleased <https://github.com/Ouranosinc/Magpie/tree/master>`_ (latest)
 ------------------------------------------------------------------------------------
 
-* Nothing new for the moment.
-
-.. _changes_3.36.0:
-
-`3.36.0 <https://github.com/Ouranosinc/Magpie/tree/3.36.0>`_ (2023-10-03)
-------------------------------------------------------------------------------------
-
-Features / Changes
-~~~~~~~~~~~~~~~~~~~~~
-<<<<<<< HEAD
 * Introduce "Network Mode" which allows other Magpie instances to act as external authentication providers using JSON
   Web Tokens (JWT). This allows users registered across multiple Magpie instances in a network to more easily gain
   access to the resources within the network, without requiring the duplication of user credentials across the network.
-=======
+
+.. _changes_3.36.0:
+
+`3.36.0 <https://github.com/Ouranosinc/Magpie/tree/3.36.0>`_ (2023-10-03)
+------------------------------------------------------------------------------------
+
+Features / Changes
+~~~~~~~~~~~~~~~~~~~~~
 * Allow startup `Service` registration to update the ``type`` field if a change is detected when loading ``providers``
   configurations. Note that modifying ``type`` of a `Service` with existing `Resource` or `Permission` definitions on
   the `Service` itself or any of its children could break the `Magpie` instance if those definitions are not compatible.
->>>>>>> 92ff2d2f
 
 Bug Fixes
 ~~~~~~~~~~~~~~~~~~~~~
