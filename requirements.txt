-r requirements-sys.txt
alembic>=1.10
# TODO: remove when merged
#   until fix merged and deployed (https://github.com/authomatic/authomatic/pull/195)
#   old variants:
#       -e git+https://github.com/fmigneault/authomatic.git@httplib-port#egg=Authomatic
#       https://github.com/fmigneault/authomatic/archive/httplib-port.zip#egg=Authomatic-1.0.1
#   - new authomatic handles openid install correctly
#   - https://github.com/authomatic/authomatic/tree/master includes #195 (http-po#rt)
#     via https://github.com/authomatic/authomatic/pull/227
#     However, this is not the latest tag https://github.com/authomatic/authomatic/tree/1.2.1 (done before #227).
#   - Requires https://github.com/authomatic/authomatic/issues/233 for Python 3.12 (temporary patch in magpie.__init__)
authomatic[OpenID] @ https://github.com/fmigneault/authomatic/archive/httplib-port.zip
bcrypt>=3.1.6
# FIXME: integrate when implemnted by official package (see https://github.com/bbangert/beaker/issues/201)
beaker @ https://github.com/crim-ca/beaker/archive/0ac88bcd8cca063a571fc385ffbe9bcc8acaa690.zip
colander
cornice
cornice_swagger>=0.7.0
dicttoxml
gunicorn>=22
humanize
<<<<<<< HEAD
jsonschema<4; python_version < "3.6"
jsonschema>=4; python_version >= "3.6"
jwcrypto==1.5.6; python_version >= "3.8"
jwcrypto==1.5.1; python_version == "3.6" or python_version == "3.7"
jwcrypto==0.8; python_version < "3.6"  # pyup: ignore
=======
jsonschema>=4
>>>>>>> bb33e3d7
lxml>=3.7
mako  # controlled by pyramid_mako
paste
pastedeploy
pluggy
psycopg2-binary>=2.7.1
PyJWT[crypto]==2.8.0; python_version >= "3.8"
PyJWT[crypto]==2.7.0; python_version == "3.7" # pyup: ignore
PyJWT[crypto]==2.4.0; python_version == "3.6" # pyup: ignore
PyJWT[crypto]==2.0.0a1; python_version < "3.6" # pyup: ignore
pyramid>=1.10.2,<2
pyramid_beaker==0.8
pyramid_chameleon>=0.3
pyramid_mako>=1.0.2
pyramid_retry==2.1.1
pyramid_tm>=2.2.1
python-dotenv
pyyaml>=5.1
requests
requests_file
simplejson
six>=1.12.0
# see also: safety 51668, https://github.com/sqlalchemy/sqlalchemy/pull/8563
sqlalchemy>=1.4.44,<2  # pyup: ignore
# see also: safety 42194, https://github.com/kvesteri/sqlalchemy-utils/issues/166, not fixed since 2015
sqlalchemy-utils==0.39.0  # pyup: ignore
threddsclient>=0.4.2
transaction
typing_extensions
wheel>=0.38
webob
ziggurat_foundations==0.9.1
zope.interface>=4.7.2,<5
zope.sqlalchemy==1.6<|MERGE_RESOLUTION|>--- conflicted
+++ resolved
@@ -20,15 +20,8 @@
 dicttoxml
 gunicorn>=22
 humanize
-<<<<<<< HEAD
-jsonschema<4; python_version < "3.6"
-jsonschema>=4; python_version >= "3.6"
-jwcrypto==1.5.6; python_version >= "3.8"
-jwcrypto==1.5.1; python_version == "3.6" or python_version == "3.7"
-jwcrypto==0.8; python_version < "3.6"  # pyup: ignore
-=======
 jsonschema>=4
->>>>>>> bb33e3d7
+jwcrypto==1.5.6
 lxml>=3.7
 mako  # controlled by pyramid_mako
 paste
