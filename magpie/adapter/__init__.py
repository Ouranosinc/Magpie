--- conflicted
+++ resolved
@@ -21,20 +21,12 @@
     def processstore_factory(self, registry):
         # no reimplementation of processes on magpie side
         # simply return the default twitcher process store
-<<<<<<< HEAD
-        return DefaultAdapter.processstore_factory(registry)
-=======
-        return DefaultAdapter().processstore_factory(registry, database)
->>>>>>> 0d72a4d8
+        return DefaultAdapter().processstore_factory(registry)
 
     def jobstore_factory(self, registry):
         # no reimplementation of jobs on magpie side
         # simply return the default twitcher job store
-<<<<<<< HEAD
-        return DefaultAdapter.jobstore_factory(registry)
-=======
-        return DefaultAdapter().jobstore_factory(registry, database)
->>>>>>> 0d72a4d8
+        return DefaultAdapter().jobstore_factory(registry)
 
     def owssecurity_factory(self, registry):
         return MagpieOWSSecurity()
