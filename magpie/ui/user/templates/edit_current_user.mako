<%inherit file="magpie.ui.home:templates/template.mako"/>

<%block name="breadcrumb">
    <li><a href="${request.route_url('home')}">Home</a></li>
    <li><a href="${request.route_url('edit_current_user', user_name=user_name)}">User [${user_name}]</a></li>
</%block>

%if invalid_password or invalid_user_email:
<div class="alert alert-warning alert-visible" id="UpdateUser_WarningFailureAlert">
    <h3 class="alert-title-warning">Warning</h3>
    <div class="alert-text-container alert-warning">
        <img src="${request.static_url('magpie.ui.home:static/exclamation-triangle.png')}"
             alt="" class="icon-warning icon-color-invert" />
        <div class="alert-text">
        Update User Information Failed
        </div>
    </div>
    <p>
        The user details could not be updated due to invalid format.
        Please refer to corresponding field error.
    </p>
    <form action="${request.path}" method="post">
        <input type="submit" class="button cancel" name="close" value="Close"
               onclick="this.parentElement.style.display='none';">
    </form>
</div>
%endif

<h1>Account User: [${user_name}]</h1>

<h3>User Information</h3>

<div class="alert alert-danger" id="EditService_UserSelfDeleteAlert">
    <h3 class="alert-title-danger">Danger!</h3>
    <div class="alert-info">
        <img src="${request.static_url('magpie.ui.home:static/exclamation-circle.png')}"
             alt="" class="icon-error icon-color-invert"/>
        <div class="alert-text">
            Delete your account?
        </div>
    </div>
    <p>
        This operation will delete your account and its associated permissions as well as log you out of Magpie.
        That is not reversible.
    </p>
    <p>Do you want to continue?</p>
    <form id="delete_user" action="${request.path}" method="post">
        <div>
            <input type="submit" class="button delete" name="delete" value="Delete">
            <input type="submit" class="button cancel" name="cancel" value="Cancel">
        </div>
    </form>
</div>

<div class="panel-box">
    <!-- # FIXME: implement with better warning (alert), API route supports operation
        (admin is immediate delete, but we should confirm user self-delete beforehand just in case)
    -->
    <div class="panel-heading theme">
        <span class="panel-title">User: </span>
        <span class="panel-value">[${user_name}]</span>
        <span class="panel-heading-button">
            <input type="button"
                   value="Delete Account"
                   name="delete"
                   class="button delete"
                   onclick="document.getElementById('EditService_UserSelfDeleteAlert').style.display = 'block'">
        </span>
    </div>
    <div class="panel-body">
        <div class="panel-box">
            <div class="panel-heading subsection">
                <div class="panel-title">Details</div>
            </div>
            <!-- new table for each row to ensure long field doesn't dictate first column width -->
            <div class="panel-fields">
                <table class="panel-line">
                    <tr>
                        <td>
                            <!-- username fixed -->
                            <label>
<<<<<<< HEAD
                                <input type="password" placeholder="new password" value="" name="new_user_password"
                                       id="input_password" onkeyup="adjustWidth('input_password')">
                                <input type="submit" value="Save" name="save_password" class="button theme">
                                <input type="submit" value="Cancel" name="no_edit" class="button cancel">
                            </label>
                        %else:
                            <label>
                                <span class="panel-value">***</span>
                                <input type="submit" value="Edit" name="edit_password" class="button theme">
=======
                                <span class="panel-entry">Username: </span>
                                ${user_name}
>>>>>>> 3d3d899d
                            </label>
                        </td>
                    </tr>
                </table>
                <table class="panel-line">
                    <tr>
                        <td>
                            <form id="edit_password" action="${request.path}" method="post">
                            <span class="panel-entry">Password: </span>
                            %if edit_mode == "edit_password":
                                <label>
                                    <input type="password" placeholder="new password" value="" name="new_user_password"
                                           id="input_password" onkeyup="adjustWidth('input_password')">
                                    <input type="submit" value="Save" name="save_password" class="button theme">
                                    <input type="submit" value="Cancel" name="no_edit" class="button cancel">
                                </label>
                            %else:
                                <label>
                                    <span class="panel-value">***</span>
                                    <input type="submit" value="Edit" name="edit_password" class="button theme">
                                </label>
                            %endif
                            </form>
                        </td>
                        <td>
                        %if invalid_password:
                            <div class="alert-form-error panel-error">
                                <img src="${request.static_url('magpie.ui.home:static/exclamation-circle.png')}"
                                     alt="ERROR" class="icon-error" />
                                <div class="alert-form-text">
                                    ${reason_password}
                                </div>
                            </div>
                        %endif
<<<<<<< HEAD
                    </p>
                </form>
                <form id="edit_email" action="${request.path}" method="post">
                    <p class="panel-line">
                        <span class="panel-entry">Email: </span>
                        %if edit_mode == "edit_email":
                            <label>
                                <input type="email" placeholder="new email" value="${email}" name="new_user_email"
                                       id="input_email" onkeyup="adjustWidth('input_url')">
                                <input type="submit" value="Save" name="save_email" class="button theme">
                                <input type="submit" value="Cancel" name="no_edit" class="button cancel">
                            </label>
                        %else:
                            <label>
                                <span class="panel-value">${email}</span>
                                <input type="submit" value="Edit" name="edit_email" class="button theme">
                            </label>
=======
                        </td>
                    </tr>
                </table>
                <table class="panel-line">
                    <tr>
                        <td>
                            <form id="edit_email" action="${request.path}" method="post">
                            <span class="panel-entry">Email: </span>
                            %if edit_mode == "edit_email":
                                <label>
                                    <input type="email" placeholder="new email" value="${email}" name="new_user_email"
                                           id="input_email" onkeyup="adjustWidth('input_url')">
                                    <input type="submit" value="Save" name="save_email" class="button theme">
                                    <input type="submit" value="Cancel" name="no_edit" class="button cancel">
                                </label>
                            %else:
                                <label>
                                    <span class="panel-value">${email}</span>
                                    <input type="submit" value="Edit" name="edit_email" class="button theme">
                                </label>
                            %endif
                            </form>
                        </td>
                        <td>
                        %if invalid_user_email:
                            <div class="alert-form-error panel-error">
                                <img src="${request.static_url('magpie.ui.home:static/exclamation-circle.png')}"
                                     alt="ERROR" class="icon-error" />
                                <div class="alert-form-text">
                                    ${reason_user_email}
                                </div>
                            </div>
>>>>>>> 3d3d899d
                        %endif
                        </td>
                    </tr>
                </table>
            </div>
        </div>
    </div>
</div>


<h3>Public Groups Membership</h3>

<form id="edit_membership" action="${request.path}" method="post">
    <input type="hidden" value="True" name="edit_group_membership"/>
    <table class="simple-list">
        %for group in groups:
            <tr>
                <td>
                    <label>
                        <input type="checkbox" value="${group}" name="member"
                            %if group in joined_groups:
                               checked
                            %endif
                            %if group in MAGPIE_FIXED_GROUP_MEMBERSHIPS:
                               disabled
                            %else:
                               onchange="document.getElementById('edit_membership').submit()"
                            %endif
                        >
                        ${group}
                    </label>
                </td>
            </tr>
        %endfor
    </table>
</form><|MERGE_RESOLUTION|>--- conflicted
+++ resolved
@@ -79,20 +79,8 @@
                         <td>
                             <!-- username fixed -->
                             <label>
-<<<<<<< HEAD
-                                <input type="password" placeholder="new password" value="" name="new_user_password"
-                                       id="input_password" onkeyup="adjustWidth('input_password')">
-                                <input type="submit" value="Save" name="save_password" class="button theme">
-                                <input type="submit" value="Cancel" name="no_edit" class="button cancel">
-                            </label>
-                        %else:
-                            <label>
-                                <span class="panel-value">***</span>
-                                <input type="submit" value="Edit" name="edit_password" class="button theme">
-=======
                                 <span class="panel-entry">Username: </span>
                                 ${user_name}
->>>>>>> 3d3d899d
                             </label>
                         </td>
                     </tr>
@@ -127,25 +115,6 @@
                                 </div>
                             </div>
                         %endif
-<<<<<<< HEAD
-                    </p>
-                </form>
-                <form id="edit_email" action="${request.path}" method="post">
-                    <p class="panel-line">
-                        <span class="panel-entry">Email: </span>
-                        %if edit_mode == "edit_email":
-                            <label>
-                                <input type="email" placeholder="new email" value="${email}" name="new_user_email"
-                                       id="input_email" onkeyup="adjustWidth('input_url')">
-                                <input type="submit" value="Save" name="save_email" class="button theme">
-                                <input type="submit" value="Cancel" name="no_edit" class="button cancel">
-                            </label>
-                        %else:
-                            <label>
-                                <span class="panel-value">${email}</span>
-                                <input type="submit" value="Edit" name="edit_email" class="button theme">
-                            </label>
-=======
                         </td>
                     </tr>
                 </table>
@@ -178,7 +147,6 @@
                                     ${reason_user_email}
                                 </div>
                             </div>
->>>>>>> 3d3d899d
                         %endif
                         </td>
                     </tr>
